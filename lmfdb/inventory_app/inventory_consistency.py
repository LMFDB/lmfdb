
import lmfdb_inventory as inv
from inventory_live_data import get_lockout_state
import inventory_helpers as ih
from scrape_helpers import get_completed_scrapes, get_live_scrapes_older_than
import datetime
import threading
<<<<<<< HEAD
from lmfdb.db_backend import db
=======
from lmfdb import db
>>>>>>> 3709b13c


def get_latest_report():
    sorted_reports = db.inv_ops.search({'report':{'$exists':True}}, sort=[['time',-1]], limit=1)
    return None if not sorted_reports else sorted_reports[0]

def generate_report_threaded():

    """Function to start a thread to generate inventory report.
       returns immediately.
    """

    worker = threading.Thread(target = generate_report)
    worker.start()

def generate_report():
    """Generate a JSON document describing current state
       of the inventory database.
       Can take a while to run
    """
    report = {}

    #Check connection, editor status etc
    report['connection'] = report_connection()

    all_tables=list(db.inv_tables.search())

    report['fields'] = report_fields_tables(all_tables)
    report['latest'] = report_latest_changes(all_tables)
    report['gone'] = report_gone(all_tables)
    report['scrapes'] = report_scrapes()

    report_record = {'time': datetime.datetime.now(), 'report':report}
    db.inv_ops.insert_many([report_record])
#    return report

def report_connection():
    """Check connection, check is inventory, check inventory is as expected
    """
    can_write = not db._read_only
    lockout = get_lockout_state()
    return {'can_write':can_write, 'global_lock':lockout}

def report_fields_tables(tables):
    """Generate report items for consistency of fields tables
    Checks that auto and human match in keys
    Check human.data contains expected fields
    """

    patch=[]
    for item in tables:
        a = db.inv_fields_human.count({'table_id':item['_id']})
        b = db.inv_fields_auto.count({'table_id':item['_id']})
        if a != b:
            list_a = set(db.inv_fields_human.search({'table_id':item['_id']}, 'name'))
            list_b = set(db.inv_fields_auto.search({'table_id':item['_id']}, 'name'))
            keys = list(list_a.symmetric_difference(list_b))
            patch.append((item['name'], item['_id'], a, b, keys))

    bad_items = []
    for item in tables:
        all_human=db.inv_fields_human.search({'table_id':item['_id']})
        key_list = []
        for field in all_human:
                for key in inv.base_editable_fields:
                    try:
                        name=field['data'][key]
                        assert(name or not name)
                    except:
                        key_list.append((field, key))
        if len(key_list) > 0 : bad_items.append((item['name'], item['_id'], key_list))
    return {'table_match':{'num':len(patch), 'items':patch}, 'human_missing':{'num':len(bad_items), 'items':bad_items}}

def report_latest_changes(tables):
    """Report on date of latest rescrapes
    """

    sorted_tables = sorted(tables, key=lambda s : s['scan_date'])
    latest_scan = sorted_tables[-1]

    return {'latest_scan': latest_scan}

def report_gone(tables):
    gone_stat = ih.status_to_code('gone')
    gone_tables = [item for item in tables if item['status'] == gone_stat]

    return {'tables_gone' :{'num':len(gone_tables), 'items': gone_tables}}

def report_scrapes():
    scrapes_hung =  get_live_scrapes_older_than()
    scrapes_last_month = get_completed_scrapes(n_days=30)
    return {'scrapes_hung': len(scrapes_hung) > 0, 'scrapes_run':len(scrapes_last_month)}<|MERGE_RESOLUTION|>--- conflicted
+++ resolved
@@ -5,11 +5,7 @@
 from scrape_helpers import get_completed_scrapes, get_live_scrapes_older_than
 import datetime
 import threading
-<<<<<<< HEAD
-from lmfdb.db_backend import db
-=======
 from lmfdb import db
->>>>>>> 3709b13c
 
 
 def get_latest_report():
