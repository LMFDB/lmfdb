--- conflicted
+++ resolved
@@ -2,11 +2,7 @@
 import inventory_db_core as idc
 import datetime
 from scrape_frontend import get_scrape_progress
-<<<<<<< HEAD
-from lmfdb.db_backend import db
-=======
 from lmfdb import db
->>>>>>> 3709b13c
 
 #Max time before scrape is considered to have failed
 DEFAULT_MAX_TIME = 6
