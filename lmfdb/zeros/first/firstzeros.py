--- conflicted
+++ resolved
@@ -27,14 +27,9 @@
     # return render_template("first_zeros.html", start=start, end=end,
     # limit=limit, degree=degree, signature_r=signature_r,
     # signature_c=signature_c)
-<<<<<<< HEAD
-    title = "Search for first zeros of L-functions"
-    bread=[("L-functions", url_for("l_functions.l_function_top_page")), ("First Zeros Search", " "), ]
-=======
     title = "Search for First Zeros of L-functions"
     bread = [("L-functions", url_for("l_functions.l_function_top_page")),
              ("First Zeros Search", " "), ]
->>>>>>> 0ab0600d
     return render_template("first_zeros.html",
                            start=start, end=end, limit=limit,
                            degree=degree, title=title, bread=bread)
