"""
This module provides an interface to Postgres supporting
the kinds of queries needed by the LMFDB.

EXAMPLES::

    sage: from lmfdb import db
    sage: db
    Interface to Postgres database
    sage: len(db.tablenames)
    53
    sage: db.tablenames[0]
    'artin_field_data'
    sage: db.artin_field_data
    Interface to Postgres table artin_field_data

You can search using the methods ``search``, ``lucky`` and ``lookup``::

    sage: G = db.gps_small.lookup('8.2')
    sage: G['Exponent']
    4

- ``extra_table`` -- a string or None.  If provided, gives the name of a table that is linked to the search table by an ``id`` column and provides more data that cannot be searched on.  The reason to separate the data into two tables is to reduce the size of the search table.  For large tables this speeds up some queries.
- ``count_table`` -- a string or None.  If provided, gives the name of a table that caches counts for searches on the search table.  These counts are relevant when many results are returned, allowing the search pages to report the number of records even when it would take Postgres a long time to compute this count.

"""
from __future__ import print_function
from six import string_types
from six.moves import input  # in python2, this is raw_input
import datetime, inspect, logging, os, random, re, shutil, signal, subprocess, tempfile, time, traceback
from collections import defaultdict, Counter
from itertools import islice
from glob import glob
import csv
import sys

from psycopg2 import connect, DatabaseError, InterfaceError, OperationalError, ProgrammingError, NotSupportedError, DataError
from psycopg2.sql import SQL, Identifier, Placeholder, Literal, Composable
from psycopg2.extras import execute_values
from psycopg2.extensions import cursor as pg_cursor
from sage.all import cartesian_product_iterator, binomial
from sage.cpython.string import bytes_to_str

from lmfdb.backend.encoding import setup_connection, Json, copy_dumps, numeric_converter
from lmfdb.utils import KeyedDefaultDict, make_tuple, reraise
from lmfdb.logger import make_logger

# This list is used when creating new tables
number_types = [
    "int2", "smallint", "smallserial", "serial2",
    "int4", "int", "integer", "serial", "serial4",
    "int8", "bigint", "bigserial", "serial8",
    "numeric", "decimal",
    "float4", "real",
    "float8", "double precision",
]
types_whitelist = number_types + [
    "boolean", "bool",
    "text", "char", "character", "character varying", "varchar",
    "json", "jsonb", "xml",
    "date", "interval", "time", "time without time zone", "time with time zone", "timetz",
    "timestamp", "timestamp without time zone", "timestamp with time zone", "timestamptz",
    "bytea", "bit", "bit varying", "varbit",
    "point", "line", "lseg", "path", "box", "polygon", "circle",
    "tsquery", "tsvector",
    "txid_snapshot", "uuid",
    "cidr", "inet", "macaddr",
    "money", "pg_lsn",
]
# add arrays
types_whitelist += [ elt + '[]' for elt in types_whitelist]
# make it a set
types_whitelist = set(types_whitelist)

param_types_whitelist = [
    r"^(bit( varying)?|varbit)\s*\([1-9][0-9]*\)$",
    r'(text|(char(acter)?|character varying|varchar(\s*\(1-9][0-9]*\))?))(\s+collate "(c|posix|[a-z][a-z]_[a-z][a-z](\.[a-z0-9-]+)?)")?',
    r"^interval(\s+year|month|day|hour|minute|second|year to month|day to hour|day to minute|day to second|hour to minute|hour to second|minute to second)?(\s*\([0-6]\))?$",
    r"^timestamp\s*\([0-6]\)(\s+with(out)? time zone)?$",
    r"^time\s*\(([0-9]|10)\)(\s+with(out)? time zone)?$",
    r"^(numeric|decimal)\s*\([1-9][0-9]*(,\s*(0|[1-9][0-9]*))?\)$",
]
param_types_whitelist = [re.compile(s) for s in param_types_whitelist]

# The following is used in bucketing for statistics
pg_to_py = {}
for typ in ["int2", "smallint", "smallserial", "serial2",
    "int4", "int", "integer", "serial", "serial4",
    "int8", "bigint", "bigserial", "serial8"]:
    pg_to_py[typ] = int
for typ in ["numeric", "decimal"]:
    pg_to_py[typ] = numeric_converter
for typ in ["float4", "real", "float8", "double precision"]:
    pg_to_py[typ] = float
for typ in ["text", "char", "character", "character varying", "varchar"]:
    pg_to_py[typ] = str

# the non-default operator classes, used in creating indexes
_operator_classes = {'brin':   ['inet_minmax_ops'],
                     'btree':  ['bpchar_pattern_ops', 'cidr_ops', 'record_image_ops',
                                'text_pattern_ops', 'varchar_ops', 'varchar_pattern_ops'],
                     'gin':    ['jsonb_path_ops'],
                     'gist':   ['inet_ops'],
                     'hash':   ['bpchar_pattern_ops', 'cidr_ops', 'text_pattern_ops',
                                'varchar_ops', 'varchar_pattern_ops'],
                     'spgist': ['kd_point_ops']}
# Valid storage parameters by type, used in creating indexes
_valid_storage_params = {'brin':   ['pages_per_range', 'autosummarize'],
                         'btree':  ['fillfactor'],
                         'gin':    ['fastupdate', 'gin_pending_list_limit'],
                         'gist':   ['fillfactor', 'buffering'],
                         'hash':   ['fillfactor'],
                         'spgist': ['fillfactor']}



##################################################################
# meta_* infrastructure                                          #
##################################################################

def jsonb_idx(cols, cols_type):
    return tuple(i for i, elt in enumerate(cols) if cols_type[elt] == "jsonb")

_meta_tables_cols = ("name", "sort", "count_cutoff", "id_ordered", "out_of_order", "has_extras",
                     "stats_valid", "label_col", "total", "important", "include_nones")
_meta_tables_cols_notrequired = ("count_cutoff", "stats_valid", "total", "important", "include_nones") # 1000, true, 0, false, false
_meta_tables_types = dict(zip(_meta_tables_cols,
    ("text", "jsonb", "smallint", "boolean",
        "boolean", "boolean", "boolean", "text", "bigint", "boolean", "boolean")))
_meta_tables_jsonb_idx = jsonb_idx(_meta_tables_cols, _meta_tables_types)

_meta_indexes_cols = ("index_name", "table_name", "type", "columns", "modifiers", "storage_params")
_meta_indexes_types = dict(zip(_meta_indexes_cols,
    ("text", "text", "text", "jsonb", "jsonb", "jsonb")))
_meta_indexes_jsonb_idx = jsonb_idx(_meta_indexes_cols, _meta_indexes_types)

_meta_constraints_cols = ("constraint_name", "table_name", "type", "columns", "check_func")
_meta_constraints_types = dict(zip(_meta_constraints_cols,
    ("text", "text", "text", "jsonb", "text")))
_meta_constraints_jsonb_idx = jsonb_idx(_meta_constraints_cols, _meta_constraints_types)

def _meta_cols_types_jsonb_idx(meta_name):
    assert meta_name in ["meta_tables", "meta_indexes", "meta_constraints"]
    if meta_name == "meta_tables":
        meta_cols = _meta_tables_cols
        meta_types = _meta_tables_types
        meta_jsonb_idx = _meta_tables_jsonb_idx
    elif meta_name == "meta_indexes":
        meta_cols = _meta_indexes_cols
        meta_types = _meta_indexes_types
        meta_jsonb_idx = _meta_indexes_jsonb_idx
    elif meta_name == "meta_constraints":
        meta_cols = _meta_constraints_cols
        meta_types = _meta_constraints_types
        meta_jsonb_idx = _meta_constraints_jsonb_idx

    return meta_cols, meta_types, meta_jsonb_idx

def _meta_table_name(meta_name):
    meta_cols, _, _ = _meta_cols_types_jsonb_idx(meta_name)
    # the column which will match search_table
    table_name = "table_name"
    if "name" in meta_cols:
        table_name = "name"
    return table_name

##################################################################
# counts and stats columns and their types                       #
##################################################################

_counts_cols = ("cols", "values", "count", "extra", "split")
_counts_types =  dict(zip(_counts_cols,
    ("jsonb", "jsonb", "bigint", "boolean", "boolean")))
_counts_jsonb_idx = jsonb_idx(_counts_cols, _counts_types)
_counts_indexes = [{"name": "{}_cols_vals_split",
                   "columns": ('cols', 'values', 'split'),
                   "type": "btree"},
                   {"name": "{}_cols_split",
                    "columns": ('cols', 'split'),
                    "type": "btree"}]


_stats_cols = ("cols", "stat", "value", "constraint_cols", "constraint_values", "threshold")
_stats_types =  dict(zip(_stats_cols,
    ("jsonb", "text", "numeric", "jsonb", "jsonb", "integer")))
_stats_jsonb_idx = jsonb_idx(_stats_cols, _stats_types)

def IdentifierWrapper(name, convert = True):
    """
    Returns a composable representing an SQL identifer.

    This is  wrapper for psycopg2.sql.Identifier that supports ARRAY slicers
    and coverts them (if desired) from the Python format to SQL,
    as SQL starts at 1, and it is inclusive at the end

    EXAMPLES::

        sage: IdentifierWrapper('name')
        Identifier('name')
        sage: print(IdentifierWrapper('name[:10]').as_string(db.conn))
        "name"[:10]
        sage: print(IdentifierWrapper('name[1:10]').as_string(db.conn))
        "name"[2:10]
        sage: print(IdentifierWrapper('name[1:10]', convert = False).as_string(db.conn))
        "name"[1:10]
        sage: print(IdentifierWrapper('name[1:10:3]').as_string(db.conn))
        "name"[2:10:3]
        sage: print(IdentifierWrapper('name[1:10:3][0:2]').as_string(db.conn))
        "name"[2:10:3][1:2]
        sage: print(IdentifierWrapper('name[1:10:3][0::1]').as_string(db.conn))
        "name"[2:10:3][1::1]
        sage: print(IdentifierWrapper('name[1:10:3][0]').as_string(db.conn))
        "name"[2:10:3][1]
    """
    if '[' not in name:
        return Identifier(name)
    else:
        i = name.index('[')
        knife = name[i:]
        name = name[:i]
        # convert python slicer to postgres slicer
        # SQL starts at 1, and it is inclusive at the end
        # so we just need to convert a:b:c -> a+1:b:c

        # first we remove spaces
        knife = knife.replace(' ','')


        # assert that the knife is of the shape [*]
        if knife[0] != '[' or knife[-1] != ']':
            raise ValueError("%s is not in the proper format" % knife)
        chunks = knife[1:-1].split('][')
        # Prevent SQL injection
        if not all(all(x.isdigit() for x in chunk.split(':')) for chunk in chunks):
            raise ValueError("% is must be numeric, brackets and colons"%knife)
        if convert:
            for i, s in enumerate(chunks):
                # each cut is of the format a:b:c
                # where a, b, c are either integers or empty strings
                split = s.split(':',1)
                # nothing to adjust
                if split[0] == '':
                    continue
                else:
                    # we should increment it by 1
                    split[0] = str(int(split[0]) + 1)
                chunks[i] = ':'.join(split)
            sql_slicer = '[' + ']['.join(chunks) + ']'
        else:
            sql_slicer = knife

        return SQL('{0}{1}').format(Identifier(name), SQL(sql_slicer))

class LockError(RuntimeError):
    pass

class QueryLogFilter(object):
    """
    A filter used when logging slow queries.
    """
    def filter(self, record):
        if record.pathname.startswith('db_backend.py'):
            return 1
        else:
            return 0

class EmptyContext(object):
    """
    Used to simplify code in cases where we may or may not want to open an extras file.
    """
    name = None
    def __enter__(self):
        pass
    def __exit__(self, exc_type, exc_value, traceback):
        pass

class DelayCommit(object):
    """
    Used to set default behavior for whether to commit changes to the database connection.

    Entering this context in a with statement will cause `_execute` calls to not commit by
    default.  When the final DelayCommit is exited, the connection will commit.
    """
    def __init__(self, obj, final_commit=True, silence=None):
        self.obj = obj._db
        self.final_commit = final_commit
        self._orig_silenced = obj._db._silenced
        if silence is not None:
            obj._silenced = silence
    def __enter__(self):
        self.obj._nocommit_stack += 1
    def __exit__(self, exc_type, exc_value, traceback):
        self.obj._nocommit_stack -= 1
        self.obj._silenced = self._orig_silenced
        if exc_type is None and self.obj._nocommit_stack == 0 and self.final_commit:
            self.obj.conn.commit()
        if exc_type is not None:
            self.obj.conn.rollback()

class PostgresBase(object):
    """
    A base class for various objects that interact with Postgres.

    Any class inheriting from this one must provide a connection
    to the postgres database, as well as a name used when creating a logger.
    """
    def __init__(self, loggername, db):
        # Have to record this object in the db so that we can reset the connection if necessary.
        # This function also sets self.conn
        db.register_object(self)
        self._db = db
        from lmfdb.utils.config import Configuration
        logging_options = Configuration().get_logging()
        self.slow_cutoff = logging_options['slowcutoff']
        handler = logging.FileHandler(logging_options['slowlogfile'])
        formatter = logging.Formatter("%(asctime)s - %(message)s")
        filt = QueryLogFilter()
        handler.setFormatter(formatter)
        handler.addFilter(filt)
        self.logger = make_logger(loggername, hl = False, extraHandlers = [handler])


    def _execute(self, query, values=None, silent=None, values_list=False,
                 template=None, commit=None, slow_note=None, reissued=False,
                 buffered=False):
        """
        Execute an SQL command, properly catching errors and returning the resulting cursor.

        INPUT:

        - ``query`` -- an SQL Composable object, the SQL command to execute.
        - ``values`` -- values to substitute for %s in the query.  Quoting from the documentation
            for psycopg2 (http://initd.org/psycopg/docs/usage.html#passing-parameters-to-sql-queries):

            Never, never, NEVER use Python string concatenation (+) or string parameters
            interpolation (%) to pass variables to a SQL query string. Not even at gunpoint.

        - ``silent`` -- boolean (default None).  If True, don't log a warning for a slow query.
            If None, allow DelayCommit contexts to control silencing.
        - ``values_list`` -- boolean (default False).  If True, use the ``execute_values`` method,
            designed for inserting multiple values.
        - ``template`` -- string, for use with ``values_list`` to insert constant values:
            for example ``"(%s, %s, 42)"``. See the documentation of ``execute_values``
            for more details.
        - ``commit`` -- boolean (default None).  Whether to commit changes on success.  The default
            is to commit unless we are currently in a DelayCommit context.
        - ``slow_note`` -- a tuple for generating more useful data for slow query logging.
        - ``reissued`` -- used internally to prevent infinite recursion when attempting to
            reset the connection.
        - ``buffered`` -- whether to create a server side cursor that must be manually
            closed and connection committed  (to closed the transaction) after using it,
            this implies ``commit=False``.

        .. NOTE:

            If the Postgres connection has been closed, the execute statement will fail.
            We try to recover gracefully by attempting to open a new connection
            and issuing the command again.  However, this approach is not prudent if this
            execute statement is one of a chain of statements, which we detect by checking
            whether ``commit == False``.  In this case, we will reset the connection but reraise
            the interface error.

            The upshot is that you should use ``commit=False`` even for the last of a chain of
            execute statements, then explicitly call ``self.conn.commit()`` afterward.

        OUTPUT:

        - a cursor object from which the resulting records can be obtained via iteration.

        This function will also log slow queries.
        """
        if not isinstance(query, Composable):
            raise TypeError("You must use the psycopg2.sql module to execute queries")

        if buffered:
            if commit is None:
                commit = False
            elif commit:
                raise ValueError("buffered and commit are incompatible")

        try:
            cur = self._db.cursor(buffered=buffered)

            t = time.time()
            if values_list:
                if template is not None:
                    template = template.as_string(self.conn)
                execute_values(cur, query.as_string(self.conn), values, template)
            else:
                try:
                    cur.execute(query, values)
                except (OperationalError, ProgrammingError, NotSupportedError, DataError, SyntaxError) as e:
                    try:
                        context = ' happens while executing {}'.format(cur.mogrify(query, values))
                    except Exception:
                        context = ' happens while executing {} with values {}'.format(query, values)
                    reraise(type(e), type(e)(str(e) + context), sys.exc_info()[2])
            if silent is False or (silent is None and not self._db._silenced):
                t = time.time() - t
                if t > self.slow_cutoff:
                    if values_list:
                        query = query.as_string(self.conn).replace('%s','VALUES_LIST')
                    elif values:
                        try:
                            query = cur.mogrify(query, values)
                        except Exception:
                            # This shouldn't happen since the execution above was successful
                            query = query + str(values)
                    else:
                        query = query.as_string(self.conn)
                    self.logger.info(bytes_to_str(query) + ' ran in \033[91m {0!s}s \033[0m'.format(t))
                    if slow_note is not None:
                        self.logger.info(
                                "Replicate with db.%s.%s(%s)",
                                slow_note[0], slow_note[1],
                                ", ".join(str(c) for c in slow_note[2:])
                                )
        except (DatabaseError, InterfaceError):
            if self.conn.closed != 0:
                # If reissued, we need to raise since we're recursing.
                if reissued:
                    raise
                # Attempt to reset the connection
                self._db.reset_connection()
                if commit or (commit is None and self._db._nocommit_stack == 0):
                    return self._execute(query,
                                         values=values,
                                         silent=silent,
                                         values_list=values_list,
                                         template=template,
                                         commit=commit,
                                         slow_note=slow_note,
                                         buffered=buffered,
                                         reissued=True)
                else:
                    raise
            else:
                self.conn.rollback()
                raise
        else:
            if commit or (commit is None and self._db._nocommit_stack == 0):
                self.conn.commit()
        return cur

    def _table_exists(self, tablename):
        """
        Check whether the specified table exists

        INPUT:

        - ``tablename`` -- a string, the name of the table
        """
        cur = self._execute(SQL("SELECT 1 from pg_tables where tablename=%s"),
                            [tablename], silent=True)
        return cur.fetchone() is not None

    def _get_locks(self):
        return self._execute(SQL("SELECT t.relname, l.mode, l.pid, age(clock_timestamp(), a.backend_start) FROM pg_locks l JOIN pg_stat_all_tables t ON l.relation = t.relid JOIN pg_stat_activity a ON l.pid = a.pid WHERE l.granted AND t.schemaname <> 'pg_toast'::name AND t.schemaname <> 'pg_catalog'::name"))

    def _table_locked(self, tablename, types='all'):
        """
        Tests whether a table is locked.

        INPUT:

        - tablename -- a string, the name of the table
        - types -- either a string describing the operation being performed
          (which is translated to a list of lock types with which that operation conflicts)
          or a list of lock types.

        The valid strings are:

        - 'update'
        - 'delete'
        - 'insert'
        - 'index'
        - 'all' (includes all locks)

        The valid lock types to filter on are:

        - 'AccessShareLock'
        - 'RowShareLock'
        - 'RowExclusiveLock'
        - 'ShareUpdateExclusiveLock'
        - 'ShareLock'
        - 'ShareRowExclusiveLock'
        - 'ExclusiveLock'
        - 'AccessExclusiveLock'

        OUTPUT:

        A list of pairs (locktype, pid) where locktype is a string as above,
        and pid is the process id of the postgres transaction holding the lock.
        """
        if isinstance(types, string_types):
            if types in ['update', 'delete', 'insert']:
                types = ['ShareLock',
                         'ShareRowExclusiveLock',
                         'ExclusiveLock',
                         'AccessExclusiveLock']
            elif types == 'index':
                types = ['RowExclusiveLock',
                         'ShareUpdateExclusiveLock',
                         'ShareRowExclusiveLock',
                         'ExclusiveLock',
                         'AccessExclusiveLock']
            elif types != 'all':
                raise ValueError("Invalid lock type")
        if types != 'all':
            good_types = ['AccessShareLock',
                          'RowShareLock',
                          'RowExclusiveLock',
                          'ShareUpdateExclusiveLock',
                          'ShareLock',
                          'ShareRowExclusiveLock',
                          'ExclusiveLock',
                          'AccessExclusiveLock']
            bad_types = [locktype for locktype in types if locktype not in good_types]
            if bad_types:
                raise ValueError("Invalid lock type(s): %s" % (', '.join(bad_types)))
        return [(locktype, pid) for (name, locktype, pid, t) in self._get_locks() if name == tablename and (types == 'all' or locktype in types)]

    def _index_exists(self, indexname, tablename=None):
        """
        Check whether the specified index exists

        INPUT:

        - ``indexname`` -- a string, the name of the index
        - ``tablename`` -- (optional) a string

        OUTPUT:

        If ``tablename`` specified, returns a boolean.  If not, returns
        ``False`` if there is no index with this name, or the corresponding tablename
        as a string if there is.
        """
        if tablename:
            cur = self._execute(
                    SQL("SELECT 1 FROM pg_indexes WHERE indexname = %s AND tablename = %s"),
                    [indexname, tablename],  silent=True)
            return cur.fetchone() is not None
        else:
            cur = self._execute(SQL("SELECT tablename FROM pg_indexes WHERE indexname=%s"),
                    [indexname],  silent=True)
            table = cur.fetchone()
            if table is None:
                return False
            else:
                return table[0]

    def _relation_exists(self, name):
        """
        Check whether the specified relation exists.  Relations are indexes or constraints.

        INPUT:

        - ``name`` -- a string, the name of the relation
        """
        cur = self._execute(SQL('SELECT 1 FROM pg_class where relname = %s'), [name])
        return cur.fetchone() is not None

    def _constraint_exists(self, constraintname, tablename=None):
        """
        Check whether the specified constraint exists

        INPUT:

        - ``constraintname`` -- a string, the name of the index
        - ``tablename`` -- (optional) a string

        OUTPUT:

        If ``tablename`` specified, returns a boolean.  If not, returns
        ``False`` if there is no constraint with this name, or the corresponding tablename
        as a string if there is.
        """
        if tablename:
            cur = self._execute(SQL("SELECT 1 from information_schema.table_constraints where table_name=%s and constraint_name=%s"), [tablename, constraintname],  silent=True)
            return cur.fetchone() is not None
        else:
            cur = self._execute(SQL("SELECT table_name from information_schema.table_constraints where constraint_name=%s"), [constraintname],  silent=True)
            table = cur.fetchone()
            if table is None:
                return False
            else:
                return table[0]

    def _list_indexes(self, tablename):
        """
        Lists built index names on the search table `tablename`
        """
        cur = self._execute(SQL("SELECT indexname FROM pg_indexes WHERE tablename = %s"), [tablename],  silent=True)
        return [elt[0] for elt in cur]

    def _list_constraints(self, tablename):
        """
        Lists constraint names on the search table `tablename`
        """
        # if we look into information_schema.table_constraints
        # we also get internal constraints, I'm not sure why
        # Alternatively, we do a triple join to get the right answer
        cur = self._execute(SQL("SELECT con.conname "
                               "FROM pg_catalog.pg_constraint con "
                               "INNER JOIN pg_catalog.pg_class rel "
                               "           ON rel.oid = con.conrelid "
                               "INNER JOIN pg_catalog.pg_namespace nsp "
                               "           ON nsp.oid = connamespace "
                               "WHERE rel.relname = %s"),
                               [tablename],  silent=True)
        return [elt[0] for elt in cur]



    def _rename_if_exists(self, name, suffix=""):
        """
        Rename an index or constraint if it exists, appending ``_depN`` if so.

        INPUT:

        - ``name`` -- a string, the name of an index or constraint
        - ``suffix`` -- a suffix to append to the name
        """
        if self._relation_exists(name + suffix):
            # First we determine its type
            kind = None
            tablename = self._constraint_exists(name + suffix)
            if tablename:
                kind = "Constraint"
                begin_renamer = SQL("ALTER TABLE {0} RENAME CONSTRAINT").format(Identifier(tablename))
                end_renamer = SQL("{0} TO {1}")
                begin_command = SQL("ALTER TABLE {0}").format(Identifier(tablename))
                end_command = SQL("DROP CONSTRAINT {0}")
            elif self._index_exists(name + suffix):
                kind = "Index"
                begin_renamer = SQL("")
                end_renamer = SQL("ALTER INDEX {0} RENAME TO {1}")
                begin_command = SQL("")
                end_command = SQL("DROP INDEX {0}")
            else:
                raise ValueError("Relation with " +
                                 "name {} ".format(name + suffix) +
                                 "already exists. " +
                                 "And it is not an index " +
                                 "or a constraint")

            # Find a new name for the existing index
            depsuffix = "_dep0" + suffix
            i = 0
            deprecated_name = name[:64 - len(depsuffix)] + depsuffix
            while self._relation_exists(deprecated_name):
                i += 1
                depsuffix = "_dep" + str(i) + suffix
                deprecated_name = name[:64 - len(depsuffix)] + depsuffix

            self._execute(begin_renamer + end_renamer.format(
                Identifier(name + suffix), Identifier(deprecated_name)))

            command = begin_command + end_command.format(Identifier(deprecated_name))

            logging.warning("{} with name {} ".format(kind, name + suffix) +
                            "already exists. " +
                            "It has been renamed to {} ".format(deprecated_name) +
                            "and it can be deleted " +
                            "with the following SQL command:\n" +
                            self._db.cursor().mogrify(command))

    def _check_restricted_suffix(self, name, kind="Index", skip_dep=False):
        """
        Checks to ensure that the given name doesn't end with one
        of the following restricted suffixes:

        - ``_tmp``
        - ``_pkey``
        - ``_oldN``
        - ``_depN``

        INPUT:

        - ``name`` -- string, the name of an index or constraint
        - ``kind`` -- either ``"Index"`` or ``"Constraint"`` (only used for error msg)
        - ``skip_dep`` -- if true, allow ``_depN`` as a suffix
        """
        tests = [(r"_old[\d]+$", "_oldN"),
                 (r"_tmp$", "_tmp"),
                 ("_pkey$", "_pkey")]
        if not skip_dep:
            tests.append((r"_dep[\d]+_$", "_depN"))
        for match, message in tests:
            if re.match(match, name):
                raise ValueError("{} name {} is invalid, ".format(kind, name) +
                                 "cannot end in {}, ".format(message) +
                                 "try specifying a different name")

    @staticmethod
    def _sort_str(sort_list):
        """
        Constructs a psycopg2.sql.Composable object describing a sort order for Postgres from a list of columns.

        INPUT:

        - ``sort_list`` -- a list, either of strings (which are interpreted as column names in the ascending direction) or of pairs (column name, 1 or -1).

        OUTPUT:

        - a Composable to be used by psycopg2 in the ORDER BY clause.
        """
        L = []
        for col in sort_list:
            if isinstance(col, string_types):
                L.append(Identifier(col))
            elif col[1] == 1:
                L.append(Identifier(col[0]))
            else:
                L.append(SQL("{0} DESC").format(Identifier(col[0])))
        return SQL(", ").join(L)

    def _column_types(self, table_name, data_types=None):
        """
        Returns the
            -column list,
            - column types (as a dict), and
            - has_id for a given table_name or list of table names

        INPUT:

        - ``table_name`` -- a string or list of strings
        - ``data_types`` -- (optional) a dictionary providing a list of column names and
        types for each table name.  If not provided, will be looked up from the database.

        EXAMPLE:
        sage: db._column_types('non_existant')
        ([], {}, False)
        sage: db._column_types('test_table')
        ([u'dim',
          u'label',
          u'discriminant',
          u'bad_primes',
          u'new_column1',
          u'new_label',
          u'bar'],
         {u'bad_primes': 'jsonb',
          u'bar': 'text',
          u'dim': 'smallint',
          u'discriminant': 'numeric',
          u'id': 'bigint',
          u'label': 'text',
          u'new_column1': 'text',
          u'new_label': 'text'},
         True)

        """
        has_id = False
        col_list = []
        col_type = {}
        if isinstance(table_name, string_types):
            table_name = [table_name]
        for tname in table_name:
            if data_types is None or tname not in data_types:
                # in case of an array data type, data_type only gives 'ARRAY', while 'udt_name::regtype' gives us 'base_type[]'
                cur = self._execute(SQL("SELECT column_name, udt_name::regtype FROM information_schema.columns WHERE table_name = %s ORDER BY ordinal_position"), [tname])
            else:
                cur = data_types[tname]
            for rec in cur:
                col = rec[0]
                if col in col_type and col_type[col] != rec[1]:
                    raise ValueError("Type mismatch on %s: %s vs %s" % (col, col_type[col], rec[1]))
                col_type[col] = rec[1]
                if col != 'id':
                    col_list.append(col)
                else:
                    has_id = True
        return col_list, col_type, has_id

    def _copy_to_select(self, select, filename, header="", sep="|", silent=False):
        """
        Using the copy_expert from psycopg2, exports the data from a select statement.

        INPUT:

        - ``select`` -- an SQL Composable object giving a select statement
        - ``header`` -- An initial header to write to the file
        - ``sep`` -- a separator, defaults to ``|``
        - ``silent`` -- suppress reporting success
        """
        if sep != '\t':
            sep_clause = SQL(" (DELIMITER {0})").format(Literal(sep))
        else:
            sep_clause = SQL("")
        copyto = SQL("COPY ({0}) TO STDOUT{1}").format(select, sep_clause)
        with open(filename, "w") as F:
            try:
                F.write(header)
                cur = self._db.cursor()
                cur.copy_expert(copyto, F)
            except Exception:
                self.conn.rollback()
                raise
            else:
                if not silent:
                    print("Created file %s" % filename)

    def _check_header_lines(self, F, table_name, columns_set, sep=u"|", prohibit_missing=True):
        """
        Reads the header lines from a file (row of column names, row of column
        types, blank line), checking if these names match the columns set and
        the types match the expected types in the table.
        Returns a list of column names present in the header.

        INPUT:

        - ``F`` -- an open file handle, at the beginning of the file.
        - ``table_name`` -- the table to compare types against (or a list of tables)
        - ``columns_set`` -- a set of the columns expected in the table.
        - ``sep`` -- a string giving the column separator.
        - ``prohibit_missing`` -- raise an error if not all columns present.

        OUTPUT:

        The ordered list of columns.  The first entry may be ``"id"`` if the data
        contains an id column.
        """

        col_list, col_type, _ = self._column_types(table_name)
        columns_set.discard("id")
        if not (columns_set <= set(col_list)):
            raise ValueError("{} is not a subset of {}".format(columns_set, col_list))
        header_cols = self._read_header_lines(F, sep=sep)
        names = [elt[0] for elt in header_cols]
        names_set = set(names)
        if "id" in names_set:
            if names[0] != "id":
                raise ValueError("id must be the first column")
            if header_cols[0][1] != "bigint":
                raise ValueError("id must be of type bigint")
            names_set.discard("id")
            header_cols = header_cols[1:]


        missing = columns_set - names_set
        extra = names_set - columns_set
        wrong_type = [(name, typ) for name, typ in header_cols
                if name in columns_set and col_type[name] != typ]

        if (missing and prohibit_missing) or extra or wrong_type:
            err = ""
            if missing or extra:
                err += "Invalid header: "
                if missing:
                    err += ", ".join(list(missing)) + " (missing)"
                if extra:
                    err += ", ".join(list(extra)) + " (extra)"
            if wrong_type:
                if len(wrong_type) > 1:
                        err += "Invalid types: "
                else:
                    err += "Invalid type: "
                err += ", ".join(
                        "%s should be %s instead of %s" % (name, col_type[name], typ)
                        for name, typ in wrong_type)
            raise ValueError(err)
        return names


    def _copy_from(self, filename, table, columns, header, kwds):
        """
        Helper function for ``copy_from`` and ``reload``.

        INPUT:

        - ``filename`` -- the filename to load
        - ``table`` -- the table into which the data should be added
        - ``columns`` -- a list of columns to load (the file may contain them in
            a different order, specified by a header row)
        - ``header`` -- whether the file has header rows ordering the columns.
            This should be True for search and extra tables, False for counts and stats.
        - ``kwds`` -- passed on to psycopg2's copy_from
        """
        kwds = dict(kwds) # to not modify the dict kwds, with the pop
        sep = kwds.pop("sep", u"|")

        with DelayCommit(self, silence=True):
            with open(filename) as F:
                if header:
                    # This consumes the first three lines
                    columns = self._check_header_lines(F, table, set(columns), sep=sep)
                    addid = ('id' not in columns)
                else:
                    addid = False

                # We have to add quotes manually since copy_from doesn't accept
                # psycopg2.sql.Identifiers
                # None of our column names have double quotes in them. :-D
                assert all('"' not in col for col in columns)
                columns = ['"' + col + '"' for col in columns]
                if addid:
                    # create sequence
                    cur_count = self.max_id(table)
                    seq_name = table + '_seq'
                    create_seq = SQL("CREATE SEQUENCE {0} START WITH %s MINVALUE %s CACHE 10000").format(Identifier(seq_name))
                    self._execute(create_seq, [cur_count+1]*2);
                    # edit default value
                    alter_table = SQL("ALTER TABLE {0} ALTER COLUMN {1} SET DEFAULT nextval(%s)").format(Identifier(table), Identifier('id'))
                    self._execute(alter_table, [seq_name])

                cur = self._db.cursor()
                cur.copy_from(F, table, columns=columns, sep=sep, **kwds)

                if addid:
                    alter_table = SQL("ALTER TABLE {0} ALTER COLUMN {1} DROP DEFAULT").format(Identifier(table), Identifier('id'))
                    self._execute(alter_table)
                    drop_seq = SQL("DROP SEQUENCE {0}").format(Identifier(seq_name))
                    self._execute(drop_seq)

                return addid, cur.rowcount

    def _clone(self, table, tmp_table):
        """
        Utility function: creates a table with the same schema as the given one.

        INPUT:

        - ``table`` -- string, the name of an existing table
        - ``tmp_table`` -- string, the name of the new table to create
        """
        if self._table_exists(tmp_table):
            raise ValueError("Temporary table %s already exists.  Run db.%s.cleanup_from_reload() if you want to delete it and proceed."%(tmp_table, table))
        creator = SQL("CREATE TABLE {0} (LIKE {1})").format(Identifier(tmp_table), Identifier(table))
        self._execute(creator)

    def _check_col_datatype(self, typ):
        if typ.lower() not in types_whitelist:
            if not any(regexp.match(typ.lower()) for regexp in param_types_whitelist):
                raise RuntimeError("%s is not a valid type"%(typ))

    def _create_table(self, name, columns):
        """
        Utility function: creates a table with the schema specified by `columns`

        INPUT:

        - ``name`` -- the desired name
        - ``columns`` -- list of pairs, where the first entry is the column name
        and the second one is the corresponding type
        """
        #FIXME make the code use this
        for col, typ in columns:
            self._check_col_datatype(typ)
        table_col = SQL(", ").join(SQL("{0} %s"%typ).format(Identifier(col)) for col, typ in columns)
        creator = SQL("CREATE TABLE {0} ({1})").format(Identifier(name), table_col)
        self._execute(creator)

    def _create_table_from_header(self, filename, name, sep, addid=True):
        """
        Utility function: creates a table with the schema specified in the header of the file.
        Returns column names found in the header

        INPUT:

        - ``filename`` -- a string, the filename to load the table from
        - ``name`` -- the name fo the table
        - ``sep`` -- the separator character, defaulting to tab
        - ``addid`` -- if true, also adds an id column to the created table

        OUTPUT:

        The list of column names and types found in the header
        """
        if self._table_exists(name):
            error_msg = "Table %s already exists." % name
            if name.endswith("_tmp"):
                error_msg += "Run db.%s.cleanup_from_reload() if you want to delete it and proceed." % (name[:-4])
            raise ValueError(error_msg)
        with open(filename, "r") as F:
            columns = self._read_header_lines(F, sep)
        col_list = [elt[0] for elt in columns]
        if addid:
            if ('id','bigint') not in columns:
                columns = [('id','bigint')] + columns

        self._create_table(name, columns)
        return col_list

    def _swap(self, tables, source, target):
        """
        Renames tables, indexes, constraints and primary keys, for use in reload.

        INPUT:

        - ``tables`` -- a list of table names to reload (including suffixes like
            ``_extra`` or ``_counts`` but not ``_tmp``).
        - ``source`` -- the source suffix for the swap.
        - ``target`` -- the target suffix for the swap.
        """
        rename_table = SQL("ALTER TABLE {0} RENAME TO {1}")
        rename_constraint = SQL("ALTER TABLE {0} RENAME CONSTRAINT {1} TO {2}")
        rename_index = SQL("ALTER INDEX {0} RENAME TO {1}")

        def target_name(name, tablename, kind):
            original_name = name[:]
            if not name.endswith(source):
                logging.warning(
                        "{} of {} with name {}".format(kind, tablename, name) +
                        " does not end with the suffix {}".format(source))

            elif source != '':
                # drop the suffix
                original_name = original_name[:-len(source)]

            assert original_name + source == name

            target_name = original_name + target
            try:
                self._check_restricted_suffix(original_name, kind, skip_dep=True)
            except ValueError:
                logging.warning(
                        "{} of {} with name {}".format(kind, tablename, name) +
                        " uses a restricted suffix. ".format(source) +
                        "The name will be extended with a _ in the swap")
                target_name = original_name + '_' + target
            # assure that the rename will be successful
            self._rename_if_exists(target_name)
            return target_name



        with DelayCommit(self, silence=True):
            for table in tables:
                tablename_old = table + source
                tablename_new = table + target
                self._execute(rename_table.format(Identifier(tablename_old), Identifier(tablename_new)))

                done = set({}) # done constraints/indexes
                # We threat pkey separately
                pkey_old = table + source + "_pkey"
                pkey_new = table + target + "_pkey"
                if self._constraint_exists(pkey_old, tablename_new):
                    self._execute(rename_constraint.format(Identifier(tablename_new),
                                                           Identifier(pkey_old),
                                                           Identifier(pkey_new)))
                    done.add(pkey_new)


                for constraint in self._list_constraints(tablename_new):
                    if constraint in done:
                        continue
                    c_target = target_name(constraint,
                                           tablename_new,
                                           "Constraint")
                    self._execute(
                            rename_constraint.format(Identifier(tablename_new),
                                                     Identifier(constraint),
                                                     Identifier(c_target)))
                    done.add(c_target)

                for index in self._list_indexes(tablename_new):
                    if index in done:
                        continue
                    i_target = target_name(index, tablename_new, "Index")
                    self._execute(rename_index.format(Identifier(index),
                                                      Identifier(i_target)))
                    done.add(i_target) # not really needed




    def _read_header_lines(self, F, sep=u"|"):
        """
        Reads the header lines from a file
        (row of column names, row of column types, blank line).
        Returning the dictionary of columns and their types.

        INPUT:

        - ``F`` -- an open file handle, at the beginning of the file.
        - ``sep`` -- a string giving the column separator.

        OUTPUT:

        A list of pairs where the first entry is the column and the second the
        corresponding type
        """
        names = [x.strip() for x in F.readline().strip().split(sep)]
        types = [x.strip() for x in F.readline().strip().split(sep)]
        blank = F.readline()
        if blank.strip():
            raise ValueError("The third line must be blank")
        if len(names) != len(types):
            raise ValueError("The first line specifies %s columns, while the second specifies %s" % (len(names), len(types)))
        return list(zip(names, types))


    ##################################################################
    # Exporting, importing, reloading and reverting meta_*           #
    ##################################################################


    def _copy_to_meta(self, meta_name, filename, search_table, sep="|"):
        meta_cols, _, _ = _meta_cols_types_jsonb_idx(meta_name)
        table_name = _meta_table_name(meta_name)
        table_name_sql = Identifier(table_name)
        meta_name_sql = Identifier(meta_name)
        cols_sql = SQL(", ").join(map(Identifier, meta_cols))
        select = SQL("SELECT {} FROM {} WHERE {} = {}").format(
                cols_sql, meta_name_sql, table_name_sql, Literal(search_table))
        now = time.time()
        with DelayCommit(self):
            self._copy_to_select(select, filename, sep=sep, silent=True)
        print("Exported %s for %s in %.3f secs" % (meta_name,
                search_table, time.time() - now))

    def _copy_from_meta(self, meta_name, filename, sep="|"):
        meta_cols, _, _ = _meta_cols_types_jsonb_idx(meta_name)
        try:
            cur = self._db.cursor()
            cur.copy_from(filename, meta_name, columns=meta_cols, sep=sep)
        except Exception:
            self.conn.rollback()
            raise

    def _get_current_meta_version(self, meta_name, search_table):
        # the column which will match search_table
        table_name = _meta_table_name(meta_name)
        table_name_sql = Identifier(table_name)
        meta_name_hist_sql = Identifier(meta_name + "_hist")
        res = self._execute(SQL(
            "SELECT MAX(version) FROM {} WHERE {} = %s"
            ).format(meta_name_hist_sql, table_name_sql),
            [search_table]
            ).fetchone()[0]
        if res is None:
            res = -1
        return res

    def _reload_meta(self, meta_name, filename, search_table, sep="|"):
        meta_cols, _, jsonb_idx = _meta_cols_types_jsonb_idx(meta_name)
        # the column which will match search_table
        table_name = _meta_table_name(meta_name)

        table_name_idx = meta_cols.index(table_name)
        table_name_sql = Identifier(table_name)
        meta_name_sql = Identifier(meta_name)
        meta_name_hist_sql = Identifier(meta_name + "_hist")


        with open(filename, "r") as F:
            lines = [line for line in csv.reader(F, delimiter=sep)]
            if len(lines) == 0:
                return
            for line in lines:
                if line[table_name_idx] != search_table:
                    raise RuntimeError("in %s column %d (= %s) in the file doesn't match the search table name %s" % (filename, table_name_idx, line[table_name_idx], search_table))


        with DelayCommit(self, silence=True):
            # delete the current columns
            self._execute(SQL(
                "DELETE FROM {} WHERE {} = %s"
                ).format(meta_name_sql, table_name_sql),
                [search_table])

            # insert new columns
            with open(filename, "r") as F:
                try:
                    cur = self._db.cursor()
                    cur.copy_from(F, meta_name, columns=meta_cols, sep=sep)
                except Exception:
                    self.conn.rollback()
                    raise

            version = self._get_current_meta_version(meta_name, search_table) + 1

            # copy the new rows to history
            cols_sql = SQL(", ").join(map(Identifier, meta_cols))
            rows = self._execute(SQL(
                "SELECT {} FROM {} WHERE {} = %s"
                ).format(cols_sql, meta_name_sql, table_name_sql),
                [search_table])

            cols = meta_cols + ('version',)
            cols_sql = SQL(", ").join(map(Identifier, cols))
            place_holder = SQL(", ").join(Placeholder() * len(cols))
            query = SQL(
                    "INSERT INTO {} ({}) VALUES ({})"
                    ).format(meta_name_hist_sql, cols_sql, place_holder)

            for row in rows:
                row = [Json(elt) if i in jsonb_idx else elt
                        for i, elt in enumerate(row)]
                self._execute(query, row + [version])


    def _revert_meta(self, meta_name, search_table, version = None):
        meta_cols, _, jsonb_idx = _meta_cols_types_jsonb_idx(meta_name)
        # the column which will match search_table
        table_name = _meta_table_name(meta_name)

        table_name_sql = Identifier(table_name)
        meta_name_sql = Identifier(meta_name)
        meta_name_hist_sql = Identifier(meta_name + "_hist")

        # by the default goes back one step
        currentversion = self._get_current_meta_version(meta_name, search_table)
        if currentversion == -1:
            raise RuntimeError("No history to revert")
        if version is None:
            version = max(0, currentversion - 1)

        with DelayCommit(self, silence=True):
            # delete current rows
            self._execute(SQL(
                "DELETE FROM {} WHERE {} = %s"
                ).format(meta_name_sql, table_name_sql),
                [search_table])

            # copy data from history
            cols_sql = SQL(", ").join(map(Identifier, meta_cols))
            rows = self._execute(SQL(
                "SELECT {} FROM {} WHERE {} = %s AND version = %s"
                ).format(meta_name_hist_sql, cols_sql, table_name_sql),
                [search_table, version])


            place_holder = SQL(", ").join(Placeholder() * len(meta_cols))
            query =  SQL(
                    "INSERT INTO {} ({}) VALUES ({})"
                    ).format(meta_name_sql, cols_sql, place_holder)

            cols = meta_cols + ('version',)
            cols_sql = SQL(", ").join(map(Identifier, cols))
            place_holder = SQL(", ").join(Placeholder() * len(cols))
            query_hist = SQL(
                    "INSERT INTO {} ({}) VALUES ({})"
                    ).format(meta_name_hist_sql, cols_sql, place_holder)
            for row in rows:
                row = [Json(elt) if i in jsonb_idx else elt
                        for i, elt in enumerate(row)]
                self._execute(query, row)
                self._execute(query_hist, row + [currentversion + 1,])



class PostgresTable(PostgresBase):
    """
    This class is used to abstract a table in the LMFDB database
    on which searches are performed.  Technically, it may represent
    more than one table, since some tables are split in two for performance
    reasons (into a search table, with columns that can be used for searching,
    and an extra table, with columns that cannot)

    INPUT:

    - ``db`` -- an instance of ``PostgresDatabase``
    - ``search_table`` -- a string, the name of the table in postgres.
    - ``label_col`` -- the column holding the LMFDB label, or None if no such column exists.
    - ``sort`` -- a list giving the default sort order on the table, or None.  If None, sorts that can return more than one result must explicitly specify a sort order.  Note that the id column is sometimes used for sorting; see the ``search`` method for more details.
    - ``count_cutoff`` -- an integer parameter (default 1000) which determines the threshold at which searches will no longer report the exact number of results.
    - ``id_ordered`` -- a boolean, whether the ids of the rows are in sort order.
        Used for improving search performance
    - ``out_of_order`` -- if the rows are supposed to be ordered by ID, this boolean value records
        that they are currently out of order due to insertions or updates.
    - ``has_extras`` -- boolean, whether this table is split into a search and extra table
    - ``stats_valid`` -- whether the statistics tables are currently up to date
    - ``total`` -- the total number of rows in the table; cached as a performance optimization
    - ``data_types`` -- a dictionary holding the data types of the columns; see the ``_column_types`` method for more details

    ATTRIBUTES:

    The following public attributes are available on instances of this class

    - ``search_table`` -- a string, the name of the associated postgres search table
    - ``extra_table`` -- either None, or a string giving the name of the extra table in postgres (generally it will be the search table with "_extras" appended
    - ``search_cols`` -- a list of column names in the search table.  Does not include the id column.
    - ``extra_cols`` -- a list of column names in the extra table.  Does not include the id column.  Will be the empty list if no extra table.
    - ``col_type`` -- a dictionary with keys the column names and values the postgres type of that column.
    - ``stats`` -- the attached ``PostgresStatsTable`` instance

    The following private attributes are sometimes also useful

    - ``_label_col`` -- the column used by default in the ``lookup`` method
    - ``_sort_org`` -- either None or a list of columns or pairs ``(col, direction)``
    - ``_sort_keys`` -- a set of column names included in the sort order
    - ``_primary_sort`` -- either None, a column name or a pair ``(col, direction)``, the most significant column when sorting
    - ``_sort`` -- the psycopg2.sql.Composable object containing the default sort clause
    """
    def __init__(self, db, search_table, label_col, sort=None, count_cutoff=1000, id_ordered=False, out_of_order=False, has_extras=False, stats_valid=True, total=None, include_nones=False, data_types=None):
        self.search_table = search_table
        self._label_col = label_col
        self._count_cutoff = count_cutoff
        self._id_ordered = id_ordered
        self._out_of_order = out_of_order
        self._stats_valid = stats_valid
        self._include_nones = include_nones
        PostgresBase.__init__(self, search_table, db)
        self.col_type = {}
        self.has_id = False
        self.search_cols = []
        if has_extras:
            self.extra_table = search_table + "_extras"
            self.extra_cols, self.col_type, _ = self._column_types(
                                                        self.extra_table,
                                                        data_types=data_types)
        else:
            self.extra_table = None
            self.extra_cols = []

        self.search_cols, extend_coltype, self.has_id = self._column_types(
                                                        search_table,
                                                        data_types=data_types)
        self.col_type.update(extend_coltype)
        self._set_sort(sort)
        self.stats = PostgresStatsTable(self, total)
        self._verifier = None # set when importing lmfdb.verify


    def _set_sort(self, sort):
        """
        Initialize the sorting attributes from a list of columns or pairs (col, direction)
        """
        self._sort_orig = sort
        self._sort_keys = set([])
        if sort:
            for col in sort:
                if isinstance(col, string_types):
                    self._sort_keys.add(col)
                else:
                    self._sort_keys.add(col[0])
            self._primary_sort = sort[0]
            if not isinstance(self._primary_sort, string_types):
                self._primary_sort = self._primary_sort[0]
            self._sort = self._sort_str(sort)
        else:
            self._sort = self._primary_sort = None

    def __repr__(self):
        return "Interface to Postgres table %s"%(self.search_table)

    ##################################################################
    # Helper functions for querying                                  #
    ##################################################################

    def _parse_projection(self, projection):
        """
        Parses various ways of specifying which columns are desired.

        INPUT:

        - ``projection`` -- either 0, 1, 2, 3, a dictionary or list of column names.

          - If 0, projects just to the ``label``.  If the search table does not have a label column, raises a RuntimeError.
          - If 1, projects to all columns in the search table.
          - If 2, projects to all columns in either the search or extras tables.
          - If 3, as 2 but with id included
          - If a dictionary, can specify columns to include by giving True values, or columns to exclude by giving False values.
          - If a list, specifies which columns to include.
          - If a string, projects onto just that column; searches will return the value rather than a dictionary.

        OUTPUT:

        - a tuple of columns to be selected that are in the search table
        - a tuple of columns to be selected that are in the extras table (empty if it doesn't exist)

        EXAMPLES::

            sage: from lmfdb import db
            sage: ec = db.ec_padic
            sage: nf = db.nf_fields
            sage: nf._parse_projection(0)
            ((u'label',), ())
            sage: ec._parse_projection(1)
            ((u'lmfdb_iso', u'p', u'prec', u'val', u'unit'), ())
            sage: ec._parse_projection({"val":True, "unit":True})
            ((u'val', u'unit'), ())

        When the data is split across two tables, some columns may be in the extras table::

            sage: nf._parse_projection(["label", "unitsGmodule"])
            (('label'), ('unitsGmodule',))

        If you want the "id" column, you can list it explicitly::

            sage: nf._parse_projection(["id", "label", "unitsGmodule"])
            (('id', 'label'), ('unitsGmodule',))

        You can specify a dictionary with columns to exclude:

            sage: ec._parse_projection({"prec":False})
            ((u'lmfdb_iso', u'p', u'val', u'unit'), ())
        """
        search_cols = []
        extra_cols = []
        if projection == 0:
            if self._label_col is None:
                raise RuntimeError("No label column for %s"%(self.search_table))
            return (self._label_col,), ()
        elif not projection:
            raise ValueError("You must specify at least one key.")
        if projection == 1:
            return tuple(self.search_cols), ()
        elif projection == 2:
            return tuple(self.search_cols), tuple(self.extra_cols)
        elif projection == 3:
            return tuple(["id"] + self.search_cols), tuple(self.extra_cols)
        elif isinstance(projection, dict):
            projvals = set(bool(val) for val in projection.values())
            if len(projvals) > 1:
                raise ValueError("You cannot both include and exclude.")
            including = projvals.pop()
            include_id = projection.pop("id", False)
            for col in self.search_cols:
                if (col in projection) == including:
                    search_cols.append(col)
                projection.pop(col, None)
            for col in self.extra_cols:
                if (col in projection) == including:
                    extra_cols.append(col)
                projection.pop(col, None)
            if projection: # there were more columns requested
                raise ValueError("%s not column of %s"%(", ".join(projection), self.search_table))
        else: # iterable or string_types
            if isinstance(projection, string_types):
                projection = [projection]
            include_id = False
            for col in projection:
                colname = col.split('[',1)[0]
                if colname in self.search_cols:
                    search_cols.append(col)
                elif colname in self.extra_cols:
                    extra_cols.append(col)
                elif col == 'id':
                    include_id = True
                else:
                    raise ValueError("%s not column of %s"%(col, self.search_table))
        if include_id:
            search_cols.insert(0, "id")
        return tuple(search_cols), tuple(extra_cols)

    def _create_typecast(self, key, value, col, col_type):
        """
        This method is used to add typecasts to queries when necessary.
        It is called from `_parse_special` and `_parse_dict`; see the documentation
        of those functions for inputs.
        """
        if col_type.endswith('[]') and key in ['$eq', '$ne', '$contains', '$containedin']:
            if isinstance(col, Identifier):
                return '::' + col_type
            else:
                # Selected a path
                return '::' + col_type[:-2]
        return ''

    def _parse_special(self, key, value, col, col_type):
        """
        Implements more complicated query conditions than just testing for equality:
        inequalities, containment and disjunctions.

        INPUT:
        - ``key`` -- a code starting with $ from the following list:
            - ``$lte`` -- less than or equal to
            - ``$lt`` -- less than
            - ``$gte`` -- greater than or equal to
            - ``$gt`` -- greater than
            - ``$ne`` -- not equal to
            - ``$in`` -- the column must be one of the given set of values
            - ``$nin`` -- the column must not be any of the given set of values
            - ``$contains`` -- for json columns, the given value should be a subset of the column.
            - ``$notcontains`` -- for json columns, the column must not contain any entry of the given value (which should be iterable)
            - ``$containedin`` -- for json columns, the column should be a subset of the given list
            - ``$exists`` -- if True, require not null; if False, require null.
            - ``$startswith`` -- for text columns, matches strings that start with the given string.
            - ``$like`` -- for text columns, matches strings according to the LIKE operand in SQL.
            - ``$regex`` -- for text columns, matches the given regex expression supported by PostgresSQL
        - ``value`` -- The value to compare to.  The meaning depends on the key.
        - ``col`` -- The name of the column, wrapped in SQL
        - ``col_type`` -- the SQL type of the column

        OUTPUT:

        - A string giving the SQL test corresponding to the requested query, with %s
        - values to fill in for the %s entries (see ``_execute`` for more discussion).

        EXAMPLES::

            sage: from lmfdb import db
            sage: statement, vals = db.nf_fields._parse_special("$lte", 5, "degree")
            ('"degree" <= %s', [5])
            sage: statement, vals = db.nf_fields._parse_special("$or", [{"degree":{"$lte":5}},{"class_number":{"$gte":3}}], None)
            sage: statement.as_string(db.conn), vals
            ('("degree" <= %s OR "class_number" >= %s)', [5, 3])
            sage: statement, vals = db.nf_fields._parse_special("$or", [{"$lte":5}, {"$gte":10}], "degree")
            sage: statement.as_string(db.conn), vals
            ('("degree" <= %s OR "degree" >= %s)', [5, 10])
            sage: statement, vals = db.nf_fields._parse_special("$and", [{"$gte":5}, {"$lte":10}], "degree")
            sage: statement.as_string(db.conn), vals
            ('("degree" >= %s AND "degree" <= %s)', [5, 10])
            sage: statement, vals = db.nf_fields._parse_special("$contains", [2,3,5], "ramps")
            sage: statement.as_string(db.conn), vals
            ('"ramps" @> %s', [[2, 3, 5]])
        """
        if key in ['$or', '$and']:
            pairs = [self._parse_dict(clause, outer=col, outer_type=col_type) for clause in value]
            pairs = [pair for pair in pairs if pair[0] is not None]
            if pairs:
                strings, values = zip(*pairs)
                # flatten values
                values = [item for sublist in values for item in sublist]
                joiner = " OR " if key == '$or' else " AND "
                return SQL("({0})").format(SQL(joiner).join(strings)), values
            else:
                return None, None

        # First handle the cases that have unusual values
        if key == '$exists':
            if value:
                cmd = SQL("{0} IS NOT NULL").format(col)
            else:
                cmd = SQL("{0} IS NULL").format(col)
            value = []
        elif key == '$notcontains':
            if col_type == 'jsonb':
                cmd = SQL(" AND ").join(SQL("NOT {0} @> %s").format(col) * len(value))
                value = [Json(v) for v in value]
            else:
                cmd = SQL(" AND ").join(SQL("NOT (%s = ANY({0}))").format(col) * len(value))
        elif key == '$mod':
            if not (isinstance(value, (list, tuple)) and len(value) == 2):
                raise ValueError("Error building modulus operation: %s" % value)
            # have to take modulus twice since MOD(-1,5) = -1 in postgres
            cmd = SQL("MOD(%s + MOD({0}, %s), %s) = %s").format(col)
            value = [value[1], value[1], value[1], value[0] % value[1]]

        else:
            if key == '$lte':
                cmd = SQL("{0} <= %s")
            elif key == '$lt':
                cmd = SQL("{0} < %s")
            elif key == '$gte':
                cmd = SQL("{0} >= %s")
            elif key == '$gt':
                cmd = SQL("{0} > %s")
            elif key == '$ne':
                cmd = SQL("{0} != %s")
            # FIXME, we should do recursion with _parse_special
            elif key == '$maxgte':
                cmd = SQL("array_max({0}) >= %s")
            elif key == '$anylte':
                cmd = SQL("%s >= ANY({0})")
            elif key == '$in':
                if col_type == 'jsonb':
                    #jsonb_path_ops modifiers for the GIN index doesn't support this query
                    cmd = SQL("{0} <@ %s")
                else:
                    cmd = SQL("{0} = ANY(%s)")
            elif key == '$nin':
                if col_type == 'jsonb':
                    #jsonb_path_ops modifiers for the GIN index doesn't support this query
                    cmd = SQL("NOT ({0} <@ %s)")
                else:
                    cmd = SQL("NOT ({0} = ANY(%s)")
            elif key == '$contains':
                cmd = SQL("{0} @> %s")
                if col_type != 'jsonb':
                    value = [value]
            elif key == '$containedin':
                #jsonb_path_ops modifiers for the GIN index doesn't support this query
                cmd = SQL("{0} <@ %s")
            elif key == '$startswith':
                cmd = SQL("{0} LIKE %s")
                value = value.replace('_',r'\_').replace('%',r'\%') + '%'
            elif key == '$like':
                cmd = SQL("{0} LIKE %s")
            elif key == '$regex':
                cmd = SQL("{0} ~ %s")
            else:
                raise ValueError("Error building query: {0}".format(key))
            if col_type == 'jsonb':
                value = Json(value)
            cmd = cmd.format(col)
            # For some array types (e.g. numeric), operators such as = and @> can't automatically typecast so we have to do it manually.
            typecast = self._create_typecast(key, value, col, col_type)
            if typecast:
                cmd += SQL(typecast)
            value = [value]
        return cmd, value

    def _parse_values(self, D):
        """
        Returns the values of dictionary parse accordingly to be used as values in ``_execute``

        INPUT:

        - ``D`` -- a dictionary, or a scalar if outer is set

        OUTPUT:

        - A list of values to fill in for the %s in the string.  See ``_execute`` for more details

        EXAMPLES::

            sage: from lmfdb import db
            sage: sage: db.nf_fields._parse_dict({})
            []
            sage: db.lfunc_lfunctions._parse_values({'bad_lfactors':[1,2]})[1][0]
            '[1, 2]'
            sage: db.char_dir_values._parse_values({'values':[1,2]})
            [1, 2]
        """

        return [Json(val) if self.col_type[key] == 'jsonb' else val
                for key, val in D.items()]

    def _parse_dict(self, D, outer=None, outer_type=None):
        """
        Parses a dictionary that specifies a query in something close to Mongo syntax into an SQL query.

        INPUT:

        - ``D`` -- a dictionary, or a scalar if outer is set
        - ``outer`` -- the column that we are parsing (None if not yet parsing any column).  Used in recursion.  Should be wrapped in SQL.
        - ``outer_type`` -- the SQL type for the outer column

        OUTPUT:

        - An SQL Composable giving the WHERE component of an SQL query (possibly containing %s), or None if D imposes no constraint
        - A list of values to fill in for the %s in the string.  See ``_execute`` for more details.

        EXAMPLES::

            sage: from lmfdb import db
            sage: statement, vals = db.nf_fields._parse_dict({"degree":2, "class_number":6})
            sage: statement.as_string(db.conn), vals
            ('"class_number" = %s AND "degree" = %s', [6, 2])
            sage: statement, vals = db.nf_fields._parse_dict({"degree":{"$gte":4,"$lte":8}, "r2":1})
            sage: statement.as_string(db.conn), vals
            ('"r2" = %s AND "degree" <= %s AND "degree" >= %s', [1, 8, 4])
            sage: statement, vals = db.nf_fields._parse_dict({"degree":2, "$or":[{"class_number":1,"r2":0},{"disc_sign":1,"disc_abs":{"$lte":10000},"class_number":{"$lte":8}}]})
            sage: statement.as_string(db.conn), vals
            ('("class_number" = %s AND "r2" = %s OR "disc_sign" = %s AND "class_number" <= %s AND "disc_abs" <= %s) AND "degree" = %s', [1, 0, 1, 8, 10000, 2])
            sage: db.nf_fields._parse_dict({})
            (None, None)
        """
        if outer is not None and not isinstance(D, dict):
            if outer_type == 'jsonb':
                D = Json(D)
            return SQL("{0} = %s").format(outer), [D]
        if len(D) == 0:
            return None, None
        else:
            strings = []
            values = []
            for key, value in D.items():
                if not key:
                    raise ValueError("Error building query: empty key")
                if key[0] == '$':
                    sub, vals = self._parse_special(key, value, outer, col_type=outer_type)
                    if sub is not None:
                        strings.append(sub)
                        values.extend(vals)
                    continue
                if '.' in key:
                    path = [int(p) if p.isdigit() else p for p in key.split('.')]
                    key = path[0]
                    if self.col_type.get(key) == 'jsonb':
                        path = [SQL("->{0}").format(Literal(p)) for p in path[1:]]
                    else:
                        path = [SQL("[{0}]").format(Literal(p)) for p in path[1:]]
                else:
                    path = None
                if key != 'id' and key not in self.search_cols:
                    raise ValueError("%s is not a column of %s"%(key, self.search_table))
                # Have to determine whether key is jsonb before wrapping it in Identifier
                col_type = self.col_type[key]
                if path:
                    key = SQL("{0}{1}").format(Identifier(key), SQL("").join(path))
                else:
                    key = Identifier(key)
                if isinstance(value, dict) and all(k.startswith('$') for k in value):
                    sub, vals = self._parse_dict(value, key, outer_type=col_type)
                    if sub is not None:
                        strings.append(sub)
                        values.extend(vals)
                    continue
                if value is None:
                    strings.append(SQL("{0} IS NULL").format(key))
                else:
                    if col_type == 'jsonb':
                        value = Json(value)
                    cmd = "{0} = %s" + self._create_typecast('$eq', value, key, col_type)
                    strings.append(SQL(cmd).format(key))
                    values.append(value)
            if strings:
                return SQL(" AND ").join(strings), values
            else:
                return None, None

    def _process_sort(self, query, limit, offset, sort):
        """
        OUTPUT:

        - a Composed object for use in a PostgreSQL query
        - a boolean indicating whether the results are being sorted
        - a list of columns or pairs, as input into the search method
        """
        if sort is None:
            has_sort = True
            if self._sort is None:
                if limit is not None and not (limit == 1 and offset == 0):
                    sort = Identifier("id")
                    raw = ['id']
                else:
                    has_sort = False
                    raw = []
            elif self._primary_sort in query or self._out_of_order:
                # We use the actual sort because the postgres query planner doesn't know that
                # the primary key is connected to the id.
                sort = self._sort
                raw = self._sort_orig
            else:
                sort = Identifier("id")
                raw = ['id']
            return sort, has_sort, raw
        else:
            return self._sort_str(sort), bool(sort), sort

    def _build_query(self, query, limit=None, offset=0, sort=None):
        """
        Build an SQL query from a dictionary, including limit, offset and sorting.

        INPUT:

        - ``query`` -- a dictionary query, in the mongo style (but only supporting certain special operators, as in ``_parse_special``)
        - ``limit`` -- a limit on the number of records returned
        - ``offset`` -- an offset on how many records to skip
        - ``sort`` -- a sort order (to be passed into the ``_sort_str`` method, or None.

        OUTPUT:

        - an SQL Composable giving the WHERE, ORDER BY, LIMIT and OFFSET components of an SQL query, possibly including %s
        - a list of values to substitute for the %s entries

        EXAMPLES::

            sage: from lmfdb import db
            sage: statement, vals = db.nf_fields._build_query({"degree":2, "class_number":6})
            sage: statement.as_string(db.conn), vals
            (' WHERE "class_number" = %s AND "degree" = %s ORDER BY "degree", "disc_abs", "disc_sign", "label"', [6, 2])
            sage: statement, vals = db.nf_fields._build_query({"class_number":1}, 20)
            sage: statement.as_string(db.conn), vals
            (' WHERE "class_number" = %s ORDER BY "id" LIMIT %s', [1, 20])
        """
        qstr, values = self._parse_dict(query)
        if qstr is None:
            s = SQL("")
            values = []
        else:
            s = SQL(" WHERE {0}").format(qstr)
        sort, has_sort, _ = self._process_sort(query, limit, offset, sort)
        if has_sort:
            s = SQL("{0} ORDER BY {1}").format(s, sort)
        if limit is not None:
            s = SQL("{0} LIMIT %s").format(s)
            values.append(limit)
            if offset != 0:
                s = SQL("{0} OFFSET %s").format(s)
                values.append(offset)
        return s, values

    def _search_iterator(self, cur, search_cols, extra_cols, projection):
        """
        Returns an iterator over the results in a cursor,
        filling in columns from the extras table if needed.

        INPUT:

        - ``cur`` -- a psycopg2 cursor
        - ``search_cols`` -- the columns in the search table in the results
        - ``extra_cols`` -- the columns in the extras table in the results
        - ``projection`` -- the projection requested.

        OUTPUT:

        If projection is 0 or a string, an iterator that yields the labels/column values of the query results.
        Otherwise, an iterator that yields dictionaries with keys
        from ``search_cols`` and ``extra_cols``.
        """
        # Eventually want to batch the queries on the extra_table so that we
        # make fewer SQL queries here.
        try:
            for rec in cur:
                if projection == 0 or isinstance(projection, string_types):
                    yield rec[0]
                else:
                    yield {k: v for k, v in zip(search_cols + extra_cols, rec)
                           if (self._include_nones or v is not None)}
        finally:
            if isinstance(cur, pg_cursor):
                cur.close()
                if (cur.withhold and # to assure that it is a buffered cursor
                    self._db._nocommit_stack == 0): # and there is nothing to commmit
                    cur.connection.commit()

    ##################################################################
    # Methods for querying                                           #
    ##################################################################

    def _split_ors(self, query, sort=None):
        """
        Splits a query into multiple queries by breaking up the outer
        $or clause and copying the rest of the query.

        If sort is provided, the resulting dictionaries will be sorted by the first entry of the given sort.
        """
        # make a copy of the query so we don't modify the original
        query = dict(query)
        ors = query.pop('$or', None)
        if ors is None:
            # no $or clause
            return [query]
        queries = []
        def is_special(v):
            return isinstance(v, dict) and all(isinstance(k, string_types) and k.startswith('$') for k in v)
        for orc in ors:
            Q = dict(query)
            for key, val in orc.items():
                if key in Q and val != Q[key]:
                    if not is_special(val) and not is_special(Q[key]):
                        # this branch of the or would assert that the value is equal to two different things
                        break
                    else:
                        # It would be possible to try to merge queries, but we stick to a simple approach and just throw them in an $and
                        Q[key] = {'$and': [val, Q[key]]}
                else:
                    Q[key] = val
            else:
                # There were no incompatibilities, so we add Q to the list of queries
                queries.append(Q)
        if sort:
            col = sort[0]
            if isinstance(col, string_types):
                asc = 1
            else:
                col, asc = col
            queries.sort(key=lambda Q: Q[col], reverse=(asc != 1))
        return queries

    def _get_table_clause(self, extra_cols):
        """
        Return a clause for use in the FROM section of a SELECT query.

        INPUT:

        - ``extra_cols`` -- a list of extra columns (only evaluated as a boolean)
        """
        if extra_cols:
            return SQL("{0} JOIN {1} USING (id)").format(Identifier(self.search_table),
                                                        Identifier(self.extra_table))
        else:
            return Identifier(self.search_table)

    def lucky(self, query={}, projection=2, offset=0, sort=[]):
        #FIXME Nulls aka Nones are being erased, we should perhaps just leave them there
        """
        One of the two main public interfaces for performing SELECT queries,
        intended for situations where only a single result is desired.

        INPUT:

        - ``query`` -- a mongo-style dictionary specifying the query.
           Generally, the keys will correspond to columns,
           and values will either be specific numbers (specifying an equality test)
           or dictionaries giving more complicated constraints.
           The main exception is that "$or" can be a top level key,
           specifying a list of constraints of which at least one must be true.
        - ``projection`` -- which columns are desired.
          This can be specified either as a list of columns to include;
           a dictionary specifying columns to include (using all True values)
                                           or exclude (using all False values);
           a string giving a single column (only returns the value, not a dictionary);
           or an integer code (0 means only return the label,
                               1 means return all search columns,
                               2 means all columns (default)).
        - ``offset`` -- integer. allows retrieval of a later record rather than just first.
        - ``sort`` -- The sort order, from which the first result is returned.
            - None, Using the default sort order for the table
            - a list of strings (which are interpreted as column names in the
                ascending direction) or of pairs (column name, 1 or -1).
                If not specified, will use the default sort order on the table.
            - [] (default), unsorted, thus if there is more than one match to
                the query then the choice of the result is arbitrary.

        OUTPUT:

        If projection is 0 or a string, returns the label/column value of the first record satisfying the query.
        Otherwise, return a dictionary with keys the column names requested by the projection.

        EXAMPLES::

            sage: from lmfdb import db
            sage: nf = db.nf_fields
            sage: nf.lucky({'degree':int(2),'disc_sign':int(1),'disc_abs':int(5)},projection=0)
            u'2.2.5.1'
            sage: nf.lucky({'label':u'6.6.409587233.1'},projection=1)
            {u'class_group': [],
             u'class_number': 1,
             u'cm': False,
             u'coeffs': [2, -31, 30, 11, -13, -1, 1],
             u'degree': 6,
             u'disc_abs': 409587233,
             u'disc_rad': 409587233,
             u'disc_sign': 1,
             u'galt': 16,
             u'label': u'6.6.409587233.1',
             u'oldpolredabscoeffs': None,
             u'r2': 0,
             u'ramps': [11, 53, 702551],
             u'used_grh': False}
            sage: nf.lucky({'label':u'6.6.409587233.1'},projection=['regulator'])
            {'regulator':455.191694993}
        """
        search_cols, extra_cols = self._parse_projection(projection)
        vars = SQL(", ").join(map(IdentifierWrapper, search_cols + extra_cols))
        qstr, values = self._build_query(query, 1, offset, sort=sort)
        tbl = self._get_table_clause(extra_cols)
        selecter = SQL("SELECT {0} FROM {1}{2}").format(vars, tbl, qstr)
        cur = self._execute(selecter, values)
        if cur.rowcount > 0:
            rec = cur.fetchone()
            if projection == 0 or isinstance(projection, string_types):
                return rec[0]
            else:
                return {k:v for k,v in zip(search_cols + extra_cols, rec) if (self._include_nones or v is not None)}

    def search(self, query={}, projection=1, limit=None, offset=0, sort=None, info=None, split_ors=False, silent=False):
        """
        One of the two main public interfaces for performing SELECT queries,
        intended for usage from search pages where multiple results may be returned.

        INPUT:

        - ``query`` -- a mongo-style dictionary specifying the query.
           Generally, the keys will correspond to columns,
           and values will either be specific numbers (specifying an equality test)
           or dictionaries giving more complicated constraints.
           The main exception is that "$or" can be a top level key,
           specifying a list of constraints of which at least one must be true.
        - ``projection`` -- which columns are desired.
          This can be specified either as a list of columns to include;
           a dictionary specifying columns to include (using all True values)
                                           or exclude (using all False values);
           a string giving a single column (only returns the value, not a dictionary);
           or an integer code (0 means only return the label,
                               1 means return all search columns (default),
                               2 means all columns).
        - ``limit`` -- an integer or None (default), giving the maximum number of records to return.
        - ``offset`` -- a nonnegative integer (default 0), where to start in the list of results.
        - ``sort`` -- a sort order.  Either None or a list of strings (which are interpreted as column names in the ascending direction) or of pairs (column name, 1 or -1).  If not specified, will use the default sort order on the table.  If you want the result unsorted, use [].
        - ``info`` -- a dictionary, which is updated with values of 'query', 'count', 'start', 'exact_count' and 'number'.  Optional.
        - ``split_ors`` -- a boolean.  If true, executes one query per clause in the `$or` list, combining the results.  Only used when a limit is provided.
        - ``silent`` -- a boolean.  If True, slow query warnings will be suppressed.

        WARNING:

        For tables that are split into a search table and an extras table,
        requesting columns in the extras table via this function will
        require a separate database query for EACH ROW of the result.
        This function is intended for use only on the columns in the search table.

        OUTPUT:

        If ``limit`` is None, returns an iterator over the results, yielding dictionaries with keys the columns requested by the projection (or labels/column values if the projection is 0 or a string)

        Otherwise, returns a list with the same data.

        EXAMPLES::

            sage: from lmfdb import db
            sage: nf = db.nf_fields
            sage: info = {}
            sage: nf.search({'degree':int(2),'class_number':int(1),'disc_sign':int(-1)}, projection=0, limit=4, info=info)
            [u'2.0.3.1', u'2.0.4.1', u'2.0.7.1', u'2.0.8.1']
            sage: info['number'], info['exact_count']
            (9, True)
            sage: info = {}
            sage: nf.search({'degree':int(6)}, projection=['label','class_number','galt'], limit=4, info=info)
            [{'class_number': 1, 'galt': 5, 'label': u'6.0.9747.1'},
             {'class_number': 1, 'galt': 11, 'label': u'6.0.10051.1'},
             {'class_number': 1, 'galt': 11, 'label': u'6.0.10571.1'},
             {'class_number': 1, 'galt': 5, 'label': u'6.0.10816.1'}]
            sage: info['number'], info['exact_count']
            (5522600, True)
            sage: info = {}
            sage: nf.search({'ramps':{'$contains':[int(2),int(7)]}}, limit=4, info=info)
            [{'label': u'2.2.28.1', 'ramps': [2, 7]},
             {'label': u'2.0.56.1', 'ramps': [2, 7]},
             {'label': u'2.2.56.1', 'ramps': [2, 7]},
             {'label': u'2.0.84.1', 'ramps': [2, 3, 7]}]
            sage: info['number'], info['exact_count']
            (1000, False)
        """
        if offset < 0:
            raise ValueError("Offset cannot be negative")
        search_cols, extra_cols = self._parse_projection(projection)
        if limit is None and split_ors:
            raise ValueError("split_ors only supported when a limit is provided")
        if split_ors:
            # We need to be able to extract the sort columns, so they need to be added
            _, _, raw_sort = self._process_sort(query, limit, offset, sort)
            raw_sort = [((col, 1) if isinstance(col, string_types) else col) for col in raw_sort]
            sort_cols = [col[0] for col in raw_sort]
            sort_only = tuple(col for col in sort_cols if col not in search_cols)
            search_cols = search_cols + sort_only
        vars = SQL(", ").join(map(IdentifierWrapper, search_cols + extra_cols))
        tbl = self._get_table_clause(extra_cols)
        nres = None if limit is None else self.stats.quick_count(query)
        def run_one_query(Q, lim, off):
            if lim is None:
                qstr, values = self._build_query(Q, sort=sort)
            else:
                qstr, values = self._build_query(Q, lim, off, sort)
            selecter = SQL("SELECT {0} FROM {1}{2}").format(vars, tbl, qstr)
            return self._execute(selecter, values, silent=silent,
                                 buffered=(lim is None),
                                 slow_note=(
                                     self.search_table, "analyze", Q,
                                     repr(projection), lim, off))
        def trim_results(it, lim, off, projection):
            for rec in islice(it, off, lim+off):
                if projection == 0:
                    yield rec[self._label_col]
                elif isinstance(projection, string_types):
                    yield rec[projection]
                else:
                    for col in sort_only:
                        rec.pop(col, None)
                    yield rec

        if split_ors:
            queries = self._split_ors(query, raw_sort)
            if len(queries) <= 1:
                # no ors to split
                split_ors = False
            else:
                results = []
                total = 0
                prelimit = max(limit + offset, self._count_cutoff) if nres is None else limit + offset
                exact_count = True # updated below if we have a subquery hitting the prelimit
                for Q in queries:
                    cur = run_one_query(Q, prelimit, 0)
                    if cur.rowcount == prelimit and nres is None:
                        exact_count = False
                    total += cur.rowcount
                    # theoretically it's faster to use a heap to merge these sorted lists,
                    # but the sorting runtime is small compared to getting the records from
                    # postgres in the first place, so we use a simpler option.
                    # We override the projection on the iterator since we need to sort
                    results.extend(self._search_iterator(cur, search_cols,
                                                         extra_cols, projection=1))
                if all((asc == 1 or self.col_type[col] in number_types) for col, asc in raw_sort):
                    # every key is in increasing order or numeric so we can just use a tuple as a sort key
                    if raw_sort:
                        results.sort(key=lambda x: tuple((x[col] if asc == 1 else -x[col]) for col, asc in raw_sort))
                else:
                    for col, asc in reversed(raw_sort):
                        results.sort(key=lambda x: x[col], reverse=(asc != 1))
                results = list(trim_results(results, limit, offset, projection))
                if nres is None:
                    if exact_count:
                        nres = total
                    else:
                        # We could use total, since it's a valid lower bound, but we want consistency
                        # with the results that don't use split_ors
                        nres = min(total, self._count_cutoff)

        if not split_ors: # also handle the case len(queries) == 1
            if nres is not None or limit is None:
                prelimit = limit
            else:
                prelimit = max(limit, self._count_cutoff - offset)
            cur = run_one_query(query, prelimit, offset)
            if limit is None:
                if info is not None:
                    # caller is requesting count data
                    info['number'] = self.count(query)
                return self._search_iterator(cur, search_cols,
                                             extra_cols, projection)
            if nres is None:
                exact_count = (cur.rowcount < prelimit)
                nres = offset + cur.rowcount
            else:
                exact_count = True
            results = cur.fetchmany(limit)
            results = list(
                self._search_iterator(results, search_cols, extra_cols, projection)
            )
        if info is not None:
            if offset >= nres > 0:
                # We're passing in an info dictionary, so this is a front end query,
                # and the user has requested a start location larger than the number
                # of results.  We adjust the results to be the last page instead.
                offset -= (1 + (offset - nres) / limit) * limit
                if offset < 0:
                    offset = 0
                return self.search(query, projection, limit=limit, offset=offset, sort=sort, info=info, silent=silent)
            info['query'] = dict(query)
            info['number'] = nres
            info['count'] = limit
            info['start'] = offset
            info['exact_count'] = exact_count
        return results

    def lookup(self, label, projection=2, label_col=None):
        """
        Look up a record by its label.

        INPUT:

        - ``label`` -- string, the label for the desired record.
        - ``projection`` -- which columns are requested (default 2, meaning all columns).
                            See ``_parse_projection`` for more details.
        - ``label_col`` -- which column holds the label.  Most tables store a default.

        OUTPUT:

        A dictionary with keys the column names requested by the projection.

        EXAMPLES::

            sage: from lmfdb import db
            sage: nf = db.nf_fields
            sage: rec = nf.lookup('8.0.374187008.1')
            sage: rec['loc_algebras']['13']
            u'x^2-13,x^2-x+2,x^4+x^2-x+2'
        """
        if label_col is None:
            label_col = self._label_col
            if label_col is None:
                raise ValueError("Lookup method not supported for tables with no label column")
        return self.lucky({label_col:label}, projection=projection, sort=[])

    def exists(self, query):
        """
        Determines whether there exists at least one record satisfying the query.

        INPUT:

        - ``query`` -- a mongo style dictionary specifying the search.
          See ``search`` for more details.

        OUTPUT:

        Boolean, whether there exists a record.

        EXAMPLES::

            sage: from lmfdb import db
            sage: nf = db.nf_fields
            sage: nf.exists({'class_number':int(7)})
            True
        """
        return self.lucky(query, projection='id') is not None

    def label_exists(self, label, label_col=None):
        """
        Determines whether these exists a record with the given label.

        INPUT:

        - ``label`` -- a string, the label
        - ``label_col`` -- the column holding the label (most tables have a default setting)
        """
        if label_col is None:
            label_col = self._label_col
            if label_col is None:
                raise ValueError("Lookup method not supported for tables with no label column")
        return self.exists({label_col:label})


    def random(self, query={}, projection=0):
        """
        Return a random label or record from this table.

        INPUT:

        - ``query`` -- a query dictionary from which a result
          will be selected, uniformly at random
        - ``projection`` -- which columns are requested
          (default 0, meaning just the label).
          See ``_parse_projection`` for more details.

        OUTPUT:

        If projection is 0, a random label from the table.
        Otherwise, a dictionary with keys specified by the projection.
        A RuntimeError is raised if the selection fails when there are
        rows in the table; this can occur if the ids are not consecutive
        due to deletions.
        If there are no results satisfying the query, None is returned
        (analogously to the ``lucky`` method).

        EXAMPLES::

            sage: from lmfdb import db
            sage: nf = db.nf_fields
            sage: nf.random()
            u'2.0.294787.1'
        """
        if query:
            # See if we know how many results there are
            cnt = self.stats.quick_count(query)
            if cnt is None:
                # We need the list of results
                # (in order to get a uniform sample),
                # and get the count as a side effect
                if projection == 0:
                    # Labels won't be too large,
                    # so we just get an unsorted list of labels
                    L = list(self.search(query, 0, sort=[]))
                else:
                    # An arbitary projection might be large, so we get ids
                    L = list(self.search(query, 'id', sort=[]))
                self.stats._record_count(query, len(L))
                if len(L) == 0:
                    return None
                res = random.choice(L)
                if projection != 0:
                    res = self.lucky({'id':res}, projection=projection)
                return res
            elif cnt == 0:
                return None
            else:
                offset = random.randrange(cnt)
                return self.lucky(query, projection=projection, offset=offset, sort=[])
        else:
            maxtries = 100
            # a temporary hack FIXME
            #maxid = self.max('id')
            maxid = self.max_id()
            if maxid == 0:
                return None
            # a temporary hack FIXME
            minid = self.min_id()
            for _ in range(maxtries):
                # The id may not exist if rows have been deleted
                # a temporary hack FIXME
                #rid = random.randint(1, maxid)
                rid = random.randint(minid, maxid)
                res = self.lucky({'id':rid}, projection=projection)
                if res: return res
            raise RuntimeError("Random selection failed!")
        ### This code was used when not every table had an id.
        ## Get the number of pages occupied by the search_table
        #cur = self._execute(SQL("SELECT relpages FROM pg_class WHERE relname = %s"), [self.search_table])
        #num_pages = cur.fetchone()[0]
        ## extra_cols will be () since there is no id
        #search_cols, extra_cols = self._parse_projection(projection)
        #vars = SQL(", ").join(map(Identifier, search_cols + extra_cols))
        #selecter = SQL("SELECT {0} FROM {1} TABLESAMPLE SYSTEM(%s)").format(vars, Identifier(self.search_table))
        ## We select 3 pages in an attempt to not accidentally get nothing.
        #percentage = min(float(300) / num_pages, 100)
        #for _ in range(maxtries):
        #    cur = self._execute(selecter, [percentage])
        #    if cur.rowcount > 0:
        #        return {k:v for k,v in zip(search_cols, random.choice(list(cur)))}

    def random_sample(self, ratio, query={}, projection=1, mode=None, repeatable=None):
        """
        Returns a random sample of rows from this table.  Note that ratio is not guaranteed, and different modes will have different levels of randomness.

        INPUT:

        - ``ratio`` -- a float between 0 and 1, the approximate fraction of rows satisfying the query to be returned.
        - ``query`` -- a dictionary query, as for searching.  Note that the WHERE clause is applied after the random selection except when using 'choice' mode
        - ``projection`` -- a description of which columns to include in the search results
        - ``mode`` -- one of ``'system'``, ``'bernoulli'``, ``'choice'`` and ``None``:
          - ``system`` -- the fastest option, but will introduce clustering since random pages are selected rather than random rows.
          - ``bernoulli`` -- rows are selected independently with probability the given ratio, then the where clause is applied
          - ``choice`` -- all results satisfying the query are fetched, then a random subset is chosen.  This will be slow if a large number of rows satisfy the query, but performs much better when only a few rows satisfy the query.  This option matches ratio mostly accurately.
          - ``None`` -- Uses ``bernoulli`` if more than ``self._count_cutoff`` results satisfy the query, otherwise uses ``choice``.
        - ``repeatable`` -- an integer, giving a random seed for a repeatable result.
        """
        if mode is None:
            if self.count(query) > self._count_cutoff:
                mode = 'bernoulli'
            else:
                mode = 'choice'
        mode = mode.upper()
        search_cols, extra_cols = self._parse_projection(projection)
        if ratio > 1 or ratio <= 0:
            raise ValueError("Ratio must be a positive number between 0 and 1")
        if ratio == 1:
            return self.search(query, projection, sort=[])
        elif mode == 'CHOICE':
            results = list(self.search(query, projection, sort=[]))
            count = int(len(results) * ratio)
            if repeatable is not None:
                random.seed(repeatable)
            return self._search_iterator(random.sample(results, count), search_cols, extra_cols, projection)
        elif mode in ['SYSTEM', 'BERNOULLI']:
            if extra_cols:
                raise ValueError("You cannot use the system or bernoulli modes with extra columns")
            vars = SQL(", ").join(map(Identifier, search_cols))
            if repeatable is None:
                repeatable = SQL("")
                values = [100*ratio]
            else:
                repeatable = SQL(" REPEATABLE %s")
                values = [100*ratio, int(repeatable)]
            qstr, qvalues = self._parse_dict(query)
            if qstr is None:
                qstr = SQL("")
            else:
                qstr = SQL(" WHERE {0}").format(qstr)
                values.extend(qvalues)
            selecter = SQL("SELECT {0} FROM {1} TABLESAMPLE " + mode + "(%s){2}{3}").format(vars, Identifier(self.search_table), repeatable, qstr)
            cur = self._execute(selecter, values, buffered=True)
            return self._search_iterator(cur, search_cols, extra_cols, projection)

    ##################################################################
    # Convenience methods for accessing statistics                   #
    ##################################################################

    def max(self, col, constraint={}):
        """
        The maximum value attained by the given column.

        INPUT:

        - ``col`` -- the name of the column
        - ``constraint`` -- a query dictionary constraining which rows are considered

        EXAMPLES::

            sage: from lmfdb import db
            sage: db.nf_fields.max('class_number')
            1892503075117056
        """
        return self.stats.max(col, constraint)

    def distinct(self, col, query={}):
        """
        Returns a list of the distinct values taken on by a given column.

        INPUT:

        - ``col`` -- the name of the column
        - ``query`` -- a query dictionary constraining which rows are considered
        """
        selecter = SQL("SELECT DISTINCT {0} FROM {1}").format(Identifier(col), Identifier(self.search_table))
        qstr, values = self._parse_dict(query)
        if qstr is not None:
            selecter = SQL("{0} WHERE {1}").format(selecter, qstr)
        selecter = SQL("{0} ORDER BY {1}").format(selecter, Identifier(col))
        cur = self._execute(selecter, values)
        return [res[0] for res in cur]

    def count(self, query={}, groupby=None, record=True):
        """
        Count the number of results for a given query.

        INPUT:

        - ``query`` -- a mongo-style dictionary, as in the ``search`` method.
        - ``groupby`` -- (default None) a list of columns
        - ``record`` -- (default True) whether to record the number of results in the counts table.

        OUTPUT:

        If ``groupby`` is None, the number of records satisfying the query.
        Otherwise, a dictionary with keys the distinct tuples of values taken on by the columns
        in ``groupby``, and values the number of rows with those values.

        EXAMPLES::

            sage: from lmfdb import db
            sage: nf = db.nf_fields
            sage: nf.count({'degree':int(6),'galt':int(7)})
            244006
        """
        return self.stats.count(query, groupby=groupby, record=record)

    ##################################################################
    # Indexes and performance analysis                               #
    ##################################################################

    def analyze(self, query, projection=1, limit=1000, offset=0, sort=None, explain_only=False):
        """
        Prints an analysis of how a given query is being executed, for use in optimizing searches.

        INPUT:

        - ``query`` -- a query dictionary
        - ``projection`` -- outputs, as in the ``search`` method
        - ``limit`` -- a maximum on the number of rows to return
        - ``offset`` -- an offset starting point for results
        - ``sort`` -- a string or list specifying a sort order
        - ``explain_only`` -- whether to execute the query (if ``True`` then will only use Postgres' query planner rather than actually carrying out the query)

        EXAMPLES::

            sage: from lmfdb import db
            sage: nf = db.nf_fields
            sage: nf.analyze({'degree':int(5)},limit=20)
            SELECT label, coeffs, degree, r2, cm, disc_abs, disc_sign, disc_rad, ramps, galt, class_number, class_group, used_grh, oldpolredabscoeffs FROM nf_fields WHERE degree = 5 ORDER BY degree, disc_abs, disc_sign, label LIMIT 20
            Limit  (cost=671790.56..671790.61 rows=20 width=305) (actual time=1947.351..1947.358 rows=20 loops=1)
              ->  Sort  (cost=671790.56..674923.64 rows=1253232 width=305) (actual time=1947.348..1947.352 rows=20 loops=1)
                    Sort Key: disc_abs, disc_sign, label COLLATE "C"
                    Sort Method: top-N heapsort  Memory: 30kB
                    ->  Bitmap Heap Scan on nf_fields  (cost=28589.11..638442.51 rows=1253232 width=305) (actual time=191.837..1115.096 rows=1262334 loops=1)
                          Recheck Cond: (degree = 5)
                          Heap Blocks: exact=35140
                          ->  Bitmap Index Scan on nfs_ddd  (cost=0.00..28275.80 rows=1253232 width=0) (actual time=181.789..181.789 rows=1262334 loops=1)
                                Index Cond: (degree = 5)
            Planning time: 2.880 ms
            Execution time: 1947.655 ms
        """
        search_cols, extra_cols = self._parse_projection(projection)
        vars = SQL(", ").join(map(IdentifierWrapper, search_cols + extra_cols))
        if limit is None:
            qstr, values = self._build_query(query, sort=sort)
        else:
            qstr, values = self._build_query(query, limit, offset, sort)
        tbl = self._get_table_clause(extra_cols)
        selecter = SQL("SELECT {0} FROM {1}{2}").format(vars, tbl, qstr)
        if explain_only:
            analyzer = SQL("EXPLAIN {0}").format(selecter)
        else:
            analyzer = SQL("EXPLAIN ANALYZE {0}").format(selecter)
        cur = self._db.cursor()
        print(cur.mogrify(selecter, values))
        cur = self._execute(analyzer, values, silent=True)
        for line in cur:
             print(line[0])

    def _list_built_indexes(self):
        """
        Lists built indexes names on the search table
        """
        return self._list_indexes(self.search_table)

    def list_indexes(self, verbose=False):
        """
        Lists the indexes on the search table present in meta_indexes

        INPUT:

        - ``verbose`` -- if True, prints the indexes; if False, returns a dictionary

        OUTPUT:

        - If not verbose, returns a dictionary with keys the index names and values a dictionary containing the type, columns and modifiers.

        NOTE:

         - not necessarily all built
         - not necessarily a supset of all the built indexes.

        For the current built indexes on the search table, see _list_built_indexes
        """
        selecter = SQL("SELECT index_name, type, columns, modifiers FROM meta_indexes WHERE table_name = %s")
        cur = self._execute(selecter, [self.search_table], silent=True)
        output = {}
        for name, typ, columns, modifiers in cur:
            output[name] = {"type": typ, "columns": columns, "modifiers": modifiers}
            if verbose:
                colspec = [" ".join([col] + mods) for col, mods in zip(columns, modifiers)]
                print("{0} ({1}): {2}".format(name, typ, ", ".join(colspec)))
        if not verbose:
            return output

    @staticmethod
    def _create_index_statement(name, table, type, columns, modifiers, storage_params):
        """
        Utility function for making the create index SQL statement.
        """
        # We whitelisted the type, modifiers and storage parameters
        # when creating the index so the following is safe from SQL injection
        if storage_params:
            # The inner format is on a string rather than a psycopg2.sql.Composable:
            # the keys of storage_params have been whitelisted.
            storage_params = SQL(" WITH ({0})").format(SQL(", ").join(SQL("{0} = %s".format(param)) for param in storage_params))
        else:
            storage_params = SQL("")
        modifiers = [" " + " ".join(mods) if mods else "" for mods in modifiers]
        # The inner % operator is on strings prior to being wrapped by SQL: modifiers have been whitelisted.
        columns = SQL(", ").join(SQL("{0}%s"%mods).format(Identifier(col)) for col, mods in zip(columns, modifiers))
        # The inner % operator is on strings prior to being wrapped by SQL: type has been whitelisted.
        creator = SQL("CREATE INDEX {0} ON {1} USING %s ({2}){3}"%(type))
        return creator.format(Identifier(name), Identifier(table), columns, storage_params)

    def _create_counts_indexes(self, suffix="", warning_only=False):
        """
        A utility function for creating the default indexes on the counts tables
        """
        tablename = self.search_table + "_counts"
        storage_params = {}
        with DelayCommit(self, silence=True):
            for index in _counts_indexes:
                now = time.time()
                name = index["name"].format(tablename) + suffix
                if self._relation_exists(name):
                    message = "Relation with name {} already exists".format(name)
                    if warning_only:
                        print(message)
                        continue
                    else:
                        raise ValueError(message)
                creator = self._create_index_statement(name,
                                                       tablename + suffix,
                                                       index["type"],
                                                       index["columns"],
                                                       [[]] * len(index["columns"]),
                                                       storage_params)
                self._execute(creator, list(storage_params.values()))
                print("Index {} created in {:.3f} secs".format(index["name"].format(self.search_table), time.time() - now))



    def _check_index_name(self, name, kind="Index"):
        """
        Checks to ensure that the given name doesn't end with one
        of the following restricted suffixes, and that it doesn't already exist

        - ``_tmp``
        - ``_pkey``
        - ``_oldN``
        - ``_depN``

        INPUT:

        - ``name`` -- string, the name of an index or constraint
        - ``kind`` -- either ``"Index"`` or ``"Constraint"``
        """
        self._check_restricted_suffix(name, kind)


        if self._relation_exists(name): # this also works for constraints
            raise ValueError("{} name {} is invalid, ".format(kind, name) +
                             "a relation with that name already exists, " +
                             "e.g, index, constraint or table; " +
                             "try specifying a different name")

        if kind == "Index":
            meta = "meta_indexes"
            meta_name = "index_name"
        elif kind == "Constraint":
            meta = "meta_constraints"
            meta_name = "constraint_name"
        else:
            raise ValueError("""kind={} is not "Index" or "Constraint" """)

        selecter = SQL("SELECT 1 FROM {} WHERE {} = %s AND table_name = %s")
        cur = self._execute(selecter.format(*map(Identifier, [meta, meta_name])),
                            [name, self.search_table])
        if cur.rowcount > 0:
            raise ValueError("{} name {} is invalid, ".format(kind, name) +
                             "an {} with that name".format(kind.lower()) +
                             "already exists in {}; ".format(meta) +
                             "try specifying a different name")


    def create_index(self, columns, type="btree", modifiers=None, name=None, storage_params=None):
        """
        Create an index.

        This function will also add the indexing data to the meta_indexes table
        so that indexes can be dropped and recreated when uploading data.

        INPUT:

        - ``columns`` -- a list of column names
        - ``type`` -- one of the postgres index types: btree, gin, gist, brin, hash, spgist.
        - ``modifiers`` -- a list of lists of strings.  The overall length should be
            the same as the length of ``columns``, and each internal list can only contain the
            following whitelisted column modifiers:
            - a non-default operator class
            - ``ASC``
            - ``DESC``
            - ``NULLS FIRST``
            - ``NULLS LAST``
            This interface doesn't currently support creating indexes with nonstandard collations.
        """
        now = time.time()
        if type not in _operator_classes:
            raise ValueError("Unrecognized index type")
        if modifiers is None:
            if type == "gin":
                def mod(col):
                    if self.col_type[col] == 'jsonb':
                        return ["jsonb_path_ops"]
                    elif self.col_type[col].endswith('[]'):
                        return ["array_ops"]
                    else:
                        return []
                modifiers = [mod(col) for col in columns]
            else:
                modifiers = [[]] * len(columns)
        else:
            if len(modifiers) != len(columns):
                raise ValueError("modifiers must have same length as columns")
            for mods in modifiers:
                for mod in mods:
                    if mod.lower() not in ["asc", "desc", "nulls first", "nulls last"] + _operator_classes[type]:
                        raise ValueError("Invalid modifier %s"%(mod,))
        if storage_params is None:
            if type in ["btree", "hash", "gist", "spgist"]:
                storage_params = {"fillfactor": 100}
            else:
                storage_params = {}
        else:
            for key in storage_params:
                if key not in _valid_storage_params[type]:
                    raise ValueError("Invalid storage parameter %s"%key)
        for col in columns:
            if col != "id" and col not in self.search_cols:
                raise ValueError("%s not a column"%(col))
        if name is None:
            # Postgres has a maximum name length of 64 bytes
            # It will truncate if longer, but that causes suffixes of _tmp to be indistinguishable.
            if len(columns) <= 2:
                name = "_".join([self.search_table] + columns + ([] if type == "btree" else [type]))
            elif len(columns) <= 8:
                name = "_".join([self.search_table] + [col[:2] for col in columns])
            else:
                name = "_".join([self.search_table] + ["".join(col[0] for col in columns)])



        with DelayCommit(self, silence=True):
            self._check_index_name(name, "Index")
            creator = self._create_index_statement(name, self.search_table, type, columns, modifiers, storage_params)
            self._execute(creator, list(storage_params.values()))
            inserter = SQL("INSERT INTO meta_indexes (index_name, table_name, type, columns, modifiers, storage_params) VALUES (%s, %s, %s, %s, %s, %s)")
            self._execute(inserter, [name, self.search_table, type, Json(columns), Json(modifiers), storage_params])
        print("Index %s created in %.3f secs"%(name, time.time() - now))

    def drop_index(self, name, suffix="", permanent=False, commit=True):
        """
        Drop a specified index.

        INPUT:

        - ``name`` -- the name of the index
        - ``suffix`` -- a string such as "_tmp" or "_old1" to be appended to the names in the DROP INDEX statement.
        - ``permanent`` -- whether to remove the index from the meta_indexes table
        """
        now = time.time()
        with DelayCommit(self, commit, silence=True):
            if permanent:
                deleter = SQL("DELETE FROM meta_indexes WHERE table_name = %s AND index_name = %s")
                self._execute(deleter, [self.search_table, name])
            dropper = SQL("DROP INDEX {0}").format(Identifier(name + suffix))
            self._execute(dropper)
        print("Dropped index %s in %.3f secs"%(name, time.time() - now))

    def restore_index(self, name, suffix=""):
        """
        Restore a specified index using the meta_indexes table.

        INPUT:

        - ``name`` -- the name of the index
        - ``suffix`` -- a string such as "_tmp" or "_old1" to be appended to the names in the CREATE INDEX statement.
        """
        now = time.time()
        with DelayCommit(self, silence=True):
            selecter = SQL("SELECT type, columns, modifiers, storage_params FROM meta_indexes WHERE table_name = %s AND index_name = %s")
            cur = self._execute(selecter, [self.search_table, name])
            if cur.rowcount > 1:
                raise RuntimeError("Duplicated rows in meta_indexes")
            elif cur.rowcount == 0:
                raise ValueError("Index %s does not exist in meta_indexes"%(name,))
            type, columns, modifiers, storage_params = cur.fetchone()
            creator = self._create_index_statement(name + suffix, self.search_table + suffix, type, columns, modifiers, storage_params)
            # this avoids clashes with deprecated indexes/constraints
            self._rename_if_exists(name, suffix)
            self._execute(creator, list(storage_params.values()))
        print("Created index %s in %.3f secs"%(name, time.time() - now))

    def _indexes_touching(self, columns):
        """
        Utility function for determining which indexes reference any of the given columns.
        """
        selecter = SQL("SELECT index_name FROM meta_indexes WHERE table_name = %s")
        if columns:
            selecter = SQL("{0} AND ({1})").format(selecter, SQL(" OR ").join(SQL("columns @> %s") * len(columns)))
            columns = [Json(col) for col in columns]
        return self._execute(selecter, [self.search_table] + columns, silent=True)

    def drop_indexes(self, columns=[], suffix="", commit=True):
        """
        Drop all indexes and constraints.

        If ``columns`` provided, will instead only drop indexes and constraints
        that refer to any of those columns.

        INPUT:

        - ``columns`` -- a list of column names.  If any are included,
            then only indexes referencing those columns will be included.
        - ``suffix`` -- a string such as "_tmp" or "_old1" to be appended
            to the names in the drop statements.
        """
        with DelayCommit(self, commit):
            for res in self._indexes_touching(columns):
                self.drop_index(res[0], suffix)
            for res in self._constraints_touching(columns):
                self.drop_index(res[0], suffix)

    def restore_indexes(self, columns=[], suffix=""):
        """
        Restore all indexes and constraints using the meta_indexes
        and meta_constraints tables.

        If ``columns`` provided, will instead only restore indexes and constraints
        that refer to any of those columns.

        INPUT:

        - ``columns`` -- a list of column names.  If any are included,
            then only indexes/constraints referencing those columns will be included.
        - ``suffix`` -- a string such as "_tmp" or "_old1" to be appended
            to the names in the creation statements.
        """
        with DelayCommit(self):
            for res in self._indexes_touching(columns):
                self.restore_index(res[0], suffix)
            for res in self._constraints_touching(columns):
                self.restore_constraint(res[0], suffix)

    def _pkey_common(self, command, suffix, action, commit):
        """
        Common code for ``drop_pkeys`` and ``restore_pkeys``.

        INPUT:

        - ``command`` -- an sql.Composable object giving the command to execute.
        - ``suffix`` -- a string such as "_tmp" or "_old1" to be appended to the names in the command.
        - ``action`` -- either "Dropped" or "Built", for printing.
        """
        now = time.time()
        with DelayCommit(self, commit, silence=True):
            # Note that the primary keys don't follow the same convention as the other
            # indexes, since they end in _pkey rather than the suffix.
            self._execute(command.format(Identifier(self.search_table + suffix),
                                         Identifier(self.search_table + suffix + "_pkey")))
            if self.extra_table is not None:
                self._execute(command.format(Identifier(self.extra_table + suffix),
                                             Identifier(self.extra_table + suffix + "_pkey")))
        print("%s primary key on %s in %.3f secs"%(action, self.search_table, time.time()-now))

    def drop_pkeys(self, suffix="", commit=True):
        """
        Drop the primary key on the id columns.

        INPUT:

        - ``suffix`` -- a string such as "_tmp" or "_old1" to be appended to the names in the ALTER TABLE statements.
        """
        command = SQL("ALTER TABLE {0} DROP CONSTRAINT {1}")
        self._pkey_common(command, suffix, "Dropped", commit)

    def restore_pkeys(self, suffix=""):
        """
        Restore the primary key on the id columns.

        INPUT:

        - ``suffix`` -- a string such as "_tmp" or "_old1" to be appended to the names in the ALTER TABLE statements.
        """
        command = SQL("ALTER TABLE {0} ADD CONSTRAINT {1} PRIMARY KEY (id)")
        self._pkey_common(command, suffix, "Built", True)

    def _list_built_constraints(self):
        """
        Lists constraints names on the search table
        """
        return self._db._list_constraints(self.search_table)

    def list_constraints(self, verbose=False):
        """
        Lists the constraints on the search table present in meta_constraints

        INPUT:

        - ``verbose`` -- if True, prints the constraints; if False, returns a dictionary

        OUTPUT:

        - If not verbose, returns a dictionary with keys the index names and values a dictionary containing the type, columns and the check_func

        NOTE:

         - not necessarily all built
         - not necessarily a supset of all the built constraints.

        For the current built constraints on the search table, see _list_built_constraints
        """
        selecter = SQL("SELECT constraint_name, type, columns, check_func FROM meta_constraints WHERE table_name = %s")
        cur = self._execute(selecter, [self.search_table], silent=True)
        output = {}
        for name, typ, columns, check_func in cur:
            output[name] = {"type": typ, "columns": columns, "check_func": check_func}
            if verbose:
                show = name if check_func is None else "{0} {1}".format(name, check_func)
                print("{0} ({1}): {2}".format(show, typ, ", ".join(columns)))
        if not verbose:
            return output

    @staticmethod
    def _create_constraint_statement(name, table, type, columns, check_func):
        """
        Utility function for making the create constraint SQL statement.
        """
        # We whitelisted the type and check function so the following is safe
        cols = SQL(", ").join(Identifier(col) for col in columns)
        # from SQL injection
        if type == "NON NULL":
            return SQL("ALTER TABLE {0} ALTER COLUMN {1} SET NOT NULL").format(Identifier(table), cols)
        elif type == "UNIQUE":
            return SQL("ALTER TABLE {0} ADD CONSTRAINT {1} UNIQUE ({2}) WITH (fillfactor=100)").format(Identifier(table), Identifier(name), cols)
        elif type == "CHECK":
            return SQL("ALTER TABLE {0} ADD CONSTRAINT {1} CHECK (%s({2}))"%check_func).format(Identifier(table), Identifier(name), cols)

    @staticmethod
    def _drop_constraint_statement(name, table, type, columns):
        """
        Utility function for making the drop constraint SQL statement.
        """
        if type == "NON NULL":
            return SQL("ALTER TABLE {0} ALTER COLUMN {1} DROP NOT NULL").format(Identifier(table), Identifier(columns[0]))
        else:
            return SQL("ALTER TABLE {0} DROP CONSTRAINT {1}").format(Identifier(table), Identifier(name))

    _valid_constraint_types = ["UNIQUE", "CHECK", "NOT NULL"]
    _valid_check_functions = [] # defined in utils.psql
    def create_constraint(self, columns, type, name=None, check_func=None):
        """
        Create a constraint.

        This function will also add the constraint data to the meta_constraints table
        so that constraints can be dropped and recreated when uploading data.

        INPUT:

        - ``columns`` -- a list of column names
        - ``type`` -- we currently support "unique", "check", "not null"
        - ``name`` -- the name of the constraint; generated if not provided
        - ``check_func``-- a string, giving the name of a function
            that can take the columns as input and return a boolean output.
            It must be in the _valid_check_functions list above, in order
            to prevent SQL injection attacks
        """
        now = time.time()
        type = type.upper()
        if isinstance(columns, string_types):
            columns = [columns]
        if type not in self._valid_constraint_types:
            raise ValueError("Unrecognized constraint type")
        if check_func is not None and check_func not in self._valid_check_functions:
            # If the following line fails, add the desired function to the list defined above
            raise ValueError("%s not in list of approved check functions (edit db_backend to add)")
        if (check_func is None) == (type == 'CHECK'):
            raise ValueError("check_func should specified just for CHECK constraints")
        if type == 'NON NULL' and len(columns) != 1:
            raise ValueError("NON NULL only supports one column")
        search = None
        for col in columns:
            if col == "id":
                continue
            if col in self.search_cols:
                if search is False:
                    raise ValueError("Cannot mix search and extra columns")
                search = True
            elif col in self.extra_cols:
                if search is True:
                    raise ValueError("Cannot mix search and extra columns")
                search = False
            else:
                raise ValueError("%s not a column"%(col))
        if search is None:
            raise ValueError("Must specify non-id columns")
        if name is None:
            # Postgres has a maximum name length of 64 bytes
            # It will truncate if longer, but that causes suffixes of _tmp to be indistinguishable.
            if len(columns) <= 2:
                name = "_".join([self.search_table] + ["c"] + columns)
            elif len(columns) <= 8:
                name = "_".join([self.search_table] + ["c"] + [col[:2] for col in columns])
            else:
                name = "_".join([self.search_table] + ["c"] + ["".join(col[0] for col in columns)])



        with DelayCommit(self, silence=True):
            self._check_index_name(name, "Constraint") # also works for constraints
            table = self.search_table if search else self.extra_table
            creator = self._create_constraint_statement(name, table, type, columns, check_func)
            self._execute(creator)
            inserter = SQL("INSERT INTO meta_constraints (constraint_name, table_name, type, columns, check_func) VALUES (%s, %s, %s, %s, %s)")
            self._execute(inserter, [name, self.search_table, type, Json(columns), check_func])
        print("Constraint %s created in %.3f secs"%(name, time.time() - now))

    def _get_constraint_data(self, name, suffix):
        """
        Utility function for getting data on an existing constraint

        INPUT:

        - ``name`` -- the name of the constraint
        - ``suffix`` -- a suffix to be added to the returned table name

        OUTPUT:

        - ``type`` -- the type of the constraint
        - ``columns`` -- the columns of the constraint
        - ``check_func`` -- the function implementing the constraint
        - ``table`` -- the postgres table on which the constraint operates (with suffix appended)
        """
        selecter = SQL("SELECT type, columns, check_func FROM meta_constraints WHERE table_name = %s AND constraint_name = %s")
        cur = self._execute(selecter, [self.search_table, name])
        if cur.rowcount > 1:
            raise RuntimeError("Duplicated rows in meta_constraints")
        elif cur.rowcount == 0:
            raise ValueError("Constraint %s does not exist in meta_constraints"%(name,))
        type, columns, check_func = cur.fetchone()
        search = (columns[0] in self.search_cols)
        table = self.search_table + suffix if search else self.extra_table + suffix
        return type, columns, check_func, table

    def drop_constraint(self, name, suffix="", permanent=False, commit=True):
        """
        Drop a specified constraint.

        INPUT:

        - ``name`` -- the name of the constraint
        - ``suffix`` -- a string such as "_tmp" or "_old1" to be appended to the names in the statement.
        - ``permanent`` -- whether to remove the index from the meta_constraint table
        """
        now = time.time()
        with DelayCommit(self, commit, silence=True):
            type, columns, check_func, table = self._get_constraint_data(name, suffix)
            dropper = self._drop_constraint_statement(name + suffix, table, type, columns)
            if permanent:
                deleter = SQL("DELETE FROM meta_constraints WHERE table_name = %s AND constraint_name = %s")
                self._execute(deleter, [self.search_table, name])
            self._execute(dropper)
        print("Dropped constraint %s in %.3f secs"%(name, time.time() - now))

    def restore_constraint(self, name, suffix=""):
        """
        Restore a specified constraint using the meta_constraints table.

        INPUT:

        - ``name`` -- the name of the constraint
        - ``suffix`` -- a string such as "_tmp" or "_old1" to be appended to the names in the ALTER TABLE statement.
        """
        now = time.time()
        with DelayCommit(self, silence=True):
            type, columns, check_func, table = self._get_constraint_data(name, suffix)
            # this avoids clashes with deprecated indexes/constraints
            self._rename_if_exists(name, suffix)
            creator = self._create_constraint_statement(name + suffix, table, type, columns, check_func)
            self._execute(creator)
        print("Created constraint %s in %.3f secs"%(name, time.time() - now))

    def _constraints_touching(self, columns):
        """
        Utility function for determining which constraints reference any of the given columns.
        """
        selecter = SQL("SELECT constraint_name FROM meta_constraints WHERE table_name = %s")
        if columns:
            selecter = SQL("{0} AND ({1})").format(selecter, SQL(" OR ").join(SQL("columns @> %s") * len(columns)))
            columns = [Json(col) for col in columns]
        return self._execute(selecter, [self.search_table] + columns, silent=True)

    ##################################################################
    # Exporting, reloading and reverting meta_tables, meta_indexes and meta_constraints     #
    ##################################################################

    def copy_to_meta(self, filename, sep="|"):
        self._copy_to_meta("meta_tables", filename, self.search_table, sep=sep)

    def copy_to_indexes(self, filename, sep="|"):
        self._copy_to_meta("meta_indexes", filename, self.search_table, sep=sep)

    def copy_to_constraints(self, filename, sep="|"):
        self._copy_to_meta("meta_constraints", filename, self.search_table, sep=sep)

    def _get_current_index_version(self):
        return self._get_current_meta_version("meta_indexes", self.search_table)

    def _get_current_constraint_version(self):
        return self._get_current_meta_version("meta_constraints", self.search_table)

    def reload_indexes(self, filename, sep="|"):
        return self._reload_meta("meta_indexes", filename, self.search_table, sep=sep)

    def reload_meta(self, filename, sep="|"):
        return self._reload_meta("meta_tables", filename, self.search_table, sep=sep)

    def reload_constraints(self, filename, sep="|"):
        return self._reload_meta("meta_constraints", filename, self.search_table, sep=sep)

    def revert_indexes(self, version = None):
        return self._revert_meta("meta_indexes", self.search_table, version)

    def revert_constraints(self, version = None):
        return self._revert_meta("meta_constraints", self.search_table, version)

    def revert_meta(self, version = None):
        return self._revert_meta("meta_tables", self.search_table, version)


    ##################################################################
    # Insertion and updating data                                    #
    ##################################################################

    def _check_locks(self, types='all'):
        locks = self._table_locked(self.search_table, types) + self._table_locked(self.extra_table, types)
        if locks:
            typelen = max(len(locktype) for (locktype, pid) in locks) + 3
            for locktype, pid in locks:
                print(locktype + ' '*(typelen - len(locktype)) + str(pid))
            raise LockError("Table is locked.  Please resolve the lock by killing the above processes and try again")

    def _break_stats(self):
        """
        This function should be called when the statistics are invalidated by an insertion or update.
        """
        if self._stats_valid:
            # Only need to interact with database in this case.
            updater = SQL("UPDATE meta_tables SET stats_valid = false WHERE name = %s")
            self._execute(updater, [self.search_table], silent=True)
            self._stats_valid = False

    def _break_order(self):
        """
        This function should be called when the id ordering is invalidated by an insertion or update.
        """
        if not self._out_of_order:
            # Only need to interact with database in this case.
            updater = SQL("UPDATE meta_tables SET out_of_order = true WHERE name = %s")
            self._execute(updater, [self.search_table], silent=True)
            self._out_of_order = True

    def finalize_changes(self):
        # TODO
        # Update stats.total
        # Refresh stats targets
        # Sort and set self._out_of_order
        pass

    def rewrite(self, func, query={}, resort=True, reindex=True, restat=True, tostr_func=None, commit=True, searchfile=None, extrafile=None, progress_count=10000, **kwds):
        """
        This function can be used to edit some or all records in the table.

        Note that if you want to add new columns, you must explicitly call add_column() first.

        INPUT:

        - ``func`` -- a function that takes a record (dictionary) as input and returns the modified record
        - ``query`` -- a query dictionary; only rows satisfying this query will be changed
        - ``resort`` -- whether to resort the table after running the rewrite
        - ``reindex`` -- whether to reindex the table after running the rewrite
        - ``restat`` -- whether to recompute statistics after running the rewrite
        - ``tostr_func`` -- a function to be used when writing data to the temp file
            defaults to copy_dumps from lmfdb.backend.encoding
        - ``commit`` -- whether to actually execute the rewrite
        - ``searchfile`` -- a filename to use for the temp file holding the search table
        - ``extrafile`` -- a filename to use for the temp file holding the extra table
        - ``progress_count`` -- (default 10000) how frequently to print out status reports as the rewrite proceeds
        - ``**kwds`` -- any other keyword arguments are passed on to the ``reload`` method

        EXAMPLES:

        For example, to add a new column to artin_reps that tracks the
        signs of the galois conjugates, you would do the following::

            sage: from lmfdb import db
            sage: db.artin_reps.add_column('GalConjSigns','jsonb')
            sage: def add_signs(rec):
            ....:     rec['GalConjSigns'] = sorted(list(set([conj['Sign'] for conj in rec['GaloisConjugates']])))
            ....:     return rec
            sage: db.artin_reps.rewrite(add_signs)
        """
        search_cols = ["id"] + self.search_cols
        if self.extra_table is None:
            projection = search_cols
        else:
            projection = search_cols + self.extra_cols
            extra_cols = ["id"] + self.extra_cols
        # It would be nice to just use Postgres' COPY TO here, but it would then be hard
        # to give func access to the data to process.
        # An alternative approach would be to use COPY TO and have func and filter both
        # operate on the results, but then func would have to process the strings
        if tostr_func is None:
            tostr_func = copy_dumps
        if searchfile is None:
            searchfile = tempfile.NamedTemporaryFile('w', delete=False)
        elif os.path.exists(searchfile):
            raise ValueError("Search file %s already exists" % searchfile)
        else:
            searchfile = open(searchfile, 'w')
        if self.extra_table is None:
            extrafile = EmptyContext()
        elif extrafile is None:
            extrafile = tempfile.NamedTemporaryFile('w', delete=False)
        elif os.path.exists(extrafile):
            raise ValueError("Extra file %s already exists" % extrafile)
        else:
            extrafile = open(extrafile, 'w')
        start = time.time()
        count = 0
        tot = self.count(query)
        try:
            with searchfile:
                with extrafile:
                    # write headers
                    searchfile.write(u'|'.join(search_cols) + u'\n')
                    searchfile.write(u'|'.join(self.col_type.get(col) for col in search_cols) + u'\n\n')
                    if self.extra_table is not None:
                        extrafile.write(u'|'.join(extra_cols) + u'\n')
                        extrafile.write(u'|'.join(self.col_type.get(col) for col in extra_cols) + u'\n\n')

                    for rec in self.search(query, projection=projection, sort=[]):
                        processed = func(rec)
                        searchfile.write(u'|'.join(tostr_func(processed.get(col), self.col_type[col]) for col in search_cols) + u'\n')
                        if self.extra_table is not None:
                            extrafile.write(u'|'.join(tostr_func(processed.get(col), self.col_type[col]) for col in extra_cols) + u'\n')
                        count += 1
                        if (count % progress_count) == 0:
                            print("%d of %d records (%.1f percent) dumped in %.3f secs" % (count, tot, 100.0*count/tot,time.time()-start))
            print("All records dumped in %.3f secs" % (time.time()-start))
            self.reload(searchfile.name, extrafile.name, resort=resort, reindex=reindex, restat=restat, commit=commit, log_change=False, **kwds)
            self.log_db_change("rewrite", query=query, projection=projection)
        finally:
            os.unlink(searchfile.name)
            if self.extra_table is not None:
                os.unlink(extrafile.name)

    def update_from_file(self, datafile, label_col=None, inplace=False, resort=None, reindex=True, restat=True, commit=True, log_change=True, **kwds):
        """
        Updates this table from data stored in a file.

        INPUT:

        - ``datafile`` -- a file with header lines (unlike ``reload``, does not need to include all columns) and rows containing data to be updated.
        - ``label_col`` -- a column specifying which row(s) of the table should be updated corresponding to each row of the input file.  This will usually be the label for the table, in which case it can be omitted.
        - ``inplace`` -- whether to do the update in place.  If set, the operation cannot be undone with ``reload_revert``.
        - ``resort`` -- whether this table should be resorted after updating (default is to resort when the sort columns intersect the updated columns)
        - ``reindex`` -- whether the indexes on this table should be dropped and recreated during update (default is to recreate only the indexes that touch the updated columns)
        - ``restat`` -- whether to recompute stats for the table
        - ``commit`` -- whether to actually commit the changes
        - ``log_change`` -- whether to log the update to the log table
        - ``kwds`` -- passed on to psycopg2's ``copy_from``.  Cannot include "columns".
        """
        self._check_locks()
        sep = kwds.get("sep", u"|")
        print("Updating %s from %s..." % (self.search_table, datafile))
        now = time.time()
        if label_col is None:
            label_col = self._label_col
            if label_col is None:
                raise ValueError("You must specify a column that is contained in the datafile and uniquely specifies each row")
        with open(datafile) as F:
            tables = [self.search_table]
            columns = self.search_cols
            if self.extra_table is not None:
                tables.append(self.extra_table)
                columns.extend(self.extra_cols)
            columns = self._check_header_lines(F, tables, set(columns), sep=sep, prohibit_missing=False)
            if columns[0] != label_col:
                raise ValueError("%s must be the first column in the data file" % label_col)
            # We don't allow updating id using this interface (it gets in the way of the tie-in with extras tables)
            if 'id' in columns[1:]:
                raise ValueError("Cannot update id using update_from_file")
        if resort is None:
            resort = bool(set(columns[1:]).intersection(self._sort_keys))
        # Create a temp table to hold the data
        tmp_table = 'tmp_update_from_file'
        def drop_tmp():
            dropper = SQL("DROP TABLE {0}").format(Identifier(tmp_table))
            self._execute(dropper)
        with DelayCommit(self, commit, silence=True):
            if self._table_exists(tmp_table):
                drop_tmp()
            processed_columns = SQL(", ").join([SQL("{0} " + self.col_type[col]).format(Identifier(col)) for col in columns])
            creator = SQL("CREATE TABLE {0} ({1})").format(Identifier(tmp_table), processed_columns)
            self._execute(creator)
            # We need to add an id column and populate it correctly
            if label_col != 'id':
                coladd = SQL("ALTER TABLE {0} ADD COLUMN id bigint").format(Identifier(tmp_table))
                self._execute(coladd)
            self._copy_from(datafile, tmp_table, columns, True, kwds)
            if label_col != 'id':
                # When using _copy_from, the id column was just added consecutively
                # We reset it to match the id from the search table
                idadder = SQL("UPDATE {0} SET id = {1}.id FROM {1} WHERE {0}.{2} = {1}.{2}").format(
                    Identifier(tmp_table),
                    Identifier(self.search_table),
                    Identifier(label_col))
                self._execute(idadder)
            # don't include the label col
            scols = [col for col in columns[1:] if col in self.search_cols]
            if self.extra_table is not None:
                ecols = [col for col in columns[1:] if col in self.extra_cols]
            suffix = '' if inplace else '_tmp'
            stable = self.search_table + suffix
            etable = None if self.extra_table is None else self.extra_table + suffix
            if inplace:
                if reindex:
                    self.drop_indexes(columns[1:], commit=commit)
                if self.extra_table is not None and not ecols:
                    etable = None
            else:
                self._clone(self.search_table, stable)
                inserter = SQL("INSERT INTO {0} SELECT * FROM {1}")
                self._execute(inserter.format(Identifier(stable), Identifier(self.search_table)))
                if self.extra_table is None or not ecols:
                    etable = None
                else:
                    self._clone(self.extra_table, etable)
                    self._execute(inserter.format(Identifier(etable), Identifier(self.extra_table)))
            scols = SQL(", ").join([SQL("{0} = {1}.{0}").format(Identifier(col), Identifier(tmp_table)) for col in scols])
            updater = SQL("UPDATE {0} SET {1} FROM {2} WHERE {0}.{3} = {2}.{3}")
            self._execute(updater.format(Identifier(stable), scols, Identifier(tmp_table), Identifier(label_col)))
            if reindex and inplace:
                # also restores constraints
                self.restore_indexes(columns[1:])
            elif not inplace:
                # restore all indexes since we're working with a fresh table; also restores constraints
                self.restore_indexes(suffix='_tmp')
                # We also need to recreate the primary key
                self.restore_pkeys(suffix='_tmp')
            #if self._id_ordered and resort:
            #    extra_table = None if self.extra_table is None else self.extra_table + suffix
            #    self.resort(self.search_table + suffix, extra_table)
            if etable is not None:
                ecols = SQL(", ").join([SQL("{0} = {1}.{0}").format(col, Identifier(tmp_table)) for col in ecols])
                self._execute(updater.format(Identifier(etable), ecols, Identifier(tmp_table), Identifier(label_col)))
            if restat:
                if not inplace:
                    for table in [self.stats.counts, self.stats.stats]:
                        if not self._table_exists(table + '_tmp'):
                            self._clone(table, table + '_tmp')
                self.stats.refresh_stats(suffix=suffix)
            if not inplace:
                swapped_tables = [self.search_table] if etable is None else [self.search_table, self.extra_table]
                self._swap_in_tmp(swapped_tables, commit=commit)
            # Delete the temporary table used to load the data
            drop_tmp()
            if log_change:
                self.log_db_change("file_update")
            print("Updated %s in %.3f secs" % (self.search_table, time.time() - now))

    def delete(self, query, resort=True, restat=True, commit=True):
        """
        Delete all rows matching the query.

        INPUT:

        - ``query`` -- a query dictionary; rows matching the query will be deleted
        - ``resort`` -- whether to resort the table afterward
        - ``restat`` -- whether to recreate statistics afterward
        """
        self._check_locks('delete')
        with DelayCommit(self, commit, silence=True):
            qstr, values = self._parse_dict(query)
            if qstr is None:
                qstr = SQL("")
            else:
                qstr = SQL(" WHERE {0}").format(qstr)
            deleter = SQL("DELETE FROM {0}{1}").format(Identifier(self.search_table), qstr)
            if self.extra_table is not None:
                deleter = SQL("WITH deleted_ids AS ({0} RETURNING id) DELETE FROM {1} WHERE id IN (SELECT id FROM deleted_ids)").format(deleter, Identifier(self.extra_table))
            cur = self._execute(deleter, values)
            self._break_order()
            self._break_stats()
            nrows = cur.rowcount
            self.stats.total -= nrows
            self.stats._record_count({}, self.stats.total)
            if resort:
                self.resort()
            if restat:
                self.stats.refresh_stats(total = False)
            self.log_db_change("delete", query=query, nrows=nrows)

    def update(self, query, changes, resort=True, restat=True, commit=True):
        """
        Update a table using Postgres' update command

        INPUT:

        - ``query`` -- a query dictionary.  Only rows matching the query will be updated
        - ``changes`` -- a dictionary.  The keys should be column names, the values should be constants.
        - ``resort`` -- whether to resort the table afterward
        - ``restat`` -- whether to recompute statistics afterward
        """
        for col in changes:
            if col in self.extra_cols:
                # Have to find the ids using the query, then update....
                raise NotImplementedError
        with DelayCommit(self, commit):
            qstr, values = self._parse_dict(query)
            if qstr is None:
                qstr = SQL("")
                values = []
            else:
                qstr = SQL(" WHERE {0}").format(qstr)
            if len(changes) == 1:
                updater = SQL("UPDATE {0} SET {1} = {2}{3}")
            else:
                updater = SQL("UPDATE {0} SET ({1}) = ({2}){3}")
            updater = updater.format(Identifier(self.search_table),
                                     SQL(", ").join(map(Identifier, changes)),
                                     SQL(", ").join(Placeholder() * len(changes)),
                                     qstr)
            change_values = self._parse_values(changes)
            self._execute(updater, change_values + values)
            self._break_order()
            self._break_stats()
            if resort:
                self.resort()
            if restat:
                self.stats.refresh_stats(total=False)
            self.log_db_change("update", query=query, changes=changes)

    def upsert(self, query, data, commit=True):
        """
        Update the unique row satisfying the given query, or insert a new row if no such row exists.
        If more than one row exists, raises an error.

        Upserting will often break the order constraint if the table is id_ordered,
        so you will probably want to call ``resort`` after all upserts are complete.

        INPUT:

        - ``query`` -- a dictionary with key/value pairs specifying at most one row of the table.
          The most common case is that there is one key, which is either an id or a label.
        - ``data`` -- a dictionary containing key/value pairs to be set on this row.
        - ``commit`` -- whether to actually execute the upsert.

        The keys of both inputs must be columns in either the search or extras table.

        OUTPUT:

        - ``new_row`` -- whether a new row was inserted
        - ``row_id`` -- the id of the found/new row
        """
        self._check_locks('update')
        if not query or not data:
            raise ValueError("Both query and data must be nonempty")
        if "id" in data:
            raise ValueError("Cannot set id")
        for col in query:
            if col != "id" and col not in self.search_cols:
                raise ValueError("%s is not a column of %s"%(col, self.search_table))
        if self.extra_table is None:
            search_data = dict(data)
            for col in data:
                if col not in self.search_cols:
                    raise ValueError("%s is not a column of %s"%(col, self.search_table))
        else:
            search_data = {}
            extras_data = {}
            for col, val in data.items():
                if col in self.search_cols:
                    search_data[col] = val
                elif col in self.extra_cols:
                    extras_data[col] = val
                else:
                    raise ValueError("%s is not a column of %s"%(col, self.search_table))
        cases = [(self.search_table, search_data)]
        if self.extra_table is not None:
            cases.append((self.extra_table, extras_data))
        with DelayCommit(self, commit, silence=True):
            # We have to split this command into a SELECT and an INSERT statement
            # rather than using postgres' INSERT INTO ... ON CONFLICT statement
            # because we have to take different additional steps depending on whether
            # an insertion actually occurred
            qstr, values = self._parse_dict(query)
            selecter = SQL("SELECT {0} FROM {1} WHERE {2} LIMIT 2").format(Identifier("id"), Identifier(self.search_table), qstr)
            cur = self._execute(selecter, values)
            val = {"operation":None}
            if cur.rowcount > 1:
                raise ValueError("Query %s does not specify a unique row"%(query))
            elif cur.rowcount == 1: # update
                new_row = False
                row_id = cur.fetchone()[0]
                for table, dat in cases:
                    # we are not updating any column in the extras table
                    if len(dat) == 0:
                        continue
                    # the syntax for updating only one columns differs from multiple columns
                    elif len(dat) == 1:
                        updater = SQL("UPDATE {0} SET {1} = {2} WHERE {3}")
                    else:
                        updater = SQL("UPDATE {0} SET ({1}) = ({2}) WHERE {3}")
                    updater = updater.format(Identifier(table),
                                             SQL(", ").join(map(Identifier, list(dat))),
                                             SQL(", ").join(Placeholder() * len(dat)),
                                             SQL("id = %s"))
                    dvalues = self._parse_values(dat)
                    dvalues.append(row_id)
                    val["operation"] = "UPDATE"
                    val["record"] = self._execute(updater, dvalues)
                if not self._out_of_order and any(key in self._sort_keys for key in data):
                    self._break_order()

            else:  # insertion
                if "id" in data or "id" in query:
                    raise ValueError("Cannot specify an id for insertion")
                new_row = True
                for col, val in query.items():
                    if col not in search_data:
                        search_data[col] = val
                # We use the total on the stats object for the new id.  If someone else
                # has inserted data this will be a problem,
                # but it will raise an error rather than leading to invalid database state,
                # so it should be okay.
                search_data["id"] = row_id = self.max_id() + 1
                if self.extra_table is not None:
                    extras_data["id"] = self.max_id() + 1
                for table, dat in cases:
                    inserter = SQL("INSERT INTO {0} ({1}) VALUES ({2})").format(
                                    Identifier(table),
                                    SQL(", ").join(map(Identifier, list(dat))),
                                    SQL(", ").join(Placeholder() * len(dat)))
                    self._execute(inserter, self._parse_values(dat))
                self._break_order()
                self.stats.total += 1
            self._break_stats()
            self.log_db_change("upsert", query=query, data=data)
            return new_row, row_id

    def insert_many(self, data, resort=True, reindex=False, restat=True, commit=True):
        """
        Insert multiple rows.

        This function will be faster than repeated ``upsert`` calls, but slower than ``copy_from``

        INPUT:

        - ``data`` -- a list of dictionaries, whose keys are columns and values the values to be set.
          All dictionaries should have the same set of keys;
          if this assumption is broken, some values may be set to their default values
          instead of the desired value, or an error may be raised.
        - ``resort`` -- whether to sort the ids after copying in the data.  Only relevant for tables that are id_ordered.
        - ``reindex`` -- boolean (default False). Whether to drop the indexes
          before insertion and restore afterward.  Note that if there is an exception during insertion
          the indexes will need to be restored manually using ``restore_indexes``.
        - ``restat`` -- whether to refresh statistics after insertion

        If the search table has an id, the dictionaries will be updated with the ids of the inserted records,
        though note that those ids will change if the ids are resorted.
        """
        self._check_locks('insert')
        if not data:
            raise ValueError("No data provided")
        if self.extra_table is not None:
            search_cols = [col for col in self.search_cols if col in data[0]]
            extra_cols = [col for col in self.extra_cols if col in data[0]]
            search_data = [{col: D[col] for col in search_cols} for D in data]
            extra_data = [{col: D[col] for col in extra_cols} for D in data]
        else:
            # we don't want to alter the input
            search_data = data[:]
        with DelayCommit(self, commit):
            if reindex:
                self.drop_pkeys()
                self.drop_indexes()
            jsonb_cols = [col for col, typ in self.col_type.items() if typ == 'jsonb']
            for i, SD in enumerate(search_data):
                SD["id"] = self.max_id() + i + 1
                for col in jsonb_cols:
                    if col in SD:
                        SD[col] = Json(SD[col])
            cases = [(self.search_table, search_data)]
            if self.extra_table is not None:
                for i, ED in enumerate(extra_data):
                    ED["id"] = self.max_id() + i + 1
                    for col in jsonb_cols:
                        if col in ED:
                            ED[col] = Json(ED[col])
                cases.append((self.extra_table, extra_data))
            now = time.time()
            for table, L in cases:
                template = SQL("({0})").format(SQL(", ").join(map(Placeholder, L[0])))
                inserter = SQL("INSERT INTO {0} ({1}) VALUES %s")
                inserter = inserter.format(Identifier(table),
                                           SQL(", ").join(map(Identifier, L[0])))
                self._execute(inserter, L, values_list=True, template=template)
            print("Inserted %s records into %s in %.3f secs"%(len(search_data), self.search_table, time.time()-now))
            self._break_order()
            self._break_stats()
            self.stats.total += len(search_data)
            self.stats._record_count({}, self.stats.total)
            if resort:
                self.resort()
            if reindex:
                self.restore_pkeys()
                self.restore_indexes()
            if restat:
                self.stats.refresh_stats(total=False)
            self.log_db_change("insert_many", nrows=len(search_data))

    def _identify_tables(self, search_table, extra_table):
        """
        Utility function for normalizing input on ``resort``.
        """
        if search_table is not None:
            search_table = Identifier(search_table)
        else:
            search_table = Identifier(self.search_table)
        if extra_table is not None:
            if self.extra_table is None:
                raise ValueError("No extra table")
            extra_table = Identifier(extra_table)
        elif self.extra_table is not None:
            extra_table = Identifier(self.extra_table)
        return search_table, extra_table

    def resort(self, search_table=None, extra_table=None):
        """
        Restores the sort order on the id column.

        INPUT:

        - ``search_table`` -- a string giving the name of the search_table to be sorted.
            If None, will use ``self.search_table``; another common input is ``self.search_table + "_tmp"``.
        - ``extra_table`` -- a string giving the name of the extra_table to be sorted.
            If None, will use ``self.extra_table``; another common input is ``self.extra_table + "_tmp"``.
        """
        print("resorting disabled")
        return
        self._check_locks()
        with DelayCommit(self, silence=True):
            if self._id_ordered and (search_table is not None or self._out_of_order):
                now = time.time()
                search_table, extra_table = self._identify_tables(search_table, extra_table)
                newid = "newid"
                while newid in self.search_cols or newid in self.extra_cols:
                    newid += "_"
                newid = Identifier(newid)
                oldid = Identifier("id")
                addcol = SQL("ALTER TABLE {0} ADD COLUMN {1} bigint")
                dropcol = SQL("ALTER TABLE {0} DROP COLUMN {1}")
                movecol = SQL("ALTER TABLE {0} RENAME COLUMN {1} TO {2}")
                pkey = SQL("ALTER TABLE {0} ADD PRIMARY KEY ({1})")
                self._execute(addcol.format(search_table, newid))
                updater = SQL("UPDATE {0} SET {1} = newsort.newid FROM (SELECT id, ROW_NUMBER() OVER(ORDER BY {2}) AS newid FROM {0}) newsort WHERE {0}.id = newsort.id")
                updater = updater.format(search_table, newid, self._sort)
                self._execute(updater)
                if extra_table is not None:
                    self._execute(addcol.format(extra_table, newid))
                    updater = SQL("UPDATE {0} SET {1} = search_table.{1} FROM (SELECT id, {1} FROM {2}) search_table WHERE {0}.id = search_table.id")
                    updater = updater.format(extra_table, newid, search_table)
                    self._execute(updater)
                    self._execute(dropcol.format(extra_table, oldid))
                    self._execute(movecol.format(extra_table, newid, oldid))
                    self._execute(pkey.format(extra_table, oldid))
                self._execute(dropcol.format(search_table, oldid))
                self._execute(movecol.format(search_table, newid, oldid))
                self._execute(pkey.format(search_table, oldid))
                self._set_ordered()
                print("Resorted %s in %.3f secs"%(self.search_table, time.time() - now))
            elif self._id_ordered:
                print("Data already sorted")
            else:
                print("Data does not have an id column to be sorted")

    def _set_ordered(self):
        """
        Marks this table as sorted in meta_tables
        """
        updater = SQL("UPDATE meta_tables SET out_of_order = false WHERE name = %s")
        self._execute(updater, [self.search_table])
        self._out_of_order = False



    def _write_header_lines(self, F, cols, sep=u"|"):
        """
        Writes the header lines to a file
        (row of column names, row of column types, blank line).

        INPUT:

        - ``F`` -- a writable open file handle, at the beginning of the file.
        - ``cols`` -- a list of columns to write (either self.search_cols or self.extra_cols)
        - ``sep`` -- a string giving the column separator.  You should not use comma.
        """
        if cols and cols[0] != "id":
            cols = ["id"] + cols
        types = [self.col_type[col] for col in cols]
        F.write("%s\n%s\n\n"%(sep.join(cols), sep.join(types)))




    def _next_backup_number(self):
        """
        Finds the next unused backup number, for use in reload.
        """
        backup_number = 1
        for ext in ["", "_extras", "_counts", "_stats"]:
            while self._table_exists("{0}{1}_old{2}".format(self.search_table, ext, backup_number)):
                backup_number += 1
        return backup_number



    def _swap_in_tmp(self, tables, commit=True):
        """
        Helper function for ``reload``: appends _old{n} to the names of tables/indexes/pkeys
        and renames the _tmp versions to the live versions.

        INPUT:

        - ``tables`` -- a list of tables to rename (e.g. self.search_table, self.extra_table, self.stats.counts, self.stats.stats)
        """
        now = time.time()
        backup_number = self._next_backup_number()
        with DelayCommit(self, commit, silence=True):
            self._swap(tables, '', '_old' + str(backup_number))
            self._swap(tables, '_tmp', '')
            for table in tables:
                self._db.grant_select(table)
                if table.endswith("_counts") or table.endswith("_stats"):
                    self._db.grant_insert(table)
        print("Swapped temporary tables for %s into place in %s secs\nNew backup at %s"%(self.search_table, time.time()-now, "{0}_old{1}".format(self.search_table, backup_number)))
        if backup_number > 1: # There are multiple backup tables
            print("WARNING: there are now {1} backup tables for {0}\nYou should probably run `db.{0}.cleanup_from_reload()` to save disc space".format(self.search_table, backup_number))

    def _check_file_input(self, searchfile, extrafile, kwds):
        """
        Utility function for validating the inputs to ``rewrite``, ``reload`` and ``copy_from``.
        """
        if searchfile is None:
            raise ValueError("Must specify search file")
        if extrafile is not None and self.extra_table is None:
            raise ValueError("No extra table available")
        if extrafile is None and self.extra_table is not None:
            raise ValueError("Must provide file for extra table")
        if "columns" in kwds:
            raise ValueError("Cannot specify column order using the columns parameter")

    def reload(self, searchfile, extrafile=None, countsfile=None, statsfile=None, indexesfile=None, constraintsfile=None, metafile=None, resort=None, reindex=True, restat=None, final_swap=True, silence_meta=False, adjust_schema=False, commit=True, log_change=True, **kwds):
        """
        Safely and efficiently replaces this table with the contents of one or more files.

        INPUT:

        - ``searchfile`` -- a string, the file with data for the search table
        - ``extrafile`` -- a string, the file with data for the extra table.
            If there is an extra table, this argument is required.
        - ``countsfile`` -- a string (optional), giving a file containing counts
            information for the table.
        - ``statsfile`` -- a string (optional), giving a file containing stats
            information for the table.
        - ``indexesfile`` -- a string (optional), giving a file containing index
            information for the table.
        - ``constraintsfile`` -- a string (optional), giving a file containing constraint
            information for the table.
        - ``metafile`` -- a string (optional), giving a file containing the meta
            information for the table.
        - ``resort`` -- whether to sort the ids after copying in the data.
            Only relevant for tables that are id_ordered.  Defaults to sorting
            when the searchfile and extrafile do not contain ids.
        - ``reindex`` -- whether to drop the indexes before importing data
            and rebuild them afterward.  If the number of rows is a substantial
            fraction of the size of the table, this will be faster.
        - ``restat`` -- whether to refresh statistics afterward.  Default behavior
            is to refresh stats if either countsfile or statsfile is missing.
        - ``final_swap`` -- whether to perform the final swap exchanging the
            temporary table with the live one.
        - ``silence_meta`` -- suppress the warning message when using a metafile
        - ``adjust_schema`` -- If True, it will create the new tables using the
            header columns, otherwise expects the schema specified by the files
            to match the current one
        - ``log_change`` -- whether to log the reload to the log table
        - ``kwds`` -- passed on to psycopg2's ``copy_from``.  Cannot include "columns".

        .. NOTE:

            If the search and extra files contain ids, they should be contiguous,
            starting at 1.
        """
        sep = kwds.get("sep", u"|")
        suffix = "_tmp"
        if restat is None:
            restat = (countsfile is None or statsfile is None)
        self._check_file_input(searchfile, extrafile, kwds)
        print("Reloading %s..."%(self.search_table))
        now_overall = time.time()

        tables = []
        counts = {}
        tabledata = [(self.search_table, self.search_cols, True, searchfile),
                     (self.extra_table, self.extra_cols, True, extrafile),
                     (self.stats.counts, _counts_cols, False, countsfile),
                     (self.stats.stats, _stats_cols, False, statsfile)]
        addedid = None
        with DelayCommit(self, commit, silence=True):
            for table, cols, header, filename in tabledata:
                if filename is None:
                    continue
                tables.append(table)
                now = time.time()
                tmp_table = table + suffix
                if adjust_schema and header:
                    # read the header and create the tmp_table accordingly
                    cols = self._create_table_from_header(filename, tmp_table, sep)
                else:
                    self._clone(table, tmp_table)
                addid, counts[table] = self._copy_from(filename, tmp_table, cols, header, kwds)
                # Raise error if exactly one of search and extra contains ids
                if header:
                    if addedid is None:
                        addedid = addid
                    elif addedid != addid:
                        raise ValueError("Mismatch on search and extra files containing id")
                if resort is None and addid:
                    resort = True
                print("\tLoaded data into %s in %.3f secs from %s" % (table, time.time() - now, filename))

            if extrafile is not None and counts[self.search_table] != counts[self.extra_table]:
                self.conn.rollback()
                raise RuntimeError("Different number of rows in searchfile and extrafile")

            ## a workaround while resort is disabled
            self.restore_pkeys(suffix=suffix)
            #if self._id_ordered and resort:
            #    extra_table = None if self.extra_table is None else self.extra_table + suffix
            #    self.resort(self.search_table + suffix, extra_table)
            #else:
            #    # We still need to build primary keys
            #    self.restore_pkeys(suffix=suffix)
            # end of workaround

            # update the indexes
            # these are needed before reindexing

            if indexesfile is not None:
                # we do the swap at the end
                self.reload_indexes(indexesfile, sep=sep)
            if constraintsfile is not None:
                self.reload_constraints(constraintsfile, sep=sep)
            if reindex:
                # Also restores constraints
                self.restore_indexes(suffix=suffix)
            if restat:
                # create tables before restating
                for table in [self.stats.counts, self.stats.stats]:
                    if not self._table_exists(table + suffix):
                        self._clone(table, table + suffix)

                if countsfile is None or statsfile is None:
                    self.stats.refresh_stats(suffix=suffix)
                for table in [self.stats.counts, self.stats.stats]:
                    if table not in tables:
                        tables.append(table)

            if countsfile:
                # create index on counts table
                self._create_counts_indexes(suffix=suffix)

            if final_swap:
                self.reload_final_swap(tables=tables, metafile=metafile, commit = False)
            elif metafile is not None and not silence_meta:
                print("Warning: since the final swap was not requested, we have not updated meta_tables")
                print("when performing the final swap with reload_final_swap, pass the metafile as an argument to update the meta_tables")

            if log_change:
                self.log_db_change("reload", counts=(countsfile is not None), stats=(statsfile is not None))
            print("Reloaded %s in %.3f secs" % (self.search_table, time.time() - now_overall))

    def reload_final_swap(self, tables=None, metafile=None, sep="|", commit=True):
        """
        Renames the _tmp versions of `tables` to the live versions.
        and updates the corresponding meta_tables row if `metafile` is provided

        INPUT:

        - ``tables`` -- list of strings (optional), of the tables to renamed. If None is provided, renames all the tables ending in `_tmp`
        - ``metafile`` -- a string (optional), giving a file containing the meta information for the table.
        - ``sep`` -- a character (default ``|``) to separate columns
        """
        with DelayCommit(self, commit, silence=True):
            if tables is None:
                tables = []
                for suffix in ['', '_extras', '_stats', '_counts']:
                    tablename = "{0}{1}_tmp".format(self.search_table, suffix)
                    if self._table_exists(tablename):
                        tables.append(tablename)

            self._swap_in_tmp(tables, commit=False)
            if metafile is not None:
                self.reload_meta(metafile, sep=sep)

        # Reinitialize object
        tabledata = self._execute(SQL("SELECT name, label_col, sort, count_cutoff, id_ordered, out_of_order, has_extras, stats_valid, total, include_nones FROM meta_tables WHERE name = %s"), [self.search_table]).fetchone()
        table = PostgresTable(self._db, *tabledata)
        self._db.__dict__[self.search_table] = table

    def drop_tmp(self):
        """
        Drop the temporary tables used in reloading.

        See the method ``cleanup_from_reload`` if you also want to drop
        the old backup tables.
        """
        with DelayCommit(self, silence=True):
            for suffix in ['', '_extras', '_stats', '_counts']:
                tablename = "{0}{1}_tmp".format(self.search_table, suffix)
                if self._table_exists(tablename):
                    self._execute(SQL("DROP TABLE {0}").format(Identifier(tablename)))
                    print("Dropped {0}".format(tablename))

    def reload_revert(self, backup_number=None, commit=True):
        """
        Use this method to revert to an older version of a table.

        Note that calling this method twice with the same input
        should return you to the original state.

        INPUT:

        - ``backup_number`` -- the backup version to restore,
            or ``None`` for the most recent.
        - ``commit`` -- whether to commit the changes.
        """
        if self._table_exists(self.search_table + '_tmp'):
            print("Reload did not successfully complete.  You must first call drop_tmp to delete the temporary tables created.")
            return
        if backup_number is None:
            backup_number = self._next_backup_number() - 1
            if backup_number == 0:
                raise ValueError("No old tables available to revert from.")
        elif not self._table_exists("%s_old%s"%(self.search_table, backup_number)):
            raise ValueError("Backup %s does not exist"%backup_number)
        with DelayCommit(self, commit, silence=True):
            old = '_old' + str(backup_number)
            tables = []
            for suffix in ['', '_extras', '_stats', '_counts']:
                tablename = "{0}{1}".format(self.search_table, suffix)
                if self._table_exists(tablename + old):
                    tables.append(tablename)
            self._swap(tables, '', '_tmp')
            self._swap(tables, old, '')
            self._swap(tables, '_tmp', old)
            self.log_db_change("reload_revert")
        print("Swapped backup %s with %s"%(self.search_table, "{0}_old{1}".format(self.search_table, backup_number)))

        # OLD VERSION that did something else
        #with DelayCommit(self, commit, silence=True):
        #    # drops the `_tmp` tables
        #    self.cleanup_from_reload(old = False)
        #    # reverts `meta_indexes` to previous state
        #    self.revert_indexes()
        #    print "Reverted %s to its previous state" % (self.search_table,)

    def cleanup_from_reload(self, keep_old=0):
        """
        Drop the ``_tmp`` and ``_old*`` tables that are created during ``reload``.

        Note that doing so will prevent ``reload_revert`` from working.

        INPUT:

        - ``keep_old`` -- the number of old tables to keep (they will be renamed so that they start at 1)
        """
        to_remove = []
        to_swap = []
        for suffix in ['', '_extras', '_stats', '_counts']:
            head = self.search_table + suffix
            tablename = head + "_tmp"
            if self._table_exists(tablename):
                to_remove.append(tablename)
            backup_number = 1
            tails = []
            while True:
                tail = "_old{0}".format(backup_number)
                tablename = head + tail
                if self._table_exists(tablename):
                    tails.append(tail)
                else:
                    break
                backup_number += 1
            if keep_old > 0:
                for new_number, tail in enumerate(tails[-keep_old:], 1):
                    newtail = "_old{0}".format(new_number)
                    if newtail != tail: # we might be keeping everything
                        to_swap.append((head, tail, newtail))
                tails = tails[:-keep_old]
            to_remove.extend([head + tail for tail in tails])
        with DelayCommit(self, silence=True):
            for table in to_remove:
                self._execute(SQL("DROP TABLE {0}").format(Identifier(table)))
                print("Dropped {0}".format(table))
            for head, cur_tail, new_tail in to_swap:
                self._swap([head], cur_tail, new_tail)
                print("Swapped {0} to {1}".format(head + cur_tail, head + new_tail))

    def max_id(self, table = None):
        """
        The largest id occuring in the given table.  Used in the random method.
        """
        if table is None:
            table = self.search_table
        res = db._execute(SQL("SELECT MAX(id) FROM {}".format(table))).fetchone()[0]
        if res is None:
            res = -1
        return res

    #A temporary hack for RANDOM FIXME
    def min_id(self, table = None):
        """
        The smallest id occuring in the given table.  Used in the random method.
        """
        if table is None:
            table = self.search_table
        res = db._execute(SQL("SELECT MIN(id) FROM {}".format(table))).fetchone()[0]
        if res is None:
            res = 0
        return res


    def copy_from(self, searchfile, extrafile=None, resort=True, reindex=False, restat=True, commit=True, **kwds):
        """
        Efficiently copy data from files into this table.

        INPUT:

        - ``searchfile`` -- a string, the file with data for the search table
        - ``extrafile`` -- a string, the file with data for the extra table.
            If there is an extra table, this argument is required.
        - ``resort`` -- whether to sort the ids after copying in the data.  Only relevant for tables that are id_ordered.
        - ``reindex`` -- whether to drop the indexes before importing data and rebuild them afterward.
            If the number of rows is a substantial fraction of the size of the table, this will be faster.
        - ``restat`` -- whether to recreate statistics after reloading.
        - ``kwds`` -- passed on to psycopg2's ``copy_from``.  Cannot include "columns".

        .. NOTE:

            If the search and extra files contain ids, they should be contiguous,
            starting immediately after the current max id (or at 1 if empty).
        """
        self._check_file_input(searchfile, extrafile, kwds)
        with DelayCommit(self, commit, silence=True):
            if reindex:
                self.drop_indexes()
            now = time.time()
            search_addid, search_count = self._copy_from(searchfile, self.search_table, self.search_cols, True, kwds)
            if extrafile is not None:
                extra_addid, extra_count = self._copy_from(extrafile, self.extra_table, self.extra_cols, True, kwds)
                if search_count != extra_count:
                    self.conn.rollback()
                    raise ValueError("Different number of rows in searchfile and extrafile")
                if search_addid != extra_addid:
                    self.conn.rollback()
                    raise ValueError("Mismatch on search and extra containing id")
            print("Loaded data into %s in %.3f secs"%(self.search_table, time.time() - now))
            self._break_order()
            if self._id_ordered and resort:
                self.resort()
            if reindex:
                self.restore_indexes()
            self._break_stats()
            if restat:
                self.stats.refresh_stats(total=False)
            self.stats.total += search_count
            self.stats._record_count({}, self.stats.total)
            self.log_db_change("copy_from", nrows=search_count)

    def copy_to(self, searchfile, extrafile=None, countsfile=None, statsfile=None, indexesfile=None, constraintsfile=None, metafile=None, commit=True, **kwds):
        """
        Efficiently copy data from the database to a file.

        The result will have one line per row of the table, separated by | characters and in order
        given by self.search_cols and self.extra_cols.

        INPUT:

        - ``searchfile`` -- a string, the filename to write data into for the search table
        - ``extrafile`` -- a string,the filename to write data into for the extra table.
            If there is an extra table, this argument is required.
        - ``countsfile`` -- a string (optional), the filename to write the data into for the counts table.
        - ``statsfile`` -- a string (optional), the filename to write the data into for the stats table.
        - ``indexesfile`` -- a string (optional), the filename to write the data into for the corresponding rows of the meta_indexes table.
        - ``constraintsfile`` -- a string (optional), the filename to write the data into for the corresponding rows of the meta_constraints table.
        - ``metafile`` -- a string (optional), the filename to write the data into for the corresponding row of the meta_tables table.
        - ``kwds`` -- passed on to psycopg2's ``copy_to``.  Cannot include "columns".
        """
        self._check_file_input(searchfile, extrafile, kwds)
        sep = kwds.pop("sep", u"|")

        tabledata = [
                # tablename, cols, addid, write_header, filename
                (self.search_table, self.search_cols, True, True, searchfile),
                (self.extra_table, self.extra_cols, True, True, extrafile),
                (self.stats.counts, _counts_cols, False, False, countsfile),
                (self.stats.stats, _stats_cols, False, False, statsfile)
                ]

        metadata = [
                ("meta_indexes", "table_name", _meta_indexes_cols, indexesfile),
                ("meta_constraints", "table_name", _meta_constraints_cols, constraintsfile),
                ("meta_tables", "name", _meta_tables_cols, metafile)
                ]
        print("Exporting %s..."%(self.search_table))
        now_overall = time.time()
        with DelayCommit(self, commit):
            for table, cols, addid, write_header, filename in tabledata:
                if filename is None:
                    continue
                now = time.time()
                if addid:
                    cols = ["id"] + cols
                cols_wquotes = ['"' + col + '"' for col in cols]
                cur = self._db.cursor()
                with open(filename, "w") as F:
                    try:
                        if write_header:
                            self._write_header_lines(F, cols, sep=sep)
                        cur.copy_to(F, table, columns=cols_wquotes, sep=sep, **kwds)
                    except Exception:
                        self.conn.rollback()
                        raise
                print("\tExported %s in %.3f secs to %s" % (table, time.time() - now, filename))

            for table, wherecol, cols, filename in metadata:
                if filename is None:
                    continue
                now = time.time()
                cols = SQL(", ").join(map(Identifier, cols))
                select = SQL("SELECT {0} FROM {1} WHERE {2} = {3}").format(cols, Identifier(table), Identifier(wherecol), Literal(self.search_table))
                self._copy_to_select(select, filename, silent=True, sep=sep)
                print("\tExported data from %s in %.3f secs to %s" % (table, time.time() - now, filename))

            print("Exported %s in %.3f secs" % (self.search_table, time.time() - now_overall))

    ##################################################################
    # Updating the schema                                            #
    ##################################################################

    # Note that create_table and drop_table are methods on PostgresDatabase

    def set_sort(self, sort, resort=True, commit=True):
        """
        Change the default sort order for this table

        INPUT:

        - ``sort`` -- a list of columns or pairs (col, direction) where direction is 1 or -1.
        - ``resort`` -- whether to resort the table ids after changing the sort.
        """
        self._set_sort(sort)
        with DelayCommit(self, commit, silence=True):
            if sort:
                updater = SQL("UPDATE meta_tables SET sort = %s WHERE name = %s")
                values = [sort, self.search_table]
            else:
                updater = SQL("UPDATE meta_tables SET sort = NULL WHERE name = %s")
                values = [self.search_table]
            self._execute(updater, values)
            self._break_order()
            if resort:
                self.resort()

            # add an index for the default sort
            if not any([index["columns"] == sort for index_name, index in self.list_indexes().items()]):
                self.create_index(sort)
            self.log_db_change("set_sort", sort=sort)

    def set_label(self, label_col=None):
        """
        Sets (or clears) the label column for this table.

        INPUT:

        - ``label_col`` -- a search column of this table, or ``None``.
          If ``None``, the current label column will be cleared without a replacement.
        """
        if not (label_col is None or label_col in self.search_cols):
            raise ValueError("%s is not a search column" % label_col)
        modifier = SQL("UPDATE meta_tables SET label_col = %s WHERE name = %s")
        self._execute(modifier, [label_col, self.search_table])
        self._label_col = label_col

    def get_label(self):
        """
        Returns the current label column as a string.
        """
        return self._label_col

    def add_column(self, name, datatype, extra=False, label=False):
        """
        Adds a column to this table.

        INPUT:

        - ``name`` -- a string giving the column name.  Must not be a current column name.
        - ``datatype`` -- a valid Postgres data type (e.g. 'numeric' or 'text')
        - ``extra`` -- whether this column should be added to the extras table.
          If no extras table has been created, you must call ``create_extra_table`` first.
        - ``label`` -- whether this column should be set as the label column for this table
          (used in the ``lookup`` method for example).
        """
        if name in self.search_cols:
            raise ValueError("%s already has column %s"%(self.search_table, name))
        if name in self.extra_cols:
            raise ValueError("%s already has column %s"%(self.extra_table, name))
        if label and extra:
            raise ValueError("label must be a search column")
        self._check_locks()
        self._check_col_datatype(datatype)
        self.col_type[name] = datatype
        if extra:
            if self.extra_table is None:
                raise ValueError("No extra table")
            table = self.extra_table
        else:
            table = self.search_table
        with DelayCommit(self, silence=True):
            # Since we have run the datatype through the whitelist,
            # the following string substitution is safe
            modifier = SQL("ALTER TABLE {0} ADD COLUMN {1} %s"%datatype).format(Identifier(table), Identifier(name))
            self._execute(modifier)
            if extra and name != 'id':
                self.extra_cols.append(name)
            elif not extra and name != 'id':
                self.search_cols.append(name)
            if label:
                self.set_label(name)
            self.log_db_change("add_column", name=name, datatype=datatype)

    def drop_column(self, name, commit=True, force=False):
        """
        Drop a column and any data stored in it.

        INPUT:

        - ``name`` -- the name of the column
        - ``commit`` -- whether to actually execute the change
        - ``force`` -- if False, will ask for confirmation
        """
        self._check_locks()

        if not force:
            ok = input("Are you sure you want to drop %s? (y/N) "%name)
            if not (ok and ok[0] in ['y','Y']):
                return
        if name in self._sort_keys:
            raise ValueError("Sorting for %s depends on %s; change default sort order with set_sort() before dropping column"%(self.search_table, name))
        with DelayCommit(self, commit, silence=True):
            if name in self.search_cols:
                table = self.search_table
                counts_table = table + "_counts"
                stats_table = table + "_stats"
                jname = Json(name)
                deleter = SQL("DELETE FROM {0} WHERE table_name = %s AND columns @> %s")
                self._execute(deleter.format(Identifier("meta_indexes")), [table, jname])
                self._execute(deleter.format(Identifier("meta_constraints")), [table, jname])
                deleter = SQL("DELETE FROM {0} WHERE cols @> %s").format(Identifier(counts_table))
                self._execute(deleter, [jname])
                deleter = SQL("DELETE FROM {0} WHERE cols @> %s OR constraint_cols @> %s").format(Identifier(stats_table))
                self._execute(deleter, [jname, jname])
                self.search_cols.remove(name)
            elif name in self.extra_cols:
                table = self.extra_table
                self.extra_cols.remove(name)
            else:
                raise ValueError("%s is not a column of %s"%(name, self.search_table))
            modifier = SQL("ALTER TABLE {0} DROP COLUMN {1}").format(Identifier(table), Identifier(name))
            self._execute(modifier)
            self.col_type.pop(name, None)
            self.log_db_change("drop_column", name=name)
        print("Column %s dropped"%(name))

    def create_extra_table(self, columns, ordered=False, sep="|", commit=True):
        """
        Splits this search table into two, linked by an id column.

        INPUT:

        - ``columns`` -- columns that are currently in the search table
            that should be moved to the new extra table. Can be empty.
        - ``ordered`` -- whether the id column should be kept in sorted
            order based on the default sort order stored in meta_tables.
        - ``sep`` -- a character (default ``|``) to separate columns in
            the temp file used to move data
        """
        self._check_locks()
        if self.extra_table is not None:
            raise ValueError("Extra table already exists")
        with DelayCommit(self, commit, silence=True):
            if ordered and not self._id_ordered:
                updater = SQL("UPDATE meta_tables SET (id_ordered, out_of_order, has_extras) = (%s, %s, %s)")
                self._execute(updater, [True, True, True])
                self._id_ordered = True
                self._out_of_order = True
                self.resort()
            else:
                updater = SQL("UPDATE meta_tables SET (has_extras) = (%s)")
                self._execute(updater, [True])
            self.extra_table = self.search_table + "_extras"
            vars = [('id', 'bigint')]
            cur = self._indexes_touching(columns)
            if cur.rowcount > 0:
                raise ValueError("Indexes (%s) depend on extra columns"%(", ".join(rec[0] for rec in cur)))
            if columns:
                selecter = SQL("SELECT columns, constraint_name FROM meta_constraints WHERE table_name = %s AND ({0})").format(SQL(" OR ").join(SQL("columns @> %s") * len(columns)))
                cur = self._execute(selecter, [self.search_table] + [Json(col) for col in columns], silent=True)
                for rec in cur:
                    if not all(col in columns for col in rec[0]):
                        raise ValueError("Constraint %s (columns %s) split between search and extra table"%(rec[1], ", ".join(rec[0])))
            for col in columns:
                if col not in self.col_type:
                    raise ValueError("%s is not a column of %s"%(col, self.search_table))
                if col in self._sort_keys:
                    raise ValueError("Sorting for %s depends on %s; change default sort order with set_sort() before moving column to extra table"%(self.search_table, col))
                typ = self.col_type[col]
                self._check_col_datatype(typ)
                vars.append((col, typ))
            self.extra_cols = []
            vars = SQL(", ").join(SQL("{0} %s"%typ).format(Identifier(col)) for col, typ in vars)
            creator = SQL("CREATE TABLE {0} ({1})").format(Identifier(self.extra_table), vars)
            self._execute(creator)
            if columns:
                self.drop_constraints(columns)
                try:
                    try:
                        transfer_file = tempfile.NamedTemporaryFile('w', delete=False)
                        cur = self._db.cursor()
                        with transfer_file:
                            cur.copy_to(transfer_file, self.search_table, columns=['id'] + columns, sep=sep)
                        with open(transfer_file.name) as F:
                            cur.copy_from(F, self.extra_table, columns=['id'] + columns, sep=sep)
                    finally:
                        transfer_file.unlink(transfer_file.name)
                except Exception:
                    self.conn.rollback()
                    raise
                self.restore_constraints(columns)
                for col in columns:
                    modifier = SQL("ALTER TABLE {0} DROP COLUMN {1}").format(Identifier(self.search_table), Identifier(col))
                    self._execute(modifier)
            else:
                sequencer = SQL("CREATE TEMPORARY SEQUENCE tmp_id")
                self._execute(sequencer)
                updater = SQL("UPDATE {0} SET id = nextval('tmp_id')").format(Identifier(self.extra_table))
                self._execute(updater)
            self.restore_pkeys()
            self.log_db_change("create_extra_table", columns=columns)

    def _move_column(self, column, src, target, commit):
        """
        This function moves a column between two tables, copying the data accordingly.

        The two tables must have corresponding id columns, so this is most useful for moving
        columns between search and extra tables.
        """
        self._check_locks()
        with DelayCommit(self, commit, silence=True):
            datatype = self.col_type[column]
            self._check_col_datatype(datatype)
            modifier = SQL("ALTER TABLE {0} ADD COLUMN {1} %s"%datatype).format(Identifier(target), Identifier(column))
            self._execute(modifier)
            print("%s column created in %s; moving data" % (column, target))
            datamove = SQL("UPDATE {0} SET {1} = {2}.{1} FROM {2} WHERE {0}.id = {2}.id").format(Identifier(target), Identifier(column), Identifier(src))
            self._execute(datamove)
            modifier = SQL("ALTER TABLE {0} DROP COLUMN {1}").format(Identifier(src), Identifier(column))
            self._execute(modifier)
            print("%s column successfully moved from %s to %s" % (column, src, target))
            self.log_db_change("move_column", name=column, dest=target)

    def move_column_to_extra(self, column, commit=True):
        """
        Move a column from a search table to an extra table.

        INPUT:

        - ``column`` -- the name of the column to move
        - ``commit`` -- whether to commit the change
        """
        if column not in self.search_cols:
            raise ValueError("%s not a search column"%(column))
        if self.extra_table is None:
            raise ValueError("Extras table does not exist.  Use create_extra_table")
        if column == self._label_col:
            raise ValueError("Cannot move the label column to extra")
        self._move_column(column, self.search_table, self.extra_table, commit)
        self.extra_cols.append(column)
        self.search_cols.remove(column)

    def move_column_to_search(self, column, commit=True):
        """
        Move a column from an extra table to a search table.

        INPUT:

        - ``column`` -- the name of the column to move
        - ``commit`` -- whether to commit the change
        """
        if column not in self.extra_cols:
            raise ValueError("%s not an extra column"%(column))
        self._move_column(column, self.extra_table, self.search_table, commit)
        self.search_cols.append(column)
        self.extra_cols.remove(column)

    def log_db_change(self, operation, **data):
        """
        Log changes to search tables.

        INPUT:

        - ``operation`` -- a string, explaining what operation was performed
        - ``**data`` -- any additional information to install in the logging table (will be stored as a json dictionary)
        """
        self._db.log_db_change(operation, tablename=self.search_table, **data)

    def _check_verifications_enabled(self):
        """
        Check whether verifications have been enabled in this session (by importing db from lmfdb.verify and implementing an appropriate file).
        """
        if not self._db.is_verifying:
            raise ValueError("Verification not enabled by default; import db from lmfdb.verify to enable")
        if self._verifier is None:
            raise ValueError("No verifications defined for this table; add a class {0} in lmfdb/verify/{0}.py to enable".format(self.search_table))


    def verify(self, speedtype="all", check=None, label=None, ratio=None, logdir=None, parallel=4, follow=['errors', 'log', 'progress'], poll_interval=0.1, debug=False):
        """
        Run the tests on this table defined in the lmfdb/verify folder.

        If parallel is True, sage should be in your path or aliased appropriately.

        Note that if check is not provided and parallel is False, no output will be printed, files
        will still be written to the log directory.

        INPUT:

        - ``speedtype`` -- a string: "overall", "overall_long", "fast", "slow" or "all".
        - ``check`` -- a string, giving the function name for a particular test.
            If provided, ``speedtype`` will be ignored.
        - ``label`` -- a string, giving the label for a particular object on which to run tests
            (as in the label_col attribute of the verifier).
        - ``ratio`` -- for slow and fast tests, override the ratio of rows to be tested. Only valid
            if ``check`` is provided.
        - ``logdir`` -- a directory to output log files.  Defaults to LMFDB_ROOT/logs/verification.
        - ``parallel`` -- A cap on the number of threads to use in parallel (if 0, doesn't use parallel).
            If ``check`` or ``label`` is set, parallel is ignored and tests are run directly.
        - ``follow`` -- Which output logs to print to stdout.  'log' contains failed tests,
            'errors' details on errors in tests, and 'progress' shows progress in running tests.
            If False or empty, a subprocess.Popen object to the subprocess will be returned.
        - ``poll_interval`` -- The polling interval to follow the output if executed in parallel.
        - ``debug`` -- if False, will redirect stdout and stderr for the spawned process to /dev/null.
        """
        self._check_verifications_enabled()
        if ratio is not None and check is None:
            raise ValueError("You can only provide a ratio if you specify a check")
        lmfdb_root = os.path.abspath(os.path.join(os.path.dirname(os.path.realpath(__file__)), '..', '..'))
        if logdir is None:
            logdir = os.path.join(lmfdb_root, 'logs', 'verification')
        if not os.path.exists(logdir):
            os.makedirs(logdir)
        if label is not None:
            parallel = 0
        verifier = self._verifier
        if check is None:
            olddir = os.path.join(logdir, "old")
            if not os.path.exists(olddir):
                os.makedirs(olddir)
            def move_to_old(tname):
                for suffix in ['.log', '.errors', '.progress', '.started', '.done']:
                    filename = os.path.join(logdir, tname + suffix)
                    if os.path.exists(filename):
                        n = 0
                        oldfile = os.path.join(olddir, tname + str(n) + suffix)
                        while os.path.exists(oldfile):
                            n += 1
                            oldfile = os.path.join(olddir, tname + str(n) + suffix)
                        shutil.move(filename, oldfile)
            if speedtype == 'all':
                types = verifier.all_types()
            else:
                types = [verifier.speedtype(speedtype)]
            tabletypes = ["%s.%s" % (self.search_table, typ.shortname) for typ in types if verifier.get_checks_count(typ) > 0]
            if len(tabletypes) == 0:
                raise ValueError("No checks of type %s defined for %s" % (", ".join(typ.__name__ for typ in types), self.search_table))
            for tname in tabletypes:
                move_to_old(tname)
            if parallel:
                parallel = min(parallel, len(tabletypes))
                for tabletype in tabletypes:
                    print("Starting %s" % tabletype)
                cmd = os.path.abspath(os.path.join(os.path.dirname(os.path.realpath(__file__)), '..', 'verify', 'verify_tables.py'))
                cmd = ['sage', '-python', cmd, '-j%s'%int(parallel), logdir, str(self.search_table), speedtype]
                if debug:
                    pipe = subprocess.Popen(cmd)
                else:
                    DEVNULL = open(os.devnull, 'wb')
                    pipe = subprocess.Popen(cmd, stdout=DEVNULL, stderr=DEVNULL)
                if follow:
                    from lmfdb.verify.follower import Follower
                    try:
                        Follower(logdir, tabletypes, follow, poll_interval).follow()
                    finally:
                        # kill the subprocess
                        # From the man page, the following will terminate child processes
                        if pipe.poll() is None:
                            pipe.send_signal(signal.SIGTERM)
                            pipe.send_signal(signal.SIGTERM)
                else:
                    return pipe
            else:
                for typ in types:
                    if verifier.get_checks_count(typ) == 0:
                        print("No %s checks defined for %s" % (typ.__name__, self.search_table))
                    else:
                        print("Starting %s checks for %s" % (typ.__name__, self.search_table))
                        verifier.run(typ, logdir, label)
        else:
            msg = "Starting check %s" % check
            if label is not None:
                msg += " for label %s" % label
            print(msg)
            verifier.run_check(check, label=label, ratio=ratio)

    def list_verifications(self, details=True):
        """
        Lists all verification functions available for this table.

        INPUT:

        - ``details`` -- if True, details such as the docstring, ratio of rows on which the test
            is run by default and the constraint on rows for which this test is run are shown.
        """
        self._check_verifications_enabled()
        green = '\033[92m'
        red = '\033[91m'
        stop = '\033[0m'
        def show_check(name, check, typ):
            if typ.__name__ in ['overall', 'fast']:
                color = green
            else:
                color = red
            print('* ' + color + name + stop)
            if details:
                if check.ratio < 1:
                    ratio_fmt = 'Ratio of rows: {val:.2%}'
                else:
                    ratio_fmt = 'Ratio of rows: {val:.0%}'
                for line in inspect.getdoc(check).split('\n'):
                    print(' '*4 + line)
                for attr, fmt in [
                        ('disabled', 'Disabled'),
                        ('ratio', ratio_fmt),
                        ('max_failures', 'Max failures: {val}'),
                        ('timeout', 'Timeout after: {val}s'),
                        ('constraint', 'Constraint: {val}'),
                        ('projection', 'Projection: {val}'),
                        ('report_slow', 'Report slow test after: {val}s'),
                        ('max_slow', 'Maximum number of slow tests: {val}')]:
                    cattr = getattr(check, attr, None)
                    tattr = getattr(typ, attr, None)
                    if cattr is not None and cattr != tattr:
                        print(' '*6 + fmt.format(val=cattr))
        verifier = self._verifier
        for typ in ['over', 'fast', 'long', 'slow']:
            color = green if typ in ['over', 'fast'] else red
            typ = verifier.speedtype(typ)
            if verifier.get_checks_count(typ) > 0:
                name = color + typ.__name__ + stop
                print("\n{0} checks (default {1:.0%} of rows, {2}s timeout)".format(name, float(typ.ratio), typ.timeout))
                for checkname, check in inspect.getmembers(verifier.__class__):
                    if isinstance(check, typ):
                        show_check(checkname, check, typ)

    def set_importance(self, importance):
        """
        Production tables are marked as important so that they can't be accidentally dropped.

        Use this method to mark a table important or not important.
        """
        updater = SQL("UPDATE meta_tables SET important = %s WHERE name = %s")
        self._execute(updater, [importance, self.search_table])

class PostgresStatsTable(PostgresBase):
    """
    This object is used for storing statistics and counts for a search table.

    For each search table (e.g. ec_curves), there are two auxiliary tables supporting
    statistics functionality.  The counts table (e.g. ec_curves_counts) records
    the number of rows in the search table that satisfy a particular query.
    These counts are used by the website to display the number of matches on a
    search results page, and is also used on statistics pages and some browse pages.
    The stats table (e.g. ec_curves_stats) is used to record minimum, maximum and
    average values taken on by a numerical column (possibly over rows subject to some
    constraint).

    The stats table also serves a second purpose.  When displaying statistics for a
    section of the website, we often want to compute counts over all possible
    values of a set of columns.  For example, we might compute the number of
    elliptic curves with each possible torsion structure, or statistics on the
    conductor norm for elliptic curves over each number field.  The ``add_stats``
    and ``add_numstats`` methods provide these features, and when they are called
    a row is added to the stats table recording that these statistics were computed.

    We are only able to store counts and statistics in this way because our tables
    rarely change.  When we do make a change, statistics need to be updated.  This
    is done using the ``refresh_statistics`` method, which is called by default
    by the data management methods of ``PostgresTable`` like ``reload`` or ``copy_from``.
    As a consequence, once statistics are added, they do not need to be manually
    updated.

    The backend functionality of this object supports the StatsDisplay object
    available in `lmfdb.utils.display_stats`.  See that module for more details
    on making a statistics page for a section of the LMFDB.  In particular,
    the interface there has the capacity to automatically call ``add_stats`` so that
    viewing an appropriate stats page (e.g. beta.lmfdb.org/ModularForm/GL2/Q/holomorphic/stats)
    is sufficient to add the necessary statistics to the stats and counts tables.
    The methods ``_get_values_counts`` and ``_get_total_avg`` exist to support
    the ``StatsDisplay`` object.

    Once statistics have been added, they are accessed using the following functions:

    - ``quick_count`` -- count the number of rows satisfying a query,
                         returning None if not already cached.
    - ``count`` -- count the number of rows satisfying a query, computing and storing
                   the result if not yet cached.
    - ``max`` -- returns the maximum value attained by a column, computing and storing
                 the result if not yet cached.
    - ``column_counts`` -- provides all counts stored for a given column or set of columns.
                           This will be much faster than calling ``count`` repeatedly.
                           If ``add_stats`` has not been called, it will do so.
    - ``numstats`` -- provides numerical statistics on a single column, grouped by
                      the values taken on by another set of columns.
    - ``extra_counts`` -- returns a dictionary giving counts that were added separately
                          from an ``add_stats`` call (for example, via user requests on the website)
    - ``status`` -- prints a summary of the statistics currently stored.

    EXAMPLES:

    We add some statistics.  These specific commands aren't required in order to access stats,
    but they hopefully provide an example of how to add statistics that can be generalized to
    other tables.

    Adding statistics on torsion structure::

        sage: db.ec_nfcurves.stats.add_stats(['torsion_structure'])

    This make counts available::

        sage: db.ec_nfcurves.stats.quick_count({'torsion_structure': [2,4]})
        5100
        sage: torsion_structures = db.ec_nfcurves.stats.column_counts('torsion_structure')
        sage: torsion_structures[4,4]
        14L

    Adding statistics on norm_conductor, grouped by signature::

        sage: db.ec_nfcurves.stats.add_numstats('norm_conductor', ['signature'])

    Once added, we can later retrieve the statistics::

        sage: normstats = db.ec_nfcurves.stats.numstats('conductor_norm', ['signature'])

    And find the maximum conductor norm for a curve in the LMFDB over a totally real cubic field::

        sage: normstats[3,0]['max']
        2059

    You can also find this directly, but if you need the same kind of statistic many times
    then the ``numstats`` method will be faster::

        sage: db.ec_nfcurves.stats.max('conductor_norm', {'signature': [3,0]})
        2059

    You can see what additional counts are stored using the ``extra_counts`` method::

        sage: list(db.mf_newforms.stats.extra_counts())[0]
        (u'dim',)
        sage: db.mf_newforms.stats.extra_counts()[('dim',)]
        [(({u'$gte': 10, u'$lte': 20},), 39288L)]

    SCHEMA:

    The columns in a counts table are:

    - ``cols`` -- these are the columns specified in the query.  A list, stored as a jsonb.
    - ``values`` -- these could be numbers, or dictionaries giving a more complicated constraint.
        A list, of the same length as ``cols``, stored as a jsonb.
    - ``count`` -- the number of rows in the search table where the the columns take on the given values.
    - ``extra`` -- false if the count was added in an ``add_stats`` method,
        true if it was added separately (such as by a request on a search results page).
    - ``split`` -- used when column values are arrays.  If true, then the array is split
        up before counting.  For example, when counting ramified primes,
        if split werefalse then [2,3,5] and [2,3,7] would count as separate values
        (there are 888280 number fields in the LMFDB with ramps = [2,3,5]).
        If split were true, then both [2,3,5] and [2,3,7] would contribute toward the count for 2.

    For example,
    ["ramps"], [[2, 3, 5]], 888280, t, f
    would record the count of number fields with ramps=[2, 3, 5], and
    ["ramps"], [2], 11372999, f, t
    would record the count of number fields with ramps containing 2.

    The columns in a stats table are:

    - ``stat`` -- a text field giving the statistic type.  Currently, will be one of
        "max", "min", "avg", "total" (one such row for each add_stats call),
        "ntotal" (one such row for each add_numstats call), "split_total"
        (one such row for each add_stats call with split_list True).
    - ``cols`` -- the columns for which statistics are being computed.  Must have
        length 1 and be numerical in order to have "max", "min" or "avg"
    - ``constraint_cols`` -- columns in the constraint dictionary
    - ``constraint_values`` -- the values specified for the columns in ``ccols``
    - ``threshold`` -- NULL or an integer.  If specified, only value sets where the
        row count surpasses the threshold will be added to the counts table and
        counted toward min, max and avg statistics.

    BUCKETED STATS:

    Sometimes you want to add statistics on a column, but it takes on too many values.
    For example, you want to give an idea of the distribution of levels for classical
    modular forms, but there are thousands of possibilities.

    You can use the ``add_bucketed_counts`` in this circumstance.  You provide a
    dictionary whose keys are columns, and whose values are a list of strings giving intervals.
    Counts are computed with values grouped into intervals.

    EXAMPLE::

        sage: db.mf_newforms.stats.add_bucketed_counts(['level', 'weight'], {'level': ['1','2-10','11-100','101-1000','1001-2000', '2001-4000','4001-6000','6001-8000','8001-10000'], 'weight': ['1','2','3','4','5-8','9-16','17-32','33-64','65-316']})

    You can now count certain ranges:

        sage: db.mf_newforms.stats.quick_count({'level':{'$gte':101, '$lte':1000}, 'weight':4})
        12281

    But only those specified by the buckets:

        sage: db.mf_newforms.stats.quick_count({'level':{'$gte':201, '$lte':800}, 'weight':2}) is None
        True

    INPUT:

    - ``table`` -- a ``PostgresTable`` object.
    - ``total`` -- an integer, the number of rows in the search table.  If not provided,
        it will be looked up or computed.
    """
    def __init__(self, table, total=None):
        PostgresBase.__init__(self, table.search_table, table._db)
        self.table = table
        self.search_table = st = table.search_table
        self.stats = st + "_stats"
        self.counts = st + "_counts"
        if total is None:
            total = self.quick_count({})
            if total is None:
                total = self._slow_count({}, extra=False)
        self.total = total

    def _has_stats(self, jcols, ccols, cvals, threshold, split_list=False, threshold_inequality=False):
        """
        Checks whether statistics have been recorded for a given set of columns.
        It just checks whether the "total" stat has been computed.

        INPUT:

        - ``jcols`` -- a list of the columns to be accumulated (wrapped in Json).
        - ``ccols`` -- a list of the constraint columns (wrapped in Json).
        - ``cvals`` -- a list of the values required for the constraint columns (wrapped in Json).
        - ``threshold`` -- an integer: if the number of rows with a given tuple of
           values for the accumulated columns is less than this threshold, those
           rows are thrown away.
        - ``split_list`` -- whether entries of lists should be counted once for each entry.
        - ``threshold_inequality`` -- if true, then any lower threshold will still count for having stats.
        """
        if split_list:
            values = [jcols, "split_total"]
        else:
            values = [jcols, "total"]
        values.extend([ccols, cvals])
        ccols = "constraint_cols = %s"
        cvals = "constraint_values = %s"
        if threshold is None:
            threshold = "threshold IS NULL"
        else:
            values.append(threshold)
            if threshold_inequality:
                threshold = "(threshold IS NULL OR threshold <= %s)"
            else:
                threshold = "threshold = %s"
        selecter = SQL("SELECT 1 FROM {0} WHERE cols = %s AND stat = %s AND {1} AND {2} AND {3}")
        selecter = selecter.format(Identifier(self.stats), SQL(ccols), SQL(cvals), SQL(threshold))
        cur = self._execute(selecter, values)
        return cur.rowcount > 0

    def quick_count(self, query, split_list=False, suffix=''):
        """
        Tries to quickly determine the number of results for a given query
        using the count table.

        INPUT:

        - ``query`` -- a mongo-style dictionary, as in the ``search`` method.
        - ``split_list`` -- see the ``add_stats`` method
        - ``suffix`` -- if provided, the table with that suffix added will be
            used to perform the count

        OUTPUT:

        Either an integer giving the number of results, or None if not cached.
        """
        cols, vals = self._split_dict(query)
        selecter = SQL("SELECT count FROM {0} WHERE cols = %s AND values = %s AND split = %s").format(Identifier(self.counts + suffix))
        cur = self._execute(selecter, [cols, vals, split_list])
        if cur.rowcount:
            return int(cur.fetchone()[0])

    def _slow_count(self, query, split_list=False, record=True, suffix='', extra=True):
        """
        No shortcuts: actually count the rows in the search table.

        INPUT:

        - ``query`` -- a mongo-style dictionary, as in the ``search`` method.
        - ``split_list`` -- see the ``add_stats`` method.
        - ``record`` -- boolean (default False).  Whether to store the result in the count table.
        - ``suffix`` -- if provided, the table with that suffix added will be
            used to perform the count
        - ``extra`` -- used if the result is recorded (see discussion at the top of this class).

        OUTPUT:

        The number of rows in the search table satisfying the query.
        """
        if split_list:
            raise NotImplementedError
        selecter = SQL("SELECT COUNT(*) FROM {0}").format(Identifier(self.search_table + suffix))
        qstr, values = self.table._parse_dict(query)
        if qstr is not None:
            selecter = SQL("{0} WHERE {1}").format(selecter, qstr)
        cur = self._execute(selecter, values)
        nres = cur.fetchone()[0]
        if record:
            self._record_count(query, nres, split_list, suffix, extra)
        return nres

    def _record_count(self, query, count, split_list=False, suffix='', extra=True):
        """
        Add the count to the counts table.

        INPUT::

        - ``query`` -- a dictionary
        - ``count`` -- the count of rows in the search table satisfying the query
        - ``split_list`` -- see the ``add_stats`` method
        - ``suffix`` -- if provided, the table with that suffix added will be
            used to store the count
        - ``extra`` -- see the discussion at the top of this class.
        """
        cols, vals = self._split_dict(query)
        data = [count, cols, vals, split_list]
        if self.quick_count(query) is None:
            updater = SQL("INSERT INTO {0} (count, cols, values, split, extra) VALUES (%s, %s, %s, %s, %s)")
            data.append(extra)
        else:
            updater = SQL("UPDATE {0} SET count = %s WHERE cols = %s AND values = %s AND split = %s")
        try:
            # This will fail if we don't have write permission,
            # for example, if we're running as the lmfdb user
            self._execute(updater.format(Identifier(self.counts + suffix)), data)
        except DatabaseError:
            pass
        # We also store the total count in meta_tables to improve startup speed
        if not query:
            updater = SQL("UPDATE meta_tables SET total = %s WHERE name = %s")
            # This should never be called from the webserver, since we only record
            # counts for {} when data is updated.
            self._execute(updater, [count, self.search_table])

    def count(self, query={}, groupby=None, record=True):
        """
        Count the number of results for a given query.

        INPUT:

        - ``query`` -- a mongo-style dictionary, as in the ``search`` method.
        - ``record`` -- (default True) whether to record the number of results in the counts table.
        - ``groupby`` -- (default None) a list of columns

        OUTPUT:

        If ``grouby`` is None, the number of records satisfying the query.
        Otherwise, a dictionary with keys the distinct tuples of values taken on by the columns
        in ``groupby``, and values the number of rows with those values.

        EXAMPLES::

            sage: from lmfdb import db
            sage: nf = db.nf_fields
            sage: nf.stats.count({'degree':int(6),'galt':int(7)})
            244006
        """
        if groupby is None:
            if not query:
                return self.total
            nres = self.quick_count(query)
            if nres is None:
                nres = self._slow_count(query, record=record)
            return int(nres)
        else:
            # We don't currently support caching groupby counts
            qstr, values = self.table._parse_dict(query)
            if qstr is None:
                qstr = SQL("")
            else:
                qstr = SQL(" WHERE ") + qstr
            selecter = SQL("SELECT COUNT(*), {0} FROM {1}{2} GROUP BY {0}").format(SQL(", ").join(map(Identifier, groupby)), Identifier(self.search_table), qstr)
            print(selecter)
            cur = self._execute(selecter, values)
            return {tuple(rec[1:]): int(rec[0]) for rec in cur}

    def column_counts(self, cols, constraint=None, threshold=None, split_list=False):
        """
        Returns all of the counts for a given column or set of columns.

        INPUT:

        - ``cols`` -- a string or list of strings giving column names.
        - ``constraint`` -- only rows satisfying this constraint will be considered.
            It should take the form of a dictionary of the form used in search queries.
        - ``threshold`` -- an integer or None.  If specified, only values with
            counts above the threshold are returned.
        - ``split_list`` -- see the documentation for add_stats.

        OUTPUT:

        A dictionary with keys the values taken on by the columns in the database,
        and value the count of rows taking on those values.  If threshold is provided,
        only counts at least the threshold will be included.

        If cols is a string, then the keys of the dictionary will be just the values
        taken on by that column.  If cols is a list of strings, then the keys will
        be tuples of values taken on by the dictionary.

        If the value taken on by a column is a dictionary D, then the key will be tuple(D.items()).  However, we omit entries where D contains only keys starting with ``$``, since these are used to encode queries.
        """
        if isinstance(cols, string_types):
            cols = [cols]
            one_col = True
        else:
            one_col = False
            cols = sorted(cols)
        if constraint is None:
            ccols, cvals, allcols = Json([]), Json([]), cols
        else:
            ccols, cvals = self._split_dict(constraint)
            allcols = sorted(list(set(cols + list(constraint))))
            # Ideally we would include the constraint in the query, but it's not easy to do that
            # So we check the results in Python
        jcols = Json(cols)
        if not self._has_stats(jcols, ccols, cvals, threshold=threshold, split_list=split_list, threshold_inequality=True):
            self.add_stats(cols, constraint, threshold, split_list)
        jallcols = Json(allcols)
        if threshold is None:
            thresh = SQL("")
        else:
            thresh = SQL(" AND count >= {0}").format(Literal(threshold))
        selecter = SQL("SELECT values, count FROM {0} WHERE cols = %s AND split = %s{1}").format(Identifier(self.counts), thresh)
        cur = self._execute(selecter, [jallcols, split_list])
        if one_col:
            _make_tuple = lambda x: make_tuple(x)[0]
        else:
            _make_tuple = make_tuple
        if constraint is None:
            # We need to remove counts that aren't the actual value,
            # but instead part of a query
            return {_make_tuple(rec[0]): rec[1] for rec in cur if not any(isinstance(val, dict) and all(isinstance(k, string_types) and k.startswith('$') for k in val) for val in rec[0])}
        else:
            constraint_list = [(i, constraint[col]) for (i, col) in enumerate(allcols) if col in constraint]
            column_indexes = [i for (i, col) in enumerate(allcols) if col not in constraint]
            def satisfies_constraint(val):
                return all(val[i] == c for i,c in constraint_list) and not any(isinstance(val[i], dict) and all(isinstance(k, string_types) and k.startswith('$') for k in val[i]) for i in column_indexes)
            def remove_constraint(val):
                return [val[i] for i in column_indexes]
            return {_make_tuple(remove_constraint(rec[0])): rec[1] for rec in cur if satisfies_constraint(rec[0])}

    def _quick_max(self, col, ccols, cvals):
        """
        Return the maximum value achieved by the column, or None if not cached.

        INPUT::

        - ``col`` -- the column
        - ``ccols`` -- constraint columns
        - ``cvals`` -- constraint values.  The max will be taken over rows where
            the constraint columns take on these values.
        """
        constraint = SQL("constraint_cols = %s AND constraint_values = %s")
        values = ["max", Json([col]), ccols, cvals]
        selecter = SQL("SELECT value FROM {0} WHERE stat = %s AND cols = %s AND threshold IS NULL AND {1}").format(Identifier(self.stats), constraint)
        cur = self._execute(selecter, values)
        if cur.rowcount:
            return cur.fetchone()[0]

    def _slow_max(self, col, constraint):
        """
        Compute the maximum value achieved by the column.

        INPUT::

        - ``col`` -- the column
        - ``constraint`` -- a dictionary giving a constraint.  The max will be taken
            over rows satisfying this constraint.
        """
        qstr, values = self.table._parse_dict(constraint)
        if qstr is None:
            where = SQL("")
            values = []
        else:
            where = SQL(" WHERE {0}").format(qstr)
        base_selecter = SQL("SELECT {0} FROM {1}{2} ORDER BY {0} DESC ").format(
            Identifier(col), Identifier(self.search_table), where)
        selecter = base_selecter + SQL("LIMIT 1")
        cur = self._execute(selecter, values)
        m = cur.fetchone()[0]
        if m is None:
            # the default order ends with NULLs, so we now have to use NULLS LAST,
            # preventing the use of indexes.
            selecter = base_selecter + SQL("NULLS LAST LIMIT 1")
            cur = self._execute(selecter, values)
            m = cur.fetchone()[0]
        return m

    def _record_max(self, col, ccols, cvals, m):
        """
        Store a computed maximum value in the stats table.

        INPUT:

        - ``col`` -- the column on which the max is taken
        - ``ccols`` -- the constraint columns
        - ``cvals`` -- the constraint values
        - ``m`` -- the maximum value to be stored
        """
        try:
            inserter = SQL("INSERT INTO {0} (cols, stat, value, constraint_cols, constraint_values) VALUES (%s, %s, %s, %s, %s)")
            self._execute(inserter.format(Identifier(self.stats)), [Json([col]), "max", m, ccols, cvals])
        except Exception:
            pass

    def max(self, col, constraint={}, record=True):
        """
        The maximum value attained by the given column, which must be in the search table.

        INPUT:

        - ``col`` -- the column on which the max is taken.
        - ``constraint`` -- a dictionary giving a constraint.  The max will be taken
            over rows satisfying this constraint.
        - ``record`` -- whether to store the result in the stats table.

        EXAMPLES::

            sage: from lmfdb import db
            sage: db.nf_fields.stats.max('class_number')
            1892503075117056
        """
        if col == "id":
            # We just use the count in this case
            return self.count()
        if col not in self.table.search_cols:
            raise ValueError("%s not a column of %s"%(col, self.search_table))
        ccols, cvals = self._split_dict(constraint)
        m = self._quick_max(col, ccols, cvals)
        if m is None:
            m = self._slow_max(col, constraint)
            self._record_max(col, ccols, cvals, m)
        return m

    def _bucket_iterator(self, buckets, constraint):
        """
        Utility function for adding buckets to a constraint

        INPUT:

        - ``buckets`` -- a dictionary whose keys are columns, and whose values are
            lists of strings giving either single integers or intervals.
        - ``constraint`` -- a dictionary giving additional constraints on other columns.

        OUTPUT:

        Iterates over the cartesian product of the buckets formed, yielding in each case
        a dictionary that can be used as a query.
        """
        expanded_buckets = []
        for col, divisions in buckets.items():
            parse_singleton = pg_to_py[self.table.col_type[col]]
            cur_list = []
            for bucket in divisions:
                if not bucket:
                    continue
                if bucket[-1] == '-':
                    a = parse_singleton(bucket[:-1])
                    cur_list.append({col:{'$gte':a}})
                elif '-' not in bucket[1:]:
                    cur_list.append({col:parse_singleton(bucket)})
                else:
                    if bucket[0] == '-':
                        L = bucket[1:].split('-')
                        L[0] = '-' + L[0]
                    else:
                        L = bucket.split('-')
                    a, b = map(parse_singleton, L)
                    cur_list.append({col:{'$gte':a, '$lte':b}})
            expanded_buckets.append(cur_list)
        for X in cartesian_product_iterator(expanded_buckets):
            if constraint is None:
                bucketed_constraint = {}
            else:
                bucketed_constraint = dict(constraint) # copy
            for D in X:
                bucketed_constraint.update(D)
            yield bucketed_constraint

    def add_bucketed_counts(self, cols, buckets, constraint={}, commit=True):
        """
        A convenience function for adding statistics on a given set of columns,
        where rows are grouped into intervals by a bucketing dictionary.

        See the ``add_stats`` mehtod for the actual statistics computed.

        INPUT:

        - ``cols`` -- the columns to be displayed.  This will usually be a list of strings of length 1 or 2.
        - ``buckets`` -- a dictionary whose keys are columns, and whose values are lists
            of strings giving either single integers or intervals.
        - ``constraint`` -- a dictionary giving additional constraints on other columns.
        """
        # Conceptually, it makes sense to have the bucket keys included in the columns,
        # but they should be removed in order to treat the bucketed_constraint properly
        # as a constraint.
        cols = [col for col in cols if col not in buckets]
        for bucketed_constraint in self._bucket_iterator(buckets, constraint):
            self.add_stats(cols, bucketed_constraint, commit=commit)

    def _split_dict(self, D):
        """
        A utility function for splitting a dictionary into parallel lists of keys and values.
        """
        if D:
            return [Json(t) for t in zip(*sorted(D.items()))]
        else:
            return [Json([]), Json([])]

    def _join_dict(self, ccols, cvals):
        """
        A utility function for joining a list of keys and of values into a dictionary.
        """
        assert len(ccols) == len(cvals)
        return dict(zip(ccols, cvals))

    def _print_statmsg(self, cols, constraint, threshold, grouping=None, split_list=False, tense='now'):
        """
        Print a message describing the statistics being added.

        INPUT:

        - ``cols`` -- as for ``add_stats``
        - ``constraint`` -- as output by ``_process_constraint``
        - ``threshold`` -- as for ``add_stats``
        - ``grouping`` -- as for ``add_numstats``
        - ``split_list`` -- as for ``add_stats``
        - ``tense`` -- either "now" or "past".  Just affects the grammar.
        """
        if isinstance(constraint, tuple):
            if constraint == (None, None):
                constraint = {}
            else:
                constraint = self._join_dict(*constraint)
        if split_list:
            msg = "split statistics"
        elif grouping is None:
            msg = "statistics"
        else:
            msg = "numerical statistics for %s, grouped by %s," % (cols[0], "+".join(grouping))
        if tense == 'now':
            msg = "Adding %s to %s " % (msg, self.search_table)
        else:
            msg = "%s " % msg.capitalize()
        if grouping is None and cols:
            msg += "for " + ", ".join(cols)
        if constraint:
            from lmfdb.utils import range_formatter
            msg += ": " + ", ".join("{col} = {disp}".format(col=col, disp=range_formatter(val)) for col, val in constraint.items())
        if threshold:
            msg += " (threshold=%s)" % threshold
        if tense == 'now':
            self.logger.info(msg)
        else:
            print(msg)

    def _compute_numstats(self, col, grouping, where, values, constraint=None, threshold=None, suffix='', silent=False):
        """
        Computes statistics on a single numerical column, grouped by the values of another set of columns.

        This function is used by add_numstats to compute the statistics to add.

        INPUT:

        - ``col`` -- as for ``add_numstats``
        - ``grouping`` -- as for ``add_numstats``
        - ``where`` -- as output by ``_process_constraint``
        - ``values`` -- as output by ``_process_constraint``
        - ``constraint`` -- as output by ``_process_constraint``
        - ``threshold`` -- as for ``add_numstats``
        - ``suffix`` -- as for ``add_numstats``
        - ``silent`` -- whether to print an info message to the logger.
        """
        if not silent:
            self._print_statmsg([col], constraint, threshold, grouping=grouping)
        if threshold is None:
            having = SQL("")
        else:
            having = SQL(" HAVING COUNT(*) >= {0}").format(Literal(threshold))
        vars = SQL("COUNT(*), AVG({0}), MIN({0}), MAX({0})").format(Identifier(col))
        if grouping:
            groups = SQL(", ").join(map(Identifier, grouping))
            groupby = SQL(" GROUP BY {0}").format(groups)
            vars = SQL("{0}, {1}").format(vars, groups)
        else:
            groupby = SQL("")
        selecter = SQL("SELECT {vars} FROM {table}{where}{groupby}{having}").format(vars=vars, table=Identifier(self.search_table + suffix), groupby=groupby, where=where, having=having)
        return self._execute(selecter, values)

    def add_numstats(self, col, grouping, constraint=None, threshold=None, suffix='', commit=True):
        """
        For each value taken on by the columns in ``grouping``, numerical statistics on ``col`` (min, max, avg) will be added.

        This function does not add counts of each distinct value taken on by ``col``,
        and it uses SQL rather than Python to compute MIN, MAX and AVG.  This makes it more
        suitable than ``add_stats`` if a column takes on a large number of distinct values.

        INPUT:

        - ``col`` -- the column whose minimum, maximum and average values are to be computed.
            Should be an integer or real type in order for `AVG` to function.
        - ``grouping`` -- a list of columns.  Statistics will be computed within groups defined by
            the values taken on by these columns.  If no columns given, then the overall statistics
            will be computed.
        - ``constraint`` -- a dictionary or pair of lists, giving a query.  Only rows satisfying this
            constraint will be included in the statistics.
        - ``threshold`` -- if given, only sets of values for the grouping columns where the
            count surpasses this threshold will be included.
        - ``suffix`` -- if given, the counts will be performed on the table with the suffix appended.
        - ``commit`` -- if false, the results will not be committed to the database.
        """
        if isinstance(grouping, string_types):
            grouping = [grouping]
        else:
            grouping = sorted(grouping)
        if isinstance(col, (list, tuple)):
            if len(col) == 1:
                col = col[0]
            else:
                raise ValueError("Must provide exactly one column")
        where, values, constraint, ccols, cvals, _ = self._process_constraint([col], constraint)
        jcol = Json([col])
        jcgcols = Json(sorted(ccols.adapted + grouping))
        if self._has_numstats(jcol, jcgcols, cvals, threshold):
            self.logger.info("Numstats already exist")
            return
        now = time.time()
        with DelayCommit(self, commit, silence=True):
            counts_to_add = []
            stats_to_add = []
            total = 0
            cur = self._compute_numstats(col, grouping, where, values, constraint, threshold, suffix)
            for statvec in cur:
                cnt, colstats, gvals = statvec[0], statvec[1:4], statvec[4:]
                total += cnt
                if constraint is None:
                    jcgvals = gvals
                else:
                    jcgvals = []
                    i = 0
                    for col in jcgcols.adapted:
                        if col in grouping:
                            jcgvals.append(gvals[i])
                            i += 1
                        else:
                            jcgvals.append(constraint[col])
                jcgvals = Json(jcgvals)
                counts_to_add.append((jcgcols, jcgvals, cnt, False, False))
                for st, val in zip(["avg", "min", "max"], colstats):
                    stats_to_add.append((jcol, st, val, jcgcols, jcgvals, threshold))
            # We record the grouping in a record to be inserted in the stats table
            # Note that we don't sort ccols and grouping together, so that we can distinguish them
            stats_to_add.append((jcol, "ntotal", total, Json(ccols.adapted + grouping), cvals, threshold))
            # It's possible that stats/counts have been added by an add_stats call
            # The right solution is a unique index and an ON CONFLICT DO NOTHING clause,
            # but for now we just live with the possibility of a few duplicate rows.
            inserter = SQL("INSERT INTO {0} (cols, stat, value, constraint_cols, constraint_values, threshold) VALUES %s")
            self._execute(inserter.format(Identifier(self.stats + suffix)), stats_to_add, values_list=True)
            inserter = SQL("INSERT INTO {0} (cols, values, count, split, extra) VALUES %s")
            self._execute(inserter.format(Identifier(self.counts + suffix)), counts_to_add, values_list=True)
        self.logger.info("Added numstats in %.3f secs"%(time.time() - now))

    def _has_numstats(self, jcol, cgcols, cvals, threshold):
        """
        Checks whether statistics have been recorded for a given set of columns.
        It just checks whether the "ntotal" stat has been added.

        INPUT:

        - ``jcol`` -- a list containing the column name whose min/max/avg were computed (wrapped in Json)
        - ``cgcols`` -- the sorted constraint columns, followed by the sorted grouping columns (wrappe in Json)
        - ``cvals`` -- a list of the values required for the constraint columns (wrapped in Json).
        - ``threshold`` -- an integer: if the number of rows with a given tuple of
           values for the grouping columns is less than this threshold, those
           rows are thrown away.
        """
        values = [jcol, "ntotal", cgcols, cvals]
        if threshold is None:
            threshold = "threshold IS NULL"
        else:
            values.append(threshold)
            threshold = "threshold = %s"
        selecter = SQL("SELECT 1 FROM {0} WHERE cols = %s AND stat = %s AND constraint_cols = %s AND constraint_values = %s AND {1}")
        selecter = selecter.format(Identifier(self.stats), SQL(threshold))
        cur = self._execute(selecter, values)
        return cur.rowcount > 0

    def numstats(self, col, grouping, constraint=None, threshold=None):
        """
        Returns statistics on a column, grouped by a set of other columns.

        If the statistics are not already cached, the ``add_numstats`` method will be called.

        INPUT:

        - ``col`` -- the column whose minimum, maximum and average values are to be computed.
            Should be an integer or real type in order for `AVG` to function.
        - ``grouping`` -- a list of columns.  Statistics will be computed within groups defined by
            the values taken on by these columns.  If no columns given, then the overall statistics
            will be computed.
        - ``constraint`` -- a dictionary or pair of lists, giving a query.  Only rows satisfying this
            constraint will be included in the statistics.
        - ``threshold`` -- if given, only sets of values for the grouping columns where the
            count surpasses this threshold will be included.

        OUTPUT:

        A dictionary with keys the possible values taken on the the columns in grouping.
        Each value is a dictionary with keys 'min', 'max', 'avg'
        """
        if isinstance(grouping, string_types):
            onegroup = True
            grouping = [grouping]
        else:
            onegroup = False
        if isinstance(col, (list, tuple)):
            if len(col) == 1:
                col = col[0]
            else:
                raise ValueError("Only single columns supported")
        grouping = sorted(grouping)
        ccols, cvals = self._split_dict(constraint)
        jcgcols = Json(sorted(ccols.adapted + grouping))
        jcol = Json([col])
        if not self._has_numstats(jcol, jcgcols, cvals, threshold):
            self.logger.info("Missing numstats, adding them")
            self.add_numstats(col, grouping, constraint, threshold)
            # raise ValueError("Missing numstats")
        values = [jcol, jcgcols]
        if threshold is None:
            threshold = SQL("threshold IS NULL")
        else:
            values.append(threshold)
            threshold = SQL("threshold = %s")
        selecter = SQL("SELECT stat, value, constraint_values FROM {0} WHERE cols = %s AND constraint_cols = %s AND {1}")
        selecter = selecter.format(Identifier(self.stats), threshold)
        nstats = defaultdict(dict)
        if onegroup:
            _make_tuple = lambda x: make_tuple(x)[0]
        else:
            _make_tuple = make_tuple
        for rec in db._execute(selecter, values):
            stat, val, cgvals = rec
            if stat == 'ntotal':
                continue
            if constraint is None:
                gvals = _make_tuple(cgvals)
            else:
                gvals = []
                for c, v in zip(jcgcols.adapted, cgvals):
                    if c in constraint:
                        if constraint[c] != v:
                            gvals = None
                            break
                    else:
                        gvals.append(v)
                if gvals is None:
                    # Doesn't satisfy constraint, so skip to next row
                    continue
                gvals = _make_tuple(gvals)
            nstats[gvals][stat] = val
        return nstats

    def _process_constraint(self, cols, constraint):
        """
        INPUT:

        - ``cols`` -- a list of columns
        - ``constraint`` -- a dictionary or a pair of lists (the result of calling _split_dict on a dict)

        OUTPUT:

        - ``where`` -- the where clause for a query
        - ``values`` -- a list of values for input into the _execute statement.
        - ``constraint`` -- the constraint dictionary
        - ``ccols`` -- a Json object holding the constraint columns
        - ``cvals`` -- a Json object holding the constraint values
        - ``allcols`` -- a sorted list of all columns in cols or constraint
        """
        where = [SQL("{0} IS NOT NULL").format(Identifier(col)) for col in cols]
        values, ccols, cvals = [], Json([]), Json([])
        if constraint is None or constraint == (None, None):
            allcols = cols
            constraint = None
        else:
            if isinstance(constraint, tuple):
                # reconstruct constraint from ccols and cvals
                ccols, cvals = constraint
                constraint = self._join_dict(ccols, cvals)
                ccols, cvals = Json(ccols), Json(cvals)
            else:
                ccols, cvals = self._split_dict(constraint)
            # We need to include the constraints in the count table if we're not grouping by that column
            allcols = sorted(list(set(cols + list(constraint))))
<<<<<<< HEAD
            if any(key.startswith('$') for key in constraint):
=======
            if any(key.startswith('$') for key in constraint.keys()):
>>>>>>> 3f53e844
                raise ValueError("Top level special keys not allowed")
            qstr, values = self.table._parse_dict(constraint)
            if qstr is not None:
                where.append(qstr)
        if allcols:
            where = SQL(" WHERE {0}").format(SQL(" AND ").join(where))
        else:
            where = SQL("")
        return where, values, constraint, ccols, cvals, allcols

    def _compute_stats(self, cols, where, values, constraint=None, threshold=None, split_list=False, suffix='', silent=False):
        """
        Computes statistics on a set of columns, subject to a given constraint.

        This function is used by add_stats to compute the statistics to add.

        INPUT:

        - ``cols`` -- as for ``add_stats``, but must be sorted
        - ``where`` -- as output by ``_process_constraint``
        - ``values`` -- as output by ``_process_constraint``
        - ``constraint`` -- as output by ``_process_constraint``
        - ``threshold`` -- as for ``add_stats``
        - ``split_list`` -- as for ``add_stats``
        - ``suffix`` -- as for ``add_stats``
        - ``silent`` -- whether to print an info message to the logger.

        OUTPUT:

        A cursor yielding n+1 tuples, the first n being the values taken on by ``cols``,
        and the last the count of rows with those values.
        """
        if not silent:
            self._print_statmsg(cols, constraint, threshold, split_list=split_list)
        having = SQL("")
        if threshold is not None:
            having = SQL(" HAVING COUNT(*) >= {0}").format(Literal(threshold))
        if cols:
            vars = SQL(", ").join(map(Identifier, cols))
            groupby = SQL(" GROUP BY {0}").format(vars)
            vars = SQL("{0}, COUNT(*)").format(vars)
        else:
            vars = SQL("COUNT(*)")
            groupby = SQL("")
        selecter = SQL("SELECT {vars} FROM {table}{where}{groupby}{having}").format(vars=vars, table=Identifier(self.search_table + suffix), groupby=groupby, where=where, having=having)
        return self._execute(selecter, values)

    def add_stats(self, cols, constraint=None, threshold=None, split_list=False, suffix='', commit=True):
        """
        Add statistics on counts, average, min and max values for a given set of columns.

        INPUT:

        - ``cols`` -- a list of columns, usually of length 1 or 2.
        - ``constraint`` -- only rows satisfying this constraint will be considered.
            It should take the form of a dictionary of the form used in search queries.
            Alternatively, you can provide a pair ccols, cvals giving the items in the dictionary.
        - ``threshold`` -- an integer or None.
        - ``split_list`` -- if True, then counts each element of lists separately.  For example,
            if the list [2,4,8] occurred as the value for a certain column,
            the counts for 2, 4 and 8 would each be incremented.  Constraint columns are not split.
            This option is not supported for nontrivial thresholds.
        - ``suffix`` -- if given, the counts will be performed on the table with the suffix appended.
        - ``commit`` -- if false, the results will not be committed to the database.

        OUTPUT:

        Counts for each distinct tuple of values will be stored,
        as long as the number of rows sharing that tuple is above
        the given threshold.  If there is only one column and it is numeric,
        average, min, and max will be computed as well.

        Returns a boolean: whether any counts were stored.
        """
        if split_list and threshold is not None:
            raise ValueError("split_list and threshold not simultaneously supported")
        where, values, constraint, ccols, cvals, allcols = self._process_constraint(cols, constraint)
        if self._has_stats(Json(cols), ccols, cvals, threshold, split_list):
            self.logger.info("Statistics already exist")
            return
        cols = sorted(cols)
        now = time.time()
        seen_one = False
        if split_list:
            to_add = defaultdict(int)
            allcols = tuple(allcols)
        else:
            to_add = []
            jallcols = Json(allcols)
        total = 0
        onenumeric = False # whether we're grouping by a single numeric column
        if (len(cols) == 1 and self.table.col_type.get(cols[0]) in
            ["numeric", "bigint", "integer", "smallint", "double precision"]):
            onenumeric = True
            avg = 0
            mn = None
            mx = None
        with DelayCommit(self, commit, silence=True):
            cur = self._compute_stats(cols, where, values, constraint, threshold, split_list, suffix)
            for countvec in cur:
                seen_one = True
                colvals, count = countvec[:-1], countvec[-1]
                if constraint is None:
                    allcolvals = colvals
                else:
                    allcolvals = []
                    i = 0
                    for col in allcols:
                        if col in cols:
                            allcolvals.append(colvals[i])
                            i += 1
                        else:
                            allcolvals.append(constraint[col])
                if split_list:
                    listed = [(x if isinstance(x, list) else list(x)) for x in allcolvals]
                    for vals in cartesian_product_iterator(listed):
                        total += count
                        to_add[(allcols, vals)] += count
                else:
                    to_add.append((jallcols, Json(allcolvals), count, False, False))
                    total += count
                if onenumeric:
                    val = colvals[0]
                    avg += val * count
                    if mn is None or val < mn:
                        mn = val
                    if mx is None or val > mx:
                        mx = val


            if not seen_one:
                self.logger.info("No rows exceeded the threshold; returning after %.3f secs" % (time.time() - now))
                return False
            jcols = Json(cols)
            if split_list:
                stats = [(jcols, "split_total", total, ccols, cvals, threshold)]
            else:
                stats = [(jcols, "total", total, ccols, cvals, threshold)]
            if onenumeric and total != 0:
                avg = float(avg) / total
                stats.append((jcols, "avg", avg, ccols, cvals, threshold))
                stats.append((jcols, "min", mn, ccols, cvals, threshold))
                stats.append((jcols, "max", mx, ccols, cvals, threshold))


            # Note that the cols in the stats table does not add the constraint columns, while in the counts table it does.
            inserter = SQL("INSERT INTO {0} (cols, stat, value, constraint_cols, constraint_values, threshold) VALUES %s")
            self._execute(inserter.format(Identifier(self.stats + suffix)), stats, values_list=True)
            inserter = SQL("INSERT INTO {0} (cols, values, count, split, extra) VALUES %s")
            if split_list:
                to_add = [(Json(c), Json(v), ct, True, False) for ((c, v), ct) in to_add.items()]
            self._execute(inserter.format(Identifier(self.counts + suffix)), to_add, values_list=True)
            if len(to_add) > 10000:
                logging.warning(
                        "{:d} rows were just inserted to".format(len(to_add)) +
                        " into {}, ".format(self.counts + suffix) +
                        "all with with cols = {}. ".format(jallcols) +
                        "This might decrease the counts table performance " +
                        "significantly! Consider clearing all the stats " +
                        "db.{}.stats._clear_stats_counts()".format(self.search_table) +
                        " and rebuilding the stats more carefully."
                        )
        self.logger.info("Added stats in %.3f secs"%(time.time() - now))
        return True

    def _approx_most_common(self, col, n):
        """
        Returns the n most common values for ``col``.  Counts are only approximate,
        but this functions should be quite fast.  Note that the returned list
        may have length less than ``n`` if there are not many common values.

        Returns a list of pairs ``(value, count)`` where ``count`` is
        the number of rows where ``col`` takes on the value ``value``.

        INPUT:

        - ``col`` -- a colum name
        - ``n`` -- an integer
        """
        if col not in self.table.search_cols:
            raise ValueError("Column %s not a search column for %s"%(col, self.search_table))
        selecter = SQL("""SELECT v.{0}, (c.reltuples * freq)::int as estimate_ct
FROM pg_stats s
CROSS JOIN LATERAL
   unnest(s.most_common_vals::text::""" + self.table.col_type[col] + """[]
        , s.most_common_freqs) WITH ORDINALITY v ({0}, freq, ord)
CROSS  JOIN (
   SELECT reltuples FROM pg_class
   WHERE oid = regclass 'public.nf_fields') c
WHERE schemaname = 'public' AND tablename = %s AND attname = %s
ORDER BY v.ord LIMIT %s""").format(Identifier(col))
        cur = self._execute(selecter, [self.search_table, col, n])
        return [tuple(x) for x in cur]

    def _common_cols(self, threshold=700):
        """
        Returns a list of columns where the most common value has a count of at least the given threshold.
        """
        common_cols = []
        for col in self.table.search_cols:
            most_common = self._approx_most_common(col, 1)
            if most_common and most_common[0][1] >= threshold:
                common_cols.append(col)
        return common_cols

    def _clear_stats_counts(self, extra=True):
        """
        Deletes all stats and counts.  This cannot be undone.

        INPUT:

        - ``extra`` -- if false, only delete the rows of the counts table not marked as extra.
        """
        deleter = SQL("DELETE FROM {0}")
        self._execute(deleter.format(Identifier(self.stats)))
        if not extra:
            deleter = SQL("DELETE FROM {0} WHERE extra IS NOT TRUE") # false and null
        self._execute(deleter.format(Identifier(self.counts)))

    def add_stats_auto(self, cols=None, constraints=[None], max_depth=None, threshold=1000):
        """
        Searches for combinations of columns with many rows having the same set of values.

        The main application is determining which indexes might be useful to add.

        INPUT:

        - ``cols`` -- a set of columns.  If not provided, columns where the most common value has at least 700 rows will be used.
        - ``constraints`` -- a list of constraints.  Statistics will be added for each set of constraints.
        - ``max_depth`` -- the maximum number of columns to include
        - ``threshold`` -- only counts above this value will be included.
        """
        with DelayCommit(self, silence=True):
            if cols is None:
                cols = self._common_cols()
            for constraint in constraints:
                ccols, cvals = self._split_dict(constraint)
                level = 0
                curlevel = [([],None)]
                while curlevel:
                    i = 0
                    logging.info("Starting level %s/%s (%s/%s colvecs)"%(level, len(cols), len(curlevel), binomial(len(cols), level)))
                    while i < len(curlevel):
                        colvec, _ = curlevel[i]
                        if self._has_stats(Json(cols), ccols, cvals, threshold=threshold, threshold_inequality=True):
                            i += 1
                            continue
                        added_any = self.add_stats(colvec, constraint=constraint, threshold=threshold)
                        if added_any:
                            i += 1
                        else:
                            curlevel.pop(i)
                    if max_depth is not None and level >= max_depth:
                        break
                    prevlevel = curlevel
                    curlevel = []
                    for colvec, m in prevlevel:
                        if m is None:
                            for j, col in enumerate(cols):
                                if not isinstance(col, list):
                                    col = [col]
                                curlevel.append((col, j))
                        else:
                            for j in range(m+1,len(cols)):
                                col = cols[j]
                                if not isinstance(col, list):
                                    col = [col]
                                curlevel.append((colvec + col, j))
                    level += 1

    def _status(self):
        """
        Returns information that can be used to recreate the statistics table.

        OUTPUT:

        - ``stats_cmds`` -- a list of quadruples (cols, ccols, cvals, threshold) for input into add_stats
        - ``split_cmds`` -- a list of quadruples (cols, ccols, cvals, threshold) for input into add_stats with split_list=True
        - ``nstat_cmds`` -- a list of quintuples (col, grouping, ccols, cvals, threshold) for input into add_numstats
        """
        selecter = SQL("SELECT cols, constraint_cols, constraint_values, threshold FROM {0} WHERE stat = %s").format(Identifier(self.stats))
        stat_cmds = list(self._execute(selecter, ["total"]))
        split_cmds = list(self._execute(selecter, ["split_total"]))
        nstat_cmds = []
        for rec in self._execute(selecter, ["ntotal"]):
            cols, cgcols, cvals, threshold = rec
            if cvals is None:
                grouping = cgcols
                ccols = []
                cvals = []
            else:
                grouping = cgcols[len(cvals):]
                ccols = cgcols[:len(cvals)]
            nstat_cmds.append((cols[0], grouping, ccols, cvals, threshold))
        return stat_cmds, split_cmds, nstat_cmds

    def refresh_stats(self, total=True, suffix=''):
        """
        Regenerate stats and counts, using rows with ``stat = "total"`` in the stats
        table to determine which stats to recompute, and the rows with ``extra = True``
        in the counts table which have been added by user searches.

        INPUT:

        - ``total`` -- if False, doesn't update the total count (since we can often
            update the total cheaply)
        - ``suffix`` -- appended to the table name when computing and storing stats.
            Used when reloading a table.
        """
        with DelayCommit(self, silence=True):
            # Determine the stats and counts currently recorded
            stat_cmds, split_cmds, nstat_cmds = self._status()
            col_value_dict = self.extra_counts(include_counts=False, suffix=suffix)

            # Delete all stats and counts
            deleter = SQL("DELETE FROM {0}")
            self._execute(deleter.format(Identifier(self.stats + suffix)))
            self._execute(deleter.format(Identifier(self.counts + suffix)))

            # Regenerate stats and counts
            for cols, ccols, cvals, threshold in stat_cmds:
                self.add_stats(cols, (ccols, cvals), threshold)
            for cols, ccols, cvals, threshold in split_cmds:
                self.add_stats(cols, (ccols, cvals), threshold, split_list=True)
            for col, grouping, ccols, cvals, threshold in nstat_cmds:
                self.add_numstats(col, grouping, (ccols, cvals), threshold)
            self._add_extra_counts(col_value_dict, suffix=suffix)

            if total:
                # Refresh total in meta_tables
                self.total = self._slow_count({}, suffix=suffix, extra=False)

    def status(self):
        """
        Prints a status report on the statistics for this table.
        """
        stat_cmds, split_cmds, nstat_cmds = self._status()
        col_value_dict = self.extra_counts(include_counts=False)
        have_stats = stat_cmds or split_cmds or nstat_cmds
        if have_stats:
            for cols, ccols, cvals, threshold in stat_cmds:
                print("  ", end=" ")
                self._print_statmsg(cols, (ccols, cvals), threshold, tense='past')
            for cols, ccols, cvals, threshold in split_cmds:
                print("  ", end=" ")
                self._print_statmsg(cols, (ccols, cvals), threshold, split_list=True, tense='past')
            for col, grouping, ccols, cvals, threshold in nstat_cmds:
                print("  ", end=" ")
                self._print_statmsg([col], (ccols, cvals), threshold, grouping=grouping, tense='past')
            selecter = SQL("SELECT COUNT(*) FROM {0} WHERE extra = %s").format(Identifier(self.counts))
            count_nrows = self._execute(selecter, [False]).fetchone()[0]
            selecter = SQL("SELECT COUNT(*) FROM {0}").format(Identifier(self.stats))
            stats_nrows = self._execute(selecter).fetchone()[0]
            msg = "hese statistics take up %s rows in the stats table and %s rows in the counts table." % (stats_nrows, count_nrows)
            if len(stat_cmds) + len(split_cmds) + len(nstat_cmds) == 1:
                print("T" + msg)
            else:
                print("Altogether, t" + msg)
        else:
            print("No statistics have been computed for this table.")
        if col_value_dict:
            if have_stats:
                print("In addition to the statistics described above, additional counts are recorded", end=" ")
            else:
                print("The following counts are being stored", end=" ")
            print(" (we collect all counts referring to the same columns):")
            for cols, values in col_value_dict.items():
                print("  (%s): %s row%s in counts table" % (", ".join(cols), len(values), '' if len(values) == 1 else 's'))
        else:
            if have_stats:
                print("No additional counts are stored.")
            else:
                print("No counts are stored for this table.")

    def _copy_extra_counts_to_tmp(self):
        """
        Generates the extra counts in the ``_tmp`` table using the
        extra counts that currently exist in the main table.
        """
        col_value_dict = self.extra_counts(include_counts=False)
        self._add_extra_counts(col_value_dict, suffix='_tmp')

    def _add_extra_counts(self, col_value_dict, suffix=''):
        """
        Records the counts requested in the col_value_dict.

        INPUT:

        - ``col_value_dict`` -- a dictionary giving queries to be counted,
            as output by the ``extra_counts`` function.
        - ``suffix`` -- A suffix (e.g. ``_tmp``) specifying where to
            perform and record the counts
        """
        for cols, values_list in col_value_dict.items():
            for values in values_list:
                query = self._join_dict(cols, values)
                if self.quick_count(query, suffix=suffix) is None:
                    self._slow_count(query, record=True, suffix=suffix)

    def extra_counts(self, include_counts=True, suffix=''):
        """
        Returns a dictionary of the extra counts that have been added by explicit ``count`` calls
        that were not included in counts generated by ``add_stats``.

        The keys are tuples giving the columns being counted, the values are lists of pairs,
        where the first entry is the tuple of values and the second is the count of rows
        with those values.  Note that sometimes the values could be dictionaries
        giving more complicated search queries on the corresponding columns.

        INPUT:

        - ``include_counts`` -- if False, will omit the counts and just give lists of values.
        - ``suffix`` -- Used when dealing with `_tmp` or `_old*` tables.
        """
        selecter = SQL("SELECT cols, values, count FROM {0} WHERE extra ='t'").format(Identifier(self.counts + suffix))
        cur = self._execute(selecter)
        ans = defaultdict(list)
        for cols, values, count in cur:
            if include_counts:
                ans[tuple(cols)].append((tuple(values), count))
            else:
                ans[tuple(cols)].append(tuple(values))

        return ans

    def _get_values_counts(self, cols, constraint, split_list, formatter, query_formatter, base_url, buckets=None):
        """
        Utility function used in ``display_data``, used to generate data for stats tables.

        Returns a list of pairs (value, count), where value is a list of values taken on by the specified
        columns and count is an integer giving the number of rows with those values.

        If the relevant statistics are not available, it will compute and insert them.

        INPUT:

        - ``cols`` -- a list of column names that are stored in the counts table.
        - ``constraint`` -- a dictionary specifying a constraint on rows to consider.
        - ``split_list`` -- see ``add_stats``.
        - ``formatter`` -- a dictionary whose keys are column names and whose values are functions that take a value of that column as input and return a string for display
        - ``query_formatter`` -- a dictionary whose keys are column names and whose values are functions that take a value of that column as input and return a string for inclusion in a url argument list
        - ``base_url`` -- the initial part of the url, including the '?' (and possibly some universal arguments)
        - ``buckets`` -- a dictionary with column names and keys and lists of strings as values.  See ``_bucket_iterator`` for more details

        OUTPUT:

        - ``header`` -- a list of lists giving the values to print along the top or side of the table
        - ``data`` -- a dictionary with data on counts
        """
        selecter_constraints = [SQL("split = %s"), SQL("cols = %s")]
        if constraint:
            allcols = sorted(list(set(cols + list(constraint))))
            selecter_values = [split_list, Json(allcols)]
            for i, x in enumerate(allcols):
                if x in constraint:
                    selecter_constraints.append(SQL("values->{0} = %s".format(i)))
                    selecter_values.append(Json(constraint[x]))
        else:
            allcols = sorted(cols)
            selecter_values = [split_list, Json(allcols)]
        positions = [allcols.index(x) for x in cols]
        selecter = SQL("SELECT values, count FROM {0} WHERE {1}").format(Identifier(self.counts), SQL(" AND ").join(selecter_constraints))
        headers = [[] for _ in cols]
        default_proportion = '      0.00%' if len(cols) == 1 else ''
        def make_count_dict(values, cnt):
            if isinstance(values, (list, tuple)):
                query = base_url + '&'.join(query_formatter[col](val) for col, val in zip(cols, values))
            else:
                query = base_url + query_formatter[cols[0]](values)
            return {'count': cnt,
                    'query': query,
                    'proportion': default_proportion, # will be overridden for nonzero cnts.
            }
        data = KeyedDefaultDict(lambda key: make_count_dict(key, 0))
        if buckets:
            buckets_seen = set()
            bucket_positions = [i for (i, col) in enumerate(cols) if col in buckets]
        for values, count in self._execute(selecter, values=selecter_values):
            values = [values[i] for i in positions]
            if buckets == {} and any(isinstance(val, dict) and any(relkey in val for relkey in ['$lt', '$lte', '$gt', '$gte']) for val in values):
                # For non-bucketed statistics, we don't want to include counts for range queries
                continue
            for val, header in zip(values, headers):
                header.append(val)
            D = make_count_dict(values, count)
            if len(cols) == 1:
                values = formatter[cols[0]](values[0])
                if buckets:
                    buckets_seen.add((values,))
            else:
                values = tuple(formatter[col](val) for col, val in zip(cols, values))
                if buckets:
                    buckets_seen.add(tuple(values[i] for i in bucket_positions))
            data[values] = D
        # Ensure that we have all the statistics necessary
        ok = True
        if buckets == {}:
            # Just check that the results are nonempty
            if not data:
                self.add_stats(cols, constraint, split_list=split_list)
                ok = False
        elif buckets:
            # Make sure that every bucket is hit in data
            bcols = [col for col in cols if col in buckets]
            ucols = [col for col in cols if col not in buckets]
            for bucketed_constraint in self._bucket_iterator(buckets, constraint):
                cseen = tuple(formatter[col](bucketed_constraint[col]) for col in bcols)
                if cseen not in buckets_seen:
                    logging.info("Adding statistics for %s with constraints %s" % (", ".join(cols), ", ".join("%s:%s" % (cc, cv) for cc, cv in bucketed_constraint.items())))
                    self.add_stats(ucols, bucketed_constraint)
                    ok = False
        if not ok:
            # Set buckets=False so we have no chance of infinite recursion
            return self._get_values_counts(cols, constraint, split_list, formatter, query_formatter, base_url, buckets=False)
        if len(cols) == 1:
            return headers[0], data
        else:
            return headers, data

    def _get_total_avg(self, cols, constraint, avg, split_list):
        """
        Utility function used in ``display_data``.

        Returns the total number of rows and average value for the column, subject to the given constraint.

        INPUT:

        - ``cols`` -- a list of columns
        - ``constraint`` -- a dictionary specifying a constraint on rows to consider
        - ``avg`` -- boolean, whether to compute the average
        - ``split_list`` -- see the ``add_stats`` method

        OUTPUT:

        - the total number of rows satisying the constraint
        - the average value of the given column (only possible if cols has length 1),
          or None if the average not requested
        """
        jcols = Json(cols)
        total_str = "split_total" if split_list else "total"
        totaler = SQL("SELECT value FROM {0} WHERE cols = %s AND stat = %s AND threshold IS NULL").format(Identifier(self.stats))
        ccols, cvals = self._split_dict(constraint)
        totaler = SQL("{0} AND constraint_cols = %s AND constraint_values = %s").format(totaler)
        totaler_values = [jcols, total_str, ccols, cvals]
        cur_total = self._execute(totaler, values=totaler_values)
        if cur_total.rowcount == 0:
            raise ValueError("Database does not contain stats for %s"%(cols[0],))
        total = cur_total.fetchone()[0]
        if avg:
            # Modify totaler_values in place since query for avg is very similar
            totaler_values[1] = "avg"
            cur_avg = self._execute(totaler, values=totaler_values)
            avg = cur_avg.fetchone()[0]
        else:
            avg = False
        return total, avg

    def create_oldstats(self, filename):
        """
        Temporary support for statistics created in Mongo.
        """
        name = self.search_table + "_oldstats"
        with DelayCommit(self, silence=True):
            creator = SQL('CREATE TABLE {0} (_id text COLLATE "C", data jsonb)').format(Identifier(name))
            self._execute(creator)
            self._db.grant_select(name)
            cur = self._db.cursor()
            with open(filename) as F:
                try:
                    cur.copy_from(F, self.search_table + "_oldstats")
                except Exception:
                    self.conn.rollback()
                    raise
        print("Oldstats created successfully")

    def get_oldstat(self, name):
        """
        Temporary suppport for statistics created in Mongo.
        """
        selecter = SQL("SELECT data FROM {0} WHERE _id = %s").format(Identifier(self.search_table + "_oldstats"))
        cur = self._execute(selecter, [name])
        if cur.rowcount != 1:
            raise ValueError("Not a unique oldstat identifier")
        return cur.fetchone()[0]

class PostgresDatabase(PostgresBase):
    """
    The interface to the postgres database.

    It creates and stores the global connection object,
    and collects the table interfaces.

    INPUT:

    - ``**kwargs`` -- passed on to psycopg's connect method

    ATTRIBUTES:

    The following public attributes are stored on the db object.

    - ``server_side_counter`` -- an integer tracking how many buffered connections have been created
    - ``conn`` -- the psycopg2 connection object
    - ``tablenames`` -- a list of tablenames in the database, as strings
    - ``is_verifying`` -- whether this database has been configured with verifications (import from lmfdb.verify if you want this to be True)

    Also, each tablename will be stored as an attribute, so that db.ec_curves works for example.

    EXAMPLES::

        sage: from lmfdb import db
        sage: db
        Interface to Postgres database
        sage: db.conn
        <connection object at 0x...>
        sage: db.tablenames[:3]
        ['artin_field_data', 'artin_reps', 'av_fqisog']
        sage: db.av_fqisog
        Interface to Postgres table av_fqisog
    """
    def _new_connection(self, **kwargs):
        """
        Create a new connection to the postgres database.
        """
        from lmfdb.utils.config import Configuration
        options = Configuration().get_postgresql()
        # overrides the options passed as keyword arguments
        for key, value in kwargs.items():
            options[key] = value
        self.fetch_userpassword(options)
        self._user = options['user']
        logging.info("Connecting to PostgresSQL server as: user=%s host=%s port=%s dbname=%s..." % (options['user'],options['host'], options['port'], options['dbname'],))
        connection = connect( **options)
        logging.info("Done!\n connection = %s" % connection)
        # The following function controls how Python classes are converted to
        # strings for passing to Postgres, and how the results are decoded upon
        # extraction from the database.
        # Note that it has some global effects, since register_adapter
        # is not limited to just one connection
        setup_connection(connection)
        return connection

    def reset_connection(self):
        """
        Resets the connection
        """
        logging.info("Connection broken (status %s); resetting...",
                     self.conn.closed)
        conn = self._new_connection()
        # Note that self is the first entry in self._objects
        for obj in self._objects:
            obj.conn = conn

    def register_object(self, obj):
        """
        The datbase holds references to tables, etc so that connections can be refreshed if they fail.
        """
        obj.conn = self.conn
        self._objects.append(obj)

    def __init__(self, **kwargs):
        self.server_side_counter = 0
        self._nocommit_stack = 0
        self._silenced = False
        self._objects = []
        self.conn = self._new_connection(**kwargs)
        PostgresBase.__init__(self, 'db_all', self)
        if self._user == "webserver":
            self._execute(SQL("SET SESSION statement_timeout = '25s'"))

        self._read_only = self._execute(SQL("SELECT pg_is_in_recovery()")).fetchone()[0]
        self._super_user = self._execute(SQL("SELECT current_setting('is_superuser')")).fetchone()[0] == 'on'

        if self._read_only:
            self._read_and_write_knowls = False
            self._read_and_write_userdb = False
        elif self._super_user and not self._read_only:
            self._read_and_write_knowls = True
            self._read_and_write_userdb = True
        else:
            privileges = ['INSERT', 'SELECT', 'UPDATE']
            knowls_tables = ['kwl_knowls']
            cur = sorted(list(self._execute(SQL("SELECT table_name, privilege_type FROM information_schema.role_table_grants WHERE grantee = %s AND table_name IN (" + ",".join(['%s']*len(knowls_tables)) + ") AND privilege_type IN (" + ",".join(['%s']*len(privileges)) + ")"), [self._user] +  knowls_tables + privileges)))
#            print cur
#            print sorted([(table, priv) for table in knowls_tables for priv in privileges])
            self._read_and_write_knowls = cur == sorted([(table, priv) for table in knowls_tables for priv in privileges])

            cur = sorted(list(self._execute(SQL("SELECT privilege_type FROM information_schema.role_table_grants WHERE grantee = %s AND table_schema = %s AND table_name=%s AND privilege_type IN (" + ",".join(['%s']*len(privileges)) + ")"), [self._user,  'userdb', 'users'] + privileges)))
            self._read_and_write_userdb = cur == sorted([(priv,) for priv in privileges])

        logging.info("User: %s", self._user)
        logging.info("Read only: %s", self._read_only)
        logging.info("Super user: %s", self._super_user)
        logging.info("Read/write to userdb: %s", self._read_and_write_userdb)
        logging.info("Read/write to knowls: %s", self._read_and_write_knowls)
        # Stores the name of the person making changes to the database
        from lmfdb.utils.config import Configuration
        self.__editor = Configuration().get_logging().get('editor')


        cur = self._execute(SQL('SELECT table_name, column_name, udt_name::regtype FROM information_schema.columns'))
        data_types = {}
        for table_name, column_name, regtype in cur:
            if table_name not in data_types:
                 data_types[table_name] = []
            data_types[table_name].append((column_name, regtype))

        cur = self._execute(SQL("SELECT name, label_col, sort, count_cutoff, id_ordered, out_of_order, has_extras, stats_valid, total, include_nones FROM meta_tables"))
        self.tablenames = []
        for tabledata in cur:
            tablename = tabledata[0]
            tabledata += (data_types,)
            table = PostgresTable(self, *tabledata)
            self.__dict__[tablename] = table
            self.tablenames.append(tablename)
        self.tablenames.sort()
        self.is_verifying = False # set to true when importing lmfdb.verify

    def __repr__(self):
        return "Interface to Postgres database"

    def cursor(self, buffered=False):
        """
        Returns a new cursor.

        If buffered, then it creates a server side cursor that must be manually
        closed after done using it.
        """
        if buffered:
            self.server_side_counter += 1
            return self.conn.cursor(str(self.server_side_counter), withhold=True)
        else:
            return self.conn.cursor()

    def login(self):
        """
        Identify an editor by their lmfdb username.

        The goal is to associate changes with people and keep a record of changes made.
        There is no real security against malicious use.

        Note that you can permanently log in by setting the editor
        field in the logging section of your config.ini file.
        """
        if self.__editor is None:
            print("Please provide your knowl username,")
            print("so that we can associate database changes with individuals.")
            print("Note that you can also do this by setting the editor field in the logging section of your config.ini file.")
            uid = input("Username: ")
            selecter = SQL("SELECT username FROM userdb.users WHERE username = %s")
            cur = self._execute(selecter, [uid])
            if cur.rowcount == 0:
                raise ValueError("That username not present in database!")
            self.__editor = uid
        return self.__editor

    def log_db_change(self, operation, tablename=None, **data):
        """
        Log a change to the database.

        INPUT:

        - ``operation`` -- a string, explaining what operation was performed
        - ``tablename`` -- the name of the table that the change is affecting
        - ``**data`` -- any additional information to install in the logging table (will be stored as a json dictionary)
        """
        uid = self.login()
        inserter = SQL("INSERT INTO userdb.dbrecord (username, time, tablename, operation, data) VALUES (%s, %s, %s, %s, %s)")
        self._execute(inserter, [uid, datetime.datetime.utcnow(), tablename, operation, data])

    def fetch_userpassword(self, options):
        """
        Gets a password stored in a password file

        INPUT:

        - ``options`` -- a dictionary; 'user' and 'password' will be inserted.
        """
        if 'user' not in options:
            options['user'] = 'lmfdb'

        if options['user'] == 'webserver':
            logging.info("Fetching webserver password...")
            # tries to read the file "password" on root of the project
            pw_filename = os.path.join(os.path.dirname(os.path.dirname(__file__)), "../password")
            try:
                options['password'] = open(pw_filename, "r").readlines()[0].strip()
                logging.info("Done!")
            except Exception:
                # file not found or any other problem
                # this is read-only everywhere
                logging.warning("PostgresSQL authentication: no webserver password on {0} -- fallback to read-only access".format(pw_filename))
                options['user'], options['password'] = 'lmfdb', 'lmfdb'

        elif 'password' not in options:
            options['user'], options['password'] = 'lmfdb', 'lmfdb'

    def _grant(self, action, table_name, users):
        """
        Utility function for granting permissions on tables.
        """
        action = action.upper()
        if action not in ['SELECT', 'INSERT', 'UPDATE', 'DELETE']:
            raise ValueError("%s is not a valid action"%action)
        grantor = SQL('GRANT %s ON TABLE {0} TO {1}'%action)
        for user in users:
            self._execute(grantor.format(Identifier(table_name), Identifier(user)), silent=True)

    def grant_select(self, table_name, users=['lmfdb', 'webserver']):
        """
        Grant users the ability to run SELECT statements on a given table

        INPUT:

        - ``table_name`` -- a string, the name of the table
        - ``users`` -- a list of users to grant this permission
        """
        self._grant("SELECT", table_name, users)

    def grant_insert(self, table_name, users=['webserver']):
        """
        Grant users the ability to run INSERT statements on a given table

        INPUT:

        - ``table_name`` -- a string, the name of the table
        - ``users`` -- a list of users to grant this permission
        """
        self._grant("INSERT", table_name, users)

    def grant_update(self, table_name, users=['webserver']):
        """
        Grant users the ability to run UPDATE statements on a given table

        INPUT:

        - ``table_name`` -- a string, the name of the table
        - ``users`` -- a list of users to grant this permission
        """
        self._grant("UPDATE", table_name, users)

    def grant_delete(self, table_name, users=['webserver']):
        """
        Grant users the ability to run DELETE statements on a given table

        INPUT:

        - ``table_name`` -- a string, the name of the table
        - ``users`` -- a list of users to grant this permission
        """
        self._grant("DELETE", table_name, users)

    def is_read_only(self):
        """
        Whether this instance of the database is read only.
        """
        return self._read_only

    def can_read_write_knowls(self):
        """
        Whether this instance of the database has permission to read and write to the knowl tables
        """
        return self._read_and_write_knowls

    def can_read_write_userdb(self):
        """
        Whether this instance of the database has permission to read and write to the user info tables.
        """
        return self._read_and_write_userdb

    def is_alive(self):
        """
        Check that the connection to the database is active.
        """
        try:
            cur = self._execute(SQL("SELECT 1"))
            if cur.rowcount == 1:
                return True
        except Exception:
            pass
        return False

    def __getitem__(self, name):
        """
        Accesses a PostgresTable object by name.
        """
        if name in self.tablenames:
            return getattr(self, name)
        else:
            raise ValueError("%s is not a search table"%name)

    def table_sizes(self):
        """
        Returns a dictionary containing information on the sizes of the search tables.

        OUTPUT:

        A dictionary with a row for each search table
        (as well as a few others such as kwl_knowls), with entries

        - ``nrows`` -- an estimate for the number of rows in the table
        - ``nstats`` -- an estimate for the number of rows in the stats table
        - ``ncounts`` -- an estimate for the number of rows in the counts table
        - ``total_bytes`` -- the total number of bytes used by the main table, as well as stats, counts, extras, indexes, ancillary storage....
        - ``index_bytes`` -- the number of bytes used for indexes on the main table
        - ``toast_bytes`` -- the number of bytes used for storage of variable length data types, such as strings and jsonb
        - ``table_bytes`` -- the number of bytes used for fixed length storage on the main table
        - ``extra_bytes`` -- the number of bytes used by the extras table (including the index on id, toast, etc)
        - ``counts_bytes`` -- the number of bytes used by the counts table
        - ``stats_bytes`` -- the number of bytes used by the stats table
        """
        query = """
SELECT table_name, row_estimate, total_bytes, index_bytes, toast_bytes,
       total_bytes-index_bytes-COALESCE(toast_bytes,0) AS table_bytes FROM (
  SELECT relname as table_name,
         c.reltuples AS row_estimate,
         pg_total_relation_size(c.oid) AS total_bytes,
         pg_indexes_size(c.oid) AS index_bytes,
         pg_total_relation_size(reltoastrelid) AS toast_bytes
  FROM pg_class c
  LEFT JOIN pg_namespace n ON n.oid = c.relnamespace
  WHERE n.nspname = 'public' AND relkind = 'r'
) a"""
        sizes = defaultdict(lambda: defaultdict(int))
        cur = db._execute(SQL(query))
        for table_name, row_estimate, total_bytes, index_bytes, toast_bytes, table_bytes in cur:
            if table_name.endswith('_stats'):
                name = table_name[:-6]
                sizes[name]['nstats'] = int(row_estimate)
                sizes[name]['stats_bytes'] = total_bytes
            elif table_name.endswith('_counts'):
                name = table_name[:-7]
                sizes[name]['ncounts'] = int(row_estimate)
                sizes[name]['counts_bytes'] = total_bytes
            elif table_name.endswith('_extras'):
                name = table_name[:-7]
                sizes[name]['extras_bytes'] = total_bytes
            else:
                name = table_name
                sizes[name]['nrows'] = int(row_estimate)
                # use the cached account for an accurate count
                if name in self.tablenames:
                    row_cached = db[name].stats.quick_count({})
                    if row_cached is not None:
                        sizes[name]['nrows'] = row_cached
                sizes[name]['index_bytes'] = index_bytes
                sizes[name]['toast_bytes'] = toast_bytes
                sizes[name]['table_bytes'] = table_bytes
            sizes[name]['total_bytes'] += total_bytes
        return sizes

    def _create_meta_indexes_hist(self):
        with DelayCommit(self, silence=True):
            self._execute(SQL("CREATE TABLE meta_indexes_hist (index_name text, table_name text, type text, columns jsonb, modifiers jsonb, storage_params jsonb, version integer)"))
            version = 0

            # copy data from meta_indexes
            rows = self._execute(SQL("SELECT index_name, table_name, type, columns, modifiers, storage_params FROM meta_indexes"))

            for row in rows:
                self._execute(SQL("INSERT INTO meta_indexes_hist (index_name, table_name, type, columns, modifiers, storage_params, version) VALUES (%s, %s, %s, %s, %s, %s, %s)"), row + (version,))

            self.grant_select('meta_indexes_hist')

        print("Table meta_indexes_hist created")


    def _create_meta_constraints(self):
        with DelayCommit(self, silence=True):
            self._execute(SQL("CREATE TABLE meta_constraints (constraint_name text, table_name text, type text, columns jsonb, check_func jsonb)"))
            self.grant_select('meta_constraints')
        print("Table meta_constraints created")

    def _create_meta_constraints_hist(self):
        with DelayCommit(self, silence=True):
            self._execute(SQL("CREATE TABLE meta_constraints_hist (constraint_name text, table_name text, type text, columns jsonb, check_func jsonb, version integer)"))
            version = 0

            # copy data from meta_constraints
            rows = self._execute(SQL("SELECT constraint_name, table_name, type, columns, check_func FROM meta_constraints"))

            for row in rows:
                self._execute(SQL("INSERT INTO meta_constraints_hist (constraint_name, table_name, type, columns, check_func, version) VALUES (%s, %s, %s, %s, %s, %s)"), row + (version,))

            self.grant_select('meta_constraints_hist')

        print("Table meta_constraints_hist created")

    def _create_meta_tables_hist(self):
        with DelayCommit(self, silence=True):
            self._execute(SQL("CREATE TABLE meta_tables_hist (name text, sort jsonb, count_cutoff smallint DEFAULT 1000, id_ordered boolean, out_of_order boolean, has_extras boolean, stats_valid boolean DEFAULT true, label_col text, total bigint, include_nones boolean, version integer)"))
            version = 0

            # copy data from meta_tables
            rows = self._execute(SQL("SELECT name, sort, id_ordered, out_of_order, has_extras, label_col, total, include_nones FROM meta_tables "))

            for row in rows:
                self._execute(SQL("INSERT INTO meta_tables_hist (name, sort, id_ordered, out_of_order, has_extras, label_col, total, include_nones, version) VALUES (%s, %s, %s, %s, %s, %s, %s, %s)"), row + (version,))

            self.grant_select('meta_tables_hist')

        print("Table meta_tables_hist created")

    def create_table_like(self, new_name, table, data=False, commit=True):
        """
        Copies the schema from an existing table, but none of the data, indexes or stats.

        INPUT:

        - ``new_name`` -- a string giving the desired table name.
        - ``table`` -- a string or PostgresTable object giving an existing table.
        """
        if isinstance(table, string_types):
            table = self[table]
        search_columns = {typ: [col for col in table.search_cols if table.col_type[col] == typ] for typ in set(table.col_type.values())}
        extra_columns = {typ: [col for col in table.extra_cols if table.col_type[col] == typ] for typ in set(table.col_type.values())}
        # Remove empty lists
        for D in [search_columns, extra_columns]:
            for typ, cols in list(D.items()):
                if not cols:
                    D.pop(typ)
        if not extra_columns:
            extra_columns = extra_order = None
        else:
            extra_order = table.extra_cols
        label_col = table._label_col
        sort = table._sort_orig
        id_ordered = table._id_ordered
        search_order = table.search_cols
        self.create_table(new_name, search_columns, label_col, sort, id_ordered, extra_columns, search_order, extra_order, commit=commit)
        if data:
            self._execute(SQL('INSERT INTO {0} SELECT * FROM {1}').format(Identifier(new_name), Identifier(table.search_table)), commit=commit)
            if extra_columns:
                self._execute(SQL('INSERT INTO {0} SELECT * FROM {1}').format(Identifier(new_name + '_extras'), Identifier(table.extra_table)), commit=commit)

    def create_table(self, name, search_columns, label_col, sort=None, id_ordered=None, extra_columns=None, search_order=None, extra_order=None, commit=True):
        """
        Add a new search table to the database.  See also `create_table_like`.

        INPUT:

        - ``name`` -- the name of the table, which must include an underscore.  See existing names for consistency.
        - ``search_columns`` -- a dictionary whose keys are valid postgres types and whose values
            are lists of column names (or just a string if only one column has the specified type).
            An id column of type bigint will be added as a primary key (do not include it).
        - ``label_col`` -- the column holding the LMFDB label.  This will be used in the ``lookup`` method
            and in the display of results on the API.  Use None if there is no appropriate column.
        - ``sort`` -- If not None, provides a default sort order for the table, in formats accepted by
            the ``_sort_str`` method.
        - ``id_ordered`` -- boolean (default None).  If set, the table will be sorted by id when
            pushed to production, speeding up some kinds of search queries.  Defaults to True
            when sort is not None.
        - ``extra_columns`` -- a dictionary in the same format as the search_columns dictionary.
            If present, will create a second table (the name with "_extras" appended), linked by
            an id column.  Data in this table cannot be searched on, but will also not appear
            in the search table, speeding up scans.
        - ``search_order`` -- (optional) list of column names, specifying the default order of columns
        - ``extra_order`` -- (optional) list of column names, specifying the default order of columns

        COMMON TYPES:

        The postgres types most commonly used in the lmfdb are:

        - smallint -- a 2-byte signed integer.
        - integer -- a 4-byte signed integer.
        - bigint -- an 8-byte signed integer.
        - numeric -- exact, high precision integer or decimal.
        - real -- a 4-byte float.
        - double precision -- an 8-byte float.
        - text -- string (see collation note above).
        - boolean -- true or false.
        - jsonb -- data iteratively built from numerics, strings, booleans, nulls, lists and dictionaries.
        - timestamp -- 8-byte date and time with no timezone.
        """
        if name in self.tablenames:
            raise ValueError("%s already exists"%name)
        if '_' not in name:
            raise ValueError("Table name must contain an underscore; first part gives LMFDB section")
        now = time.time()
        if id_ordered is None:
            id_ordered = (sort is not None)
        for typ, L in list(search_columns.items()):
            if isinstance(L, string_types):
                search_columns[typ] = [L]
        valid_list = sum(search_columns.values(),[])
        valid_set = set(valid_list)
        # Check that columns aren't listed twice
        if len(valid_list) != len(valid_set):
            C = Counter(valid_list)
            raise ValueError("Column %s repeated"%(C.most_common(1)[0][0]))
        # Check that label_col is valid
        if label_col is not None and label_col not in valid_set:
            raise ValueError("label_col must be a search column")
        # Check that sort is valid
        if sort is not None:
            for col in sort:
                if isinstance(col, tuple):
                    if len(col) != 2:
                        raise ValueError("Sort terms must be either strings or pairs")
                    if col[1] not in [1, -1]:
                        raise ValueError("Sort terms must be of the form (col, 1) or (col, -1)")
                    col = col[0]
                if col not in valid_set:
                    raise ValueError("Column %s does not exist"%(col))
        # Check that search order is valid
        if search_order is not None:
            for col in search_order:
                if col not in valid_set:
                    raise ValueError("Column %s does not exist"%(col))
            if len(search_order) != len(valid_set):
                raise ValueError("Must include all columns")
        def process_columns(coldict, colorder):
            allcols = {}
            hasid = False
            dictorder = []
            for typ, cols in coldict.items():
                self._check_col_datatype(typ)
                if isinstance(cols, string_types):
                    cols = [cols]
                for col in cols:
                    if col == 'id':
                        hasid = True
                    # We have whitelisted the types, so it's okay to use string formatting
                    # to insert them into the SQL command.
                    # This is useful so that we can specify the collation in the type
                    allcols[col] = SQL("{0} " + typ).format(Identifier(col))
                    dictorder.append(col)
            allcols = [allcols[col] for col in (dictorder if colorder is None else colorder)]
            if (not hasid):
                allcols.insert(0, SQL("id bigint"))
            return allcols
        processed_search_columns = process_columns(search_columns, search_order)
        with DelayCommit(self, commit, silence=True):
            creator = SQL('CREATE TABLE {0} ({1})').format(Identifier(name), SQL(", ").join(processed_search_columns))
            self._execute(creator)
            self.grant_select(name)
            if extra_columns is not None:
                valid_extra_list = sum(extra_columns.values(),[])
                valid_extra_set = set(valid_extra_list)
                # Check that columns aren't listed twice
                if len(valid_extra_list) != len(valid_extra_set):
                    C = Counter(valid_extra_list)
                    raise ValueError("Column %s repeated"%(C.most_common(1)[0][0]))
                if extra_order is not None:
                    for col in extra_order:
                        if col not in valid_extra_set:
                            raise ValueError("Column %s does not exist"%(col))
                    if len(extra_order) != len(valid_extra_set):
                        raise ValueError("Must include all columns")
                processed_extra_columns = process_columns(extra_columns, extra_order)
                creator = SQL('CREATE TABLE {0} ({1})')
                creator = creator.format(Identifier(name+"_extras"),
                                         SQL(", ").join(processed_extra_columns))
                self._execute(creator)
                self.grant_select(name+"_extras")
            creator = SQL('CREATE TABLE {0} (cols jsonb, values jsonb, count bigint, extra boolean, split boolean DEFAULT FALSE)')
            creator = creator.format(Identifier(name+"_counts"))
            self._execute(creator)
            self.grant_select(name+"_counts")
            self.grant_insert(name+"_counts")
            creator = SQL('CREATE TABLE {0} (cols jsonb, stat text COLLATE "C", value numeric, constraint_cols jsonb, constraint_values jsonb, threshold integer)')
            creator = creator.format(Identifier(name + "_stats"))
            self._execute(creator)
            self.grant_select(name+"_stats")
            self.grant_insert(name+"_stats")
            # FIXME use global constants ?
            inserter = SQL('INSERT INTO meta_tables (name, sort, id_ordered, out_of_order, has_extras, label_col) VALUES (%s, %s, %s, %s, %s, %s)')
            self._execute(inserter, [name, Json(sort), id_ordered, not id_ordered, extra_columns is not None, label_col])
        self.__dict__[name] = PostgresTable(self, name, label_col, sort=sort, id_ordered=id_ordered, out_of_order=(not id_ordered), has_extras=(extra_columns is not None), total=0)
        self.tablenames.append(name)
        self.tablenames.sort()
        self.log_db_change('create_table', tablename=name, name=name, search_columns=search_columns, label_col=label_col, sort=sort, id_ordered=id_ordered, extra_columns=extra_columns, search_order=search_order, extra_order=extra_order)
        print("Table %s created in %.3f secs"%(name, time.time()-now))

    def drop_table(self, name, commit=True, force=False):
        """
        Drop a table.

        INPUT:

        - ``name`` -- the name of the table
        - ``commit`` -- whether to actually execute the drop command
        - ``force`` -- refrain from asking for confirmation

        NOTE:

        You cannot drop a table that has been marked important.  You must first set it as not important if you want to drop it.
        """
        table = self[name]
        selecter = SQL("SELECT important FROM meta_tables WHERE name=%s")
        if self._execute(selecter, [name]).fetchone()[0]:
            raise ValueError("You cannot drop an important table.  Use the set_importance method on the table if you actually want to drop it.")
        if not force:
            ok = input("Are you sure you want to drop %s? (y/N) "%(name))
            if not (ok and ok[0] in ['y','Y']):
                return
        with DelayCommit(self, commit, silence=True):
            table.cleanup_from_reload()
            indexes = list(self._execute(SQL("SELECT index_name FROM meta_indexes WHERE table_name = %s"), [name]))
            if indexes:
                self._execute(SQL("DELETE FROM meta_indexes WHERE table_name = %s"), [name])
                print("Deleted indexes {0}".format(", ".join(index[0] for index in indexes)))
            constraints = list(self._execute(SQL("SELECT constraint_name FROM meta_constraints WHERE table_name = %s"), [name]))
            if constraints:
                self._execute(SQL("DELETE FROM meta_constraints WHERE table_name = %s"), [name])
                print("Deleted constraints {0}".format(", ".join(constraint[0] for constraint in constraints)))
            self._execute(SQL("DELETE FROM meta_tables WHERE name = %s"), [name])
            if table.extra_table is not None:
                self._execute(SQL("DROP TABLE {0}").format(Identifier(table.extra_table)))
                print("Dropped {0}".format(table.extra_table))
            for tbl in [name, name + "_counts", name + "_stats"]:
                self._execute(SQL("DROP TABLE {0}").format(Identifier(tbl)))
                print("Dropped {0}".format(tbl))
            self.tablenames.remove(name)
            delattr(self, name)

    def rename_table(self, old_name, new_name, commit=True):
        """
        Rename a table.

        INPUT:

        - ``old_name`` -- the current name of the table, as a string
        - ``new_name`` -- the new name of the table, as a string
        """
        assert old_name != new_name
        assert new_name not in self.tablenames
        with DelayCommit(self, commit, silence=True):
            table = self[old_name]
            # first rename indexes and constraints
            icols = [Identifier(s) for s in ['index_name', 'table_name']]
            ccols = [Identifier(s) for s in ['constraint_name', 'table_name']]
            rename_index = SQL("ALTER INDEX IF EXISTS {0} RENAME TO {1}")
            rename_constraint = SQL("ALTER TABLE {0} RENAME CONSTRAINT {1} TO {2}")
            for meta, mname, cols in [
                    ('meta_indexes', 'index_name', icols),
                    ('meta_indexes_hist', 'index_name', icols),
                    ('meta_constraints', 'constraint_name', ccols),
                    ('meta_constraints_hist', 'constraint_name', ccols)]:
                indexes = list(self._execute(SQL("SELECT {0} FROM {1} WHERE table_name = %s").format(Identifier(mname), Identifier(meta)), [old_name]))
                if indexes:
                    rename_index_in_meta = SQL("UPDATE {0} SET ({1}) = ({2}) WHERE {3} = {4}")
                    rename_index_in_meta = rename_index_in_meta.format( Identifier(meta),
                                                                        SQL(", ").join(cols),
                                                                        SQL(", ").join(Placeholder() * len(cols)),
                                                                        cols[0],
                                                                        Placeholder())
                    for old_index_name in indexes:
                        old_index_name = old_index_name[0]
                        new_index_name = old_index_name.replace(old_name, new_name)
                        self._execute(rename_index_in_meta, [new_index_name, new_name, old_index_name])
                        if meta == 'meta_indexes':
                            self._execute(rename_index.format(Identifier(old_index_name), Identifier(new_index_name)))
                        elif meta == 'meta_constraints':
                            self._execute(rename_constraint.format(Identifier(old_name), Identifier(old_index_name), Identifier(new_index_name)))
            else:
                print("Renamed all indexes, constraints and the corresponding metadata")

            # rename meta_tables and meta_tables_hist
            rename_table_in_meta = SQL("UPDATE {0} SET name = %s WHERE name = %s")
            for meta in ['meta_tables','meta_tables_hist']:
                self._execute(rename_table_in_meta.format(Identifier(meta)), [new_name, old_name])
            else:
                print("Renamed all entries meta_tables(_hist)")

            rename = SQL('ALTER TABLE {0} RENAME TO {1}');
            # rename extra table
            if table.extra_table is not None:
                old_extra = table.extra_table
                assert old_extra == old_name + '_extras'
                new_extra = new_name + '_extras'
                self._execute(rename.format(Identifier(old_extra), Identifier(new_extra)))
                print("Renamed {0} to {1}".format(old_extra, new_extra))
            for suffix in ['', "_counts", "_stats"]:
                self._execute(rename.format(Identifier(old_name + suffix), Identifier(new_name + suffix)))
                print("Renamed {0} to {1}".format(old_name + suffix, new_name + suffix))

            # rename oldN tables
            for backup_number in range(table._next_backup_number()):
                for ext in ["", "_extras", "_counts", "_stats"]:
                    old_name_old = "{0}{1}_old{2}".format(old_name, ext, backup_number)
                    new_name_old = "{0}{1}_old{2}".format(new_name, ext, backup_number)
                    if self._table_exists(old_name_old):
                        self._execute(rename.format(Identifier(old_name_old), Identifier(new_name_old)))
                        print("Renamed {0} to {1}".format(old_name_old, new_name_old))
            for ext in ["", "_extras", "_counts", "_stats"]:
                old_name_tmp = "{0}{1}_tmp".format(old_name, ext)
                new_name_tmp = "{0}{1}_tmp".format(new_name, ext)
                if self._table_exists(old_name_tmp):
                    self._execute(rename.format(Identifier(old_name_tmp), Identifier(new_name_tmp)))
                    print("Renamed {0} to {1}".format(old_name_tmp, new_name_old))

            # initialized table
            tabledata = self._execute(SQL("SELECT name, label_col, sort, count_cutoff, id_ordered, out_of_order, has_extras, stats_valid, total, include_nones FROM meta_tables WHERE name = %s"), [new_name]).fetchone()
            table = PostgresTable(self, *tabledata)
            self.__dict__[new_name] = table
            self.tablenames.append(new_name)
            self.tablenames.remove(old_name)
            self.tablenames.sort()

    def copy_to(self, search_tables, data_folder, **kwds):
        """
        Copy a set of search tables to a folder on the disk.

        INPUT:

        - ``search_tables`` -- a list of strings giving names of tables to copy
        - ``data_folder`` -- a path to a folder to save the data.  The folder must not currently exist.
        - ``**kwds`` -- other arguments are passed on to the ``copy_to`` method of each table.
        """
        if os.path.exists(data_folder):
            raise ValueError("The path {} already exists".format(data_folder))
        os.makedirs(data_folder)
        failures = []
        for tablename in search_tables:
            if tablename in self.tablenames:
                table = self[tablename]
                searchfile = os.path.join(data_folder, tablename + '.txt')
                statsfile = os.path.join(data_folder, tablename + '_stats.txt')
                countsfile = os.path.join(data_folder, tablename + '_counts.txt')
                extrafile = os.path.join(data_folder, tablename + '_extras.txt')
                if table.extra_table is None:
                    extrafile = None
                indexesfile = os.path.join(data_folder, tablename + '_indexes.txt')
                constraintsfile = os.path.join(data_folder, tablename + '_constraints.txt')
                metafile = os.path.join(data_folder, tablename + '_meta.txt')
                table.copy_to(searchfile=searchfile, extrafile=extrafile, countsfile=countsfile, statsfile=statsfile, indexesfile=indexesfile, constraintsfile=constraintsfile, metafile=metafile, **kwds)
            else:
                print("%s is not in tablenames " % (tablename,))
                failures.append(tablename)
        if failures:
            print("Failed to copy %s (not in tablenames)" % (", ".join(failures)))

    def copy_to_from_remote(self, search_tables, data_folder, remote_opts=None, **kwds):
        """
        Copy data to a folder from a postgres instance on another server.

        INPUT:

        - ``search_tables`` -- a list of strings giving names of tables to copy
        - ``data_folder`` -- a path to a folder to save the data.  The folder must not currently exist.
        - ``remote_opts`` -- options for the remote connection (passed on to psycopg2's connect method)
        - ``**kwds`` -- other arguments are passed on to the ``copy_to`` method of each table.
        """
        if remote_opts is None:
            from lmfdb.utils.config import Configuration
            remote_opts = Configuration().get_postgresql_default()

        source = PostgresDatabase(**remote_opts)

        # copy all the data
        source.copy_to(search_tables, data_folder, **kwds)


    def reload_all(self, data_folder, halt_on_errors=True, resort=None, reindex=True, restat=None,
                   adjust_schema=False, commit=True,
                   **kwds):
        """
        Reloads all tables from files in a given folder.  The filenames must match
        the names of the tables, with `_extras`, `_counts` and `_stats` appended as appropriate.

        INPUT:

            - ``data_folder`` -- the folder that contains files to be reloaded
            - ``halt_on_errors`` -- whether to stop if a DatabaseError is
                encountered while trying to reload one of the tables

        INPUTS passed to `reload` function in `PostgresTable`:

                - ``resort``, ``reindex``, ``restat``, ``adjust_schema``, ``commit``, and any extra keywords



        Note that this function currently does not reload data that is not in a
        search table, such as knowls or user data.

        """
        if not os.path.isdir(data_folder):
            raise ValueError(
                    "The path {} is not a directory".format(data_folder))
        sep = kwds.get("sep", u"|")
        with DelayCommit(self, commit, silence=True):
            file_list = []
            tablenames = []
            non_existent_tables = []
            possible_endings = ['_extras.txt', '_counts.txt', '_stats.txt',
                    '_indexes.txt','_constraints.txt','_meta.txt']
            for path in glob(os.path.join(data_folder, "*.txt")):
                filename = os.path.basename(path)
                if any(filename.endswith(elt) for elt in possible_endings):
                    continue
                tablename = filename[:-4]
                if tablename not in self.tablenames:
                    non_existent_tables.append(tablename)
            if non_existent_tables:
                if not adjust_schema:
                    raise ValueError("non existent tables: {0}; use adjust_schema=True to create them".format(", ".join(non_existent_tables)))
                print("Creating tables: {0}".format(", ".join(non_existent_tables)))
                for tablename in non_existent_tables:
                    search_table_file = os.path.join(data_folder, tablename + '.txt')
                    extras_file = os.path.join(data_folder, tablename + '_extras.txt')
                    metafile = os.path.join(data_folder, tablename + '_meta.txt')
                    if not os.path.exists(metafile):
                        raise ValueError("meta file missing for {0}".format(tablename))
                    # read metafile
                    rows = []
                    with open(metafile, "r") as F:
                        rows = [line for line in csv.reader(F, delimiter=sep)]
                    if len(rows) != 1:
                        raise RuntimeError("Expected only one row in {0}")
                    meta = dict(zip(_meta_tables_cols, rows[0]))
                    assert meta["name"] == tablename

                    with open(search_table_file, "r") as F:
                        search_columns_pairs = self._read_header_lines(F)

                    search_columns = defaultdict(list)
                    for name, typ in search_columns_pairs:
                        if name != 'id':
                            search_columns[typ].append(name)

                    extra_columns = None
                    if meta["has_extras"] == "t":
                        if not os.path.exists(extras_file):
                            raise ValueError("extras file missing for {0}".format(tablename))
                        with open(extras_file, "r") as F:
                            extras_columns_pairs = self._read_header_lines(F)
                        extra_columns = defaultdict(list)
                        for name, typ in extras_columns_pairs:
                            if name != 'id':
                                extra_columns[typ].append(name)
                    # the rest of the meta arguments will be replaced on the reload_all
                    self.create_table(tablename, search_columns, None, extra_columns=extra_columns)

            for tablename in self.tablenames:
                included = []

                searchfile = os.path.join(data_folder, tablename + '.txt')
                if not os.path.exists(searchfile):
                    continue
                included.append(tablename)


                table = self[tablename]

                extrafile = os.path.join(data_folder, tablename + '_extras.txt')
                if os.path.exists(extrafile):
                    if table.extra_table is None:
                        raise ValueError("Unexpected file %s"%extrafile)
                    included.append(tablename + '_extras')
                elif table.extra_table is None:
                    extrafile = None
                else:
                    raise ValueError("Missing file %s"%extrafile)

                countsfile = os.path.join(data_folder, tablename + '_counts.txt')
                if os.path.exists(countsfile):
                    included.append(tablename + '_counts')
                else:
                    countsfile = None

                statsfile = os.path.join(data_folder, tablename + '_stats.txt')
                if os.path.exists(statsfile):
                    included.append(tablename + '_stats')
                else:
                    statsfile = None

                indexesfile = os.path.join(data_folder, tablename + '_indexes.txt')
                if not os.path.exists(indexesfile):
                    indexesfile = None

                constraintsfile = os.path.join(data_folder, tablename + '_constraints.txt')
                if not os.path.exists(constraintsfile):
                    constraintsfile = None

                metafile = os.path.join(data_folder, tablename + '_meta.txt')
                if not os.path.exists(metafile):
                    metafile = None

                file_list.append((table, (searchfile, extrafile, countsfile, statsfile, indexesfile, constraintsfile, metafile), included))
                tablenames.append(tablename)
            print("Reloading {0}".format(", ".join(tablenames)))
            failures = []
            for table, filedata, included in file_list:
                try:
                    table.reload(*filedata, resort=resort, reindex=reindex, restat=restat, final_swap=False, silence_meta=True, adjust_schema=adjust_schema, **kwds)
                except DatabaseError:
                    if halt_on_errors or non_existent_tables:
                        raise
                    else:
                        traceback.print_exc()
                        failures.append(table)
            for table, filedata, included in file_list:
                if table in failures:
                    continue
                table.reload_final_swap(tables=included, metafile=filedata[-1], sep=sep)

        if failures:
            print("Reloaded %s"%(", ".join(tablenames)))
            print("Failures in reloading %s"%(", ".join(table.search_table for table in failures)))
        else:
            print("Successfully reloaded %s"%(", ".join(tablenames)))

    def reload_all_revert(self, data_folder, commit=True):
        """
        Reverts the most recent ``reload_all`` by swapping with the backup table
        for each search table modified.

        INPUT:

        - ``data_folder`` -- the folder used in ``reload_all``;
            determines which tables
            were modified.
        """
        if not os.path.isdir(data_folder):
            raise ValueError(
                    "The path {} is not a directory".format(data_folder))

        with DelayCommit(self, commit, silence=True):
            for tablename in self.tablenames:
                searchfile = os.path.join(data_folder, tablename + '.txt')
                if not os.path.exists(searchfile):
                    continue
                self[tablename].reload_revert()

    def cleanup_all(self, commit=True):
        """
        Drops all `_tmp` and `_old` tables created by the reload() method.
        """
        with DelayCommit(self, commit, silence=True):
            for tablename in self.tablenames:
                table = self[tablename]
                table.cleanup_from_reload()

    def verify(self, speedtype="all", logdir=None, parallel=8, follow=['errors', 'log', 'progress'], poll_interval=0.1, debug=False):
        """
        Run verification tests on all tables (if defined in the lmfdb/verify folder).
        For more granular control, see the ``verify`` function on a particular table.

        sage should be in your path or aliased appropriately.

        INPUT:

        - ``speedtype`` -- a string: "overall", "overall_long", "fast", "slow" or "all".
        - ``logdir`` -- a directory to output log files.  Defaults to LMFDB_ROOT/logs/verification.
        - ``parallel`` -- A cap on the number of threads to use in parallel
        - ``follow`` -- The polling interval to follow the output.
            If 0, a parallel subprocess will be started and a subprocess.Popen object to it will be returned.
        - ``debug`` -- if False, will redirect stdout and stderr for the spawned process to /dev/null.
        """
        if not self.is_verifying:
            raise ValueError("Verification not enabled by default; import db from lmfdb.verify to enable")
        if parallel <= 0:
            raise ValueError("Non-parallel runs not supported for whole database")
        lmfdb_root = os.path.abspath(os.path.join(os.path.dirname(os.path.realpath(__file__)), '..', '..'))
        if logdir is None:
            logdir = os.path.join(lmfdb_root, 'logs', 'verification')
        if not os.path.exists(logdir):
            os.makedirs(logdir)
        types = None
        tabletypes = []
        for tablename in self.tablenames:
            table = self[tablename]
            verifier = table._verifier
            if verifier is not None:
                if types is None:
                    if speedtype == "all":
                        types = verifier.all_types()
                    else:
                        types = [verifier.speedtype(speedtype)]
                for typ in types:
                    if verifier.get_checks_count(typ) != 0:
                        tabletypes.append("%s.%s" % (tablename, typ.shortname))
        if len(tabletypes) == 0:
            # Shouldn't occur....
            raise ValueError("No verification tests defined!")
        parallel = min(parallel, len(tabletypes))
        cmd = os.path.abspath(os.path.join(os.path.abspath(__file__), '..', 'verify', 'verify_tables.py'))
        cmd = ['sage', '-python', cmd, '-j%s'%int(parallel), logdir, 'all', speedtype]
        if debug:
            pipe = subprocess.Popen(cmd)
        else:
            DEVNULL = open(os.devnull, 'wb')
            pipe = subprocess.Popen(cmd, stdout=DEVNULL, stderr=DEVNULL)
        if follow:
            from lmfdb.verify.follower import Follower
            try:
                Follower(logdir, tabletypes, follow, poll_interval).follow()
            finally:
                # kill the subprocess
                # From the man page, the following will terminate child processes
                pipe.send_signal(signal.SIGTERM)
                pipe.send_signal(signal.SIGTERM)
        else:
            return pipe

    def show_locks(self):
        """
        Prints information on all locks currently held on any table.
        """
        locks = sorted(self._get_locks())
        if locks:
            namelen = max(len(name) for (name, locktype, pid, t) in locks) + 3
            typelen = max(len(locktype) for (name, locktype, pid, t) in locks) + 3
            pidlen = max(len(str(pid)) for (name, locktype, pid, t) in locks) + 3
            for name, locktype, pid, t in locks:
                print(name + ' '*(namelen - len(name)) + locktype + ' '*(typelen - len(locktype)) + 'pid %s' % pid + ' '*(pidlen - len(str(pid))) + 'age %s' % t)
        else:
            print("No locks currently held")



db = PostgresDatabase()<|MERGE_RESOLUTION|>--- conflicted
+++ resolved
@@ -5345,11 +5345,7 @@
                 ccols, cvals = self._split_dict(constraint)
             # We need to include the constraints in the count table if we're not grouping by that column
             allcols = sorted(list(set(cols + list(constraint))))
-<<<<<<< HEAD
             if any(key.startswith('$') for key in constraint):
-=======
-            if any(key.startswith('$') for key in constraint.keys()):
->>>>>>> 3f53e844
                 raise ValueError("Top level special keys not allowed")
             qstr, values = self.table._parse_dict(constraint)
             if qstr is not None:
