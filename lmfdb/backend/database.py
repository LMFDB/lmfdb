--- conflicted
+++ resolved
@@ -1714,11 +1714,7 @@
             else:
                 return {k:v for k,v in zip(search_cols + extra_cols, rec) if v is not None}
 
-<<<<<<< HEAD
-    def search(self, query={}, projection=1, limit=None, offset=0, sort=None, info=None, silent=False, force_exact_count=False, count_only = False):
-=======
     def search(self, query={}, projection=1, limit=None, offset=0, sort=None, info=None, split_ors=False, silent=False):
->>>>>>> aefc6983
         """
         One of the two main public interfaces for performing SELECT queries,
         intended for usage from search pages where multiple results may be returned.
@@ -1888,39 +1884,11 @@
                 exact_count = (cur.rowcount < prelimit)
                 nres = offset + cur.rowcount
             else:
-<<<<<<< HEAD
-                qstr, values = self._build_query(query, limit, offset, sort)
-        tbl = self._get_table_clause(extra_cols)
-        selecter = SQL("SELECT {0} FROM {1}{2}").format(vars, tbl, qstr)
-        cur = self._execute(selecter, values, silent=silent,
-                            buffered=(limit is None),
-                            slow_note=(
-                                self.search_table, "analyze", query,
-                                repr(projection), limit, offset))
-        if limit is None:
-            if info is not None:
-                # caller is requesting count data
-                info['number'] = self.count(query)
-            return self._search_iterator(cur, search_cols,
-                                         extra_cols, projection)
-        if nres is None:
-            exact_count = (cur.rowcount < prelimit)
-            nres = offset + cur.rowcount
-        else:
-            exact_count = True
-            if force_exact_count: nres = self.count(query)
-            
-        res = cur.fetchmany(limit)
-        res = list(
-                self._search_iterator(res, search_cols, extra_cols, projection)
-                )
-=======
                 exact_count = True
             results = cur.fetchmany(limit)
             results = list(
                 self._search_iterator(results, search_cols, extra_cols, projection)
             )
->>>>>>> aefc6983
         if info is not None:
             if offset >= nres > 0:
                 # We're passing in an info dictionary, so this is a front end query,
