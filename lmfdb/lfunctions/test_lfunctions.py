from LfunctionPlot import paintSvgHolo, paintSvgChar, paintSvgFileAll
from lmfdb.tests import LmfdbTest

class LfunctionTest(LmfdbTest):

    # All tests should pass

    #------------------------------------------------------
    # Testing at least one example of each type of L-function page
    #------------------------------------------------------

    def test_history(self):
        L = self.tc.get('/L/history')
        assert 'Anzahl der Primzahlen' in L.data

    def test_riemann(self):
        L = self.tc.get('/L/Riemann/')
        assert 'Riemann Zeta-function' in L.data

    def test_LDirichlet(self):
        L = self.tc.get('/L/Character/Dirichlet/19/9/')
        assert '0.4813597783' in L.data and 'mu(9)' in L.data
        assert '2.13818063440820276534' in L.data
        L = self.tc.get('/L/Character/Dirichlet/6400/3/')
        assert '2.131285033' in L.data in L.data and 'mu(320)' in L.data
        assert '3.1381043104275982' in L.data
        L = self.tc.get('/L/Character/Dirichlet/17/16/')
        assert '1.01608483' in L.data
        L = self.tc.get('/L/Character/Dirichlet/6400/2/')
        assert '2 is not coprime to the modulus 6400' in L.data
        L = self.tc.get('/L/Character/Dirichlet/6400/6399/')
        assert 'is imprimitive' in L.data
        L = self.tc.get('L/Character/Dirichlet/1000000000/3/')
        assert 'No L-function data' in L.data and 'found in the database' in L.data
        L = self.tc.get('L/Character/Dirichlet/1000000000000000000000/3/')
        assert 'too large' in L.data

    def test_Lec(self):
        L = self.tc.get('/L/EllipticCurve/Q/11/a/')
        assert '0.253841' in L.data
        assert 'Isogeny class 11.a' in L.data
        assert 'Modular form 11.2.a.a' in L.data
        assert '/SatoTateGroup/1.2.' in L.data

        L = self.tc.get('/L/Zeros/EllipticCurve/Q/11/a/')
        assert '6.362613894713' in L.data
        L = self.tc.get('/L/EllipticCurve/Q/27/a/')
        assert '0.5888795834' in L.data
        assert 'Isogeny class 27.a'in L.data
        assert 'Modular form 27.2.a.a' in L.data
        assert '/SatoTateGroup/1.2.' in L.data

        L = self.tc.get('/L/Zeros/EllipticCurve/Q/27/a/')
        assert '4.043044013797' in L.data

        L = self.tc.get('/L/EllipticCurve/Q/379998/d/')
        assert '9.364311197' in L.data and 'Isogeny class 379998.d' in L.data and '/SatoTateGroup/1.2.' in L.data
        L = self.tc.get('/L/Zeros/EllipticCurve/Q/379998/d/')
        assert '0.8292065891985' in L.data

        L = self.tc.get('/L/EllipticCurve/2.2.5.1/31.1/a/')
        assert '0.3599289594' in L.data
        assert 'Isogeny class 2.2.5.1-31.1-a' in L.data
        assert 'Isogeny class 2.2.5.1-31.2-a' in L.data
        assert 'Hilbert modular form 2.2.5.1-31.1-a' in L.data
        assert 'Hilbert modular form 2.2.5.1-31.2-a' in L.data
        assert '/SatoTateGroup/1.2.' in L.data

        L = self.tc.get('/L/EllipticCurve/2.2.5.1/80.1/a/')
        assert '0.5945775518' in L.data
        assert 'Isogeny class 2.2.5.1-80.1-a' in L.data
        assert 'Isogeny class 20.a' in L.data
        assert 'Isogeny class 100.a' in L.data
        assert 'Hilbert modular form 2.2.5.1-80.1-a' in L.data
        assert '/SatoTateGroup/1.2.' in L.data

        L = self.tc.get('/L/EllipticCurve/2.0.11.1/256.1/a/')
        assert 'Isogeny class 2.0.11.1-256.1-a' in L.data
        assert 'Isogeny class 2.0.11.1-256.1-b' in L.data
        assert 'Isogeny class 2.2.44.1-16.1-a' in L.data
        assert 'Isogeny class 2.2.44.1-16.1-c' in L.data
        assert 'Hilbert modular form 2.2.44.1-16.1-a' in L.data
        assert 'Hilbert modular form 2.2.44.1-16.1-c' in L.data
        assert 'Bianchi modular form 2.0.11.1-256.1-a' in L.data
        assert 'Bianchi modular form 2.0.11.1-256.1-b' in L.data
        assert '/SatoTateGroup/1.2.' in L.data


        L = self.tc.get('/L/EllipticCurve/2.0.1879.1/1.0.1/a/')
        assert '/SatoTateGroup/1.2.' in L.data
        assert 'Isogeny class 2.0.1879.1-1.0.1-a' in L.data
<<<<<<< HEAD
        assert "(Bianchi modular form 2.0.1879.1-1.0.1-a)" in L.data, L.data
=======
>>>>>>> 3709b13c

        L = self.tc.get('/L/EllipticCurve/2.0.4.1/100.2/a/')
        assert '/SatoTateGroup/1.2.' in L.data
        assert '0.5352579714' in L.data
        assert 'Bianchi modular form 2.0.4.1-100.2-a' in L.data
        assert 'Isogeny class 2.0.4.1-100.2-a' in L.data
        assert 'Origins of factors' in L.data
        assert 'Isogeny class 20.a' in L.data
        assert 'Isogeny class 80.b' in L.data
        assert 'Modular form 20.2.a.a' in L.data
        assert 'Modular form 80.2.a.b' in L.data
        # check the zeros accross factors
        assert '2.76929890617261215013507568311' in L.data
        assert '4.78130792717525308450176413839' in L.data
        L = self.tc.get('/L/ModularForm/GL2/Q/holomorphic/20/2/a/a/')
        assert '4.78130792717525308450176413839' in L.data
        L = self.tc.get('/L/EllipticCurve/Q/20/a/')
        assert '4.781307927175253' in L.data
        L = self.tc.get('/L/ModularForm/GL2/Q/holomorphic/80/2/a/b/')
        assert '2.76929890617261215013507568311' in L.data
        L = self.tc.get('/L/EllipticCurve/Q/80/b/')
        assert '2.769298906172612' in L.data



        L = self.tc.get('/L/EllipticCurve/2.0.3.1/75.1/a/')
        assert 'Bianchi modular form 2.0.3.1-75.1-a' in L.data
        assert 'Isogeny class 2.0.3.1-75.1-a' in L.data
        assert 'Origins of factors' in L.data
        assert 'Isogeny class 15.a' in L.data
        assert 'Isogeny class 45.a' in L.data
        assert 'Modular form 15.2.a.a' in L.data
        assert 'Modular form 45.2.a.a' in L.data

        L = self.tc.get('/L/EllipticCurve/2.0.8.1/2592.3/c/')
        assert 'Bianchi modular form 2.0.8.1-2592.3-c' in L.data
        assert 'Hilbert modular form 2.2.8.1-2592.1-f' in L.data
        assert 'Isogeny class 2.0.8.1-2592.3-c' in L.data
        assert 'Isogeny class 2.2.8.1-2592.1-f' in L.data
        assert 'Origins of factors' in L.data
        assert 'Isogeny class 288.a' in L.data
        assert 'Isogeny class 576.i' in L.data
        assert 'Modular form 288.2.a.a' in L.data





    def test_Lcmf(self):
<<<<<<< HEAD
=======
        # test old links
        L = self.tc.get('/L/ModularForm/GL2/Q/holomorphic/11/2/1/a/0/', follow_redirects = True)
        assert "Modular form 11.2.a.a.1.1" in L.data

>>>>>>> 3709b13c
        # check the zeros agree across 3 instances
        L = self.tc.get('/L/Zeros/EllipticCurve/2.0.11.1/11.1/a/')
        assert '6.36261389471308870138602900888' in L.data
        L = self.tc.get('/L/Zeros/ModularForm/GL2/Q/holomorphic/11/2/a/a/')
        assert '6.36261389471308870138602900888' in L.data
        L = self.tc.get('/L/Zeros/EllipticCurve/Q/11/a/')
        assert '6.36261389471308' in L.data



        L = self.tc.get('/L/ModularForm/GL2/Q/holomorphic/13/12/a/a/1/1/')
        assert '4.84e4' in L.data # a_7
        assert '71.7' in L.data # a_2
        assert '1.51472556377341264746894823521' in L.data # first zero

        L = self.tc.get('/L/ModularForm/GL2/Q/holomorphic/13/12/a/a/')
        assert '1.51472556377341264746894823521' in L.data # first zero
        assert 'Origins of factors' in L.data
        for i in range(1,6):
            assert 'Modular form 13.12.a.a.1.%d' % i  in L.data
        assert '371293' in L.data # L_3 root
<<<<<<< HEAD
        assert '1856465' in L.data # a_13
=======
        assert '2.54e3' in L.data # a_13
>>>>>>> 3709b13c


        L = self.tc.get('/L/ModularForm/GL2/Q/holomorphic/7/3/b/a/')
        assert '0.332981' in L.data
        L = self.tc.get('/L/Zeros/ModularForm/GL2/Q/holomorphic/7/3/b/a/')
        assert '7.21458918128718444354242474222' in L.data

        L = self.tc.get('/L/ModularForm/GL2/Q/holomorphic/1/18/a/a/')
<<<<<<< HEAD
        assert '1341682069728' in L.data # a26
=======
        assert '1.34e12' in L.data # a26
>>>>>>> 3709b13c
        L = self.tc.get('/L/Zeros/ModularForm/GL2/Q/holomorphic/1/18/a/a/')
        assert '18.17341115038590061946085869072' in L.data

        L = self.tc.get('/L/ModularForm/GL2/Q/holomorphic/13/4/c/a/3/1/')
        assert '0.523757' in L.data and '0.530517' in L.data
        assert '(16 + 27.7<em>i</em>)' in L.data
        assert 'Dual L-function' in L.data
        L = self.tc.get('/L/Zeros/ModularForm/GL2/Q/holomorphic/13/4/c/a/3/1/')
        assert '5.68016097036963500634962429051' in L.data

        L = self.tc.get('/L/ModularForm/GL2/Q/holomorphic/11/2/a/a/')
        assert '0.253841' in L.data
        assert 'Isogeny class 11.a' in L.data
        assert 'Modular form 11.2.a.a' in L.data
        #FIXME merge with EC to get sato-tate
        #assert '/SatoTateGroup/1.2.' in L.data

        L = self.tc.get('/L/ModularForm/GL2/Q/holomorphic/13/2/e/a/')
        assert 'Isogeny class 169.a' in L.data
        assert 'Modular form 13.2.e.a' in L.data
        assert 'Origins of factors' in L.data
        assert 'Modular form 13.2.e.a.4.1' in L.data
        assert 'Modular form 13.2.e.a.10.1' in L.data
        #FIXME merge with G2C to get sato-tate
        #assert '/SatoTateGroup/1.4.E_6' in L.data

        L = self.tc.get('/L/ModularForm/GL2/Q/holomorphic/18/2/c/a/')
        assert 'Isogeny class 324.a' in L.data
        assert 'Modular form 18.2.c.a' in L.data
        assert 'Origins of factors' in L.data
        assert 'Modular form 18.2.c.a.7.1' in L.data
        assert 'Modular form 18.2.c.a.13.1' in L.data
        #FIXME merge with G2C to get sato-tate
        #assert '/SatoTateGroup/1.4.E_3' in L.data


        L = self.tc.get('/L/ModularForm/GL2/Q/holomorphic/490/2/a/a/')
        assert 'Modular form 490.2.a.a' in L.data
        assert 'Isogeny class 490.a' in L.data
        assert '0.729971' in L.data
        assert '(2,\ 490,\ (\ :1/2),\ 1)' in L.data
        assert '0.940863335931152039286421559408' in L.data
<<<<<<< HEAD
        assert '1+7T+ p T^{2}' in L.data
=======
        assert '1 + 7 T + p T^{2}' in L.data
>>>>>>> 3709b13c
        assert '\chi_{490} (1, \cdot )' in L.data
        L = self.tc.get('/L/EllipticCurve/Q/490/a/')
        assert '0.9408633359311520' in L.data

        L = self.tc.get('/L/ModularForm/GL2/Q/holomorphic/350/2/e/k/51/1/')
        assert 'Modular form 350.2.e.k.51.1' in L.data
        assert 'Dual L-function' in L.data
        assert '/L/ModularForm/GL2/Q/holomorphic/350/2/e/k/151/1/'
        assert '\chi_{350} (51, \cdot )' in L.data
        assert '(2,\ 350,\ (\ :1/2),\ 0.991 + 0.126i)' in L.data
        assert '2.00692' in L.data
        assert '0.127359' in L.data
<<<<<<< HEAD
        assert '$1 + 6T + 29T^{2}$' in L.data
=======
        assert '1 + 6T + 29T^{2}' in L.data
>>>>>>> 3709b13c
        assert '1.68486586956382681209348921118' in L.data
        assert '3.10207045712088492456262227600' in L.data

        L = self.tc.get('/L/ModularForm/GL2/Q/holomorphic/350/2/e/k/151/1/')
        assert 'Modular form 350.2.e.k.151.1' in L.data
        assert 'Dual L-function' in L.data
        assert '/L/ModularForm/GL2/Q/holomorphic/350/2/e/k/51/1/'
        assert '\chi_{350} (151, \cdot )' in L.data
        assert '(2,\ 350,\ (\ :1/2),\ 0.991 - 0.126i)' in L.data
        assert '2.00692' in L.data
        assert '0.127359' in L.data
<<<<<<< HEAD
        assert '$1 + 6T + 29T^{2}$' in L.data
=======
        assert '1 + 6T + 29T^{2}' in L.data
>>>>>>> 3709b13c
        assert '1.68486586956382681209348921118' in L.data
        assert '3.10207045712088492456262227600' in L.data

        L = self.tc.get('/L/ModularForm/GL2/Q/holomorphic/350/2/e/k/')
        assert 'Modular form 350.2.e.k.151.1' in L.data
        assert 'Modular form 350.2.e.k.51.1' in L.data
        assert 'Modular form 350.2.e.k' in L.data
        assert '(4,\ 122500,\ (\ :1/2, 1/2),\ 1)' in L.data
        assert '4.04397' in L.data
        assert '1.68486586956382681209348921118' in L.data
        assert '3.10207045712088492456262227600' in L.data
<<<<<<< HEAD
        assert '(1+T+ p T^{2})(1+7T+ p T^{2})' in L.data
        assert '(1-2T+ p T^{2})^{2}' in L.data
=======
        assert '( 1 + T + p T^{2} )( 1 + 7 T + p T^{2} )' in L.data
        assert '( 1 - 2 T + p T^{2} )^{2}' in L.data
>>>>>>> 3709b13c

        L = self.tc.get('/L/ModularForm/GL2/Q/holomorphic/129/2/a/d/')
        assert 'Modular form 129.2.a.d' in L.data
        for i in range(1,4):
            assert 'Modular form 129.2.a.d.1.%d' % i in L.data

        assert '1.04395' in L.data
<<<<<<< HEAD
        assert '(1+T)^{3}' in L.data
=======
        assert '( 1 + T )^{3}' in L.data
>>>>>>> 3709b13c
        assert '1.55341889806322957326786121161' in L.data
        assert r'S_4\times C_2' in L.data

        L = self.tc.get('/L/ModularForm/GL2/Q/holomorphic/60/2/i/a/')
        assert 'Modular form 60.2.i.a' in L.data
        for c in [17, 53]:
            for i in range(1,3):
                assert 'Modular form 60.2.i.a.%d.%d' % (c,i) in L.data, 'Modular form 60.2.%d.a.%d' % (c,i)
        assert '0.676894' in L.data
        assert '2.15777231959226116393597609132' in L.data
<<<<<<< HEAD
        assert '$1-2T+2T^{2}-2 p T^{3}+ p^{2} T^{4}$' in L.data
=======
        assert '1 - 2 T + 2 T^{2} - 2 p T^{3} + p^{2} T^{4}' in L.data
>>>>>>> 3709b13c
        assert '(8,\ 12960000,\ (\ :1/2, 1/2, 1/2, 1/2),\ 1)' in L.data

        L = self.tc.get('/L/ModularForm/GL2/Q/holomorphic/207/2/i/b/')
        for c in [55,64,73,82,100,118,127,154,163,190]:
            assert 'Modular form 207.2.i.b.%d.1' % c in L.data, 'Modular form 207.2.%d.d.1' % c
        assert '0.233961' in L.data
        assert '0.096070203083029088532433951629' in L.data
<<<<<<< HEAD
        assert '$1-T+T^{2}+21T^{3}-219T^{4}-1365T^{5}-219 p T^{6}+21 p^{2} T^{7}+ p^{3} T^{8}- p^{4} T^{9}+ p^{5} T^{10}$' in L.data
=======
        assert '1 -  T + T^{2} + 21 T^{3} - 219 T^{4} - 1365 T^{5} - 219 p T^{6} + 21 p^{2} T^{7} + p^{3} T^{8} -  p^{4} T^{9} + p^{5} T^{10}' in L.data
>>>>>>> 3709b13c
        assert 'Plot not available' in L.data






    def test_Lhmf(self):
        L = self.tc.get('/L/ModularForm/GL2/TotallyReal/2.2.5.1/holomorphic/2.2.5.1-31.1-a/0/0/')
        assert '0.3599289594' in L.data
        L = self.tc.get('/L/Zeros/ModularForm/GL2/TotallyReal/2.2.5.1/holomorphic/2.2.5.1-31.1-a/0/0/')
        assert '3.67899147579' in L.data
        L = self.tc.get('/L/ModularForm/GL2/TotallyReal/2.2.8.1/holomorphic/2.2.8.1-9.1-a/0/0/')
        assert '0.22396252' in L.data
        L = self.tc.get('/L/Zeros/ModularForm/GL2/TotallyReal/2.2.8.1/holomorphic/2.2.8.1-9.1-a/0/0/')
        assert '3.03882077536' in L.data
        L = self.tc.get('/L/ModularForm/GL2/TotallyReal/2.2.24.1/holomorphic/2.2.24.1-1.1-a/0/0/')
        assert '0.28781' in L.data

    def test_Lgl2maass(self):
        L = self.tc.get('/L/ModularForm/GL2/Q/Maass/4f5695df88aece2afe000021/')
        assert '1 + 4.54845492142i' in L.data
        # FIXME
        # these zeros cannot be correct to this much precision
        # the eigenvalue was computed to lower precision
        L = self.tc.get('/L/Zeros/ModularForm/GL2/Q/Maass/4f5695df88aece2afe000021/')
        assert '7.8729423429' in L.data
        L = self.tc.get('/L/ModularForm/GL2/Q/Maass/4f55571b88aece241f000013/')
        assert '5.09874190873i' in L.data
        L = self.tc.get('/L/Zeros/ModularForm/GL2/Q/Maass/4f55571b88aece241f000013/')
        assert '11.614970337' in L.data
        L = self.tc.get('/L/ModularForm/GL2/Q/Maass/4cb8503a58bca91458000032/')
        assert '1 + 9.53369526135i' in L.data

    def test_Lgl3maass(self):
        L = self.tc.get('/L/ModularForm/GL3/Q/Maass/1/1/20.39039_14.06890/-0.0742719/')
        assert '0.0742' in L.data
        L = self.tc.get('/L/Zeros/ModularForm/GL3/Q/Maass/1/1/20.39039_14.06890/-0.0742719/')
        assert '0.9615558824' in L.data

    def test_Lgl4maass(self):
        L = self.tc.get('/L/ModularForm/GL4/Q/Maass/1/1/16.89972_2.272587_-6.03583/0.55659019/')
        assert '0.556' in L.data
        assert 'Graph' in L.data
        L = self.tc.get('/L/Zeros/ModularForm/GL4/Q/Maass/1/1/16.89972_2.272587_-6.03583/0.55659019/')
        assert '16.18901597' in L.data

    def test_Lsym2EC(self):
        L = self.tc.get('/L/SymmetricPower/2/EllipticCurve/Q/11/a/')
        assert '0.8933960461' in L.data
        L = self.tc.get('/L/Zeros/SymmetricPower/2/EllipticCurve/Q/11/a/')
        assert '4.7345954' in L.data

    def test_Lsym3EC(self):
        L = self.tc.get('/L/SymmetricPower/3/EllipticCurve/Q/11/a/')
        assert '1.140230868' in L.data

    def test_Lsym4EC(self):
        L = self.tc.get('/L/SymmetricPower/4/EllipticCurve/Q/11/a/')
        assert '0.6058003920' in L.data

    def test_LsymHighEC(self):
        L = self.tc.get('/L/SymmetricPower/5/EllipticCurve/Q/11/a/')
        assert '161051' in L.data
        L = self.tc.get('/L/SymmetricPower/6/EllipticCurve/Q/11/a/')
        assert '1771561' in L.data
        L = self.tc.get('/L/SymmetricPower/11/EllipticCurve/Q/11/a/')
        assert '11^{11}' in L.data


    def test_Ldedekind(self):
        L = self.tc.get('/L/NumberField/3.1.23.1/')
        assert '0.2541547348' in L.data
        L = self.tc.get('/L/Zeros/NumberField/3.1.23.1/')
        assert '5.1156833288' in L.data
        L = self.tc.get('/L/NumberField/5.5.2337227518904161.1/')
        assert '3718837' in L.data
        L = self.tc.get('L/NumberField/14.14.28152039412241052225421312.1/')
        assert 'chi_{172}' in L.data and 'chi_{43}' in L.data

    def test_Ldedekindabelian(self):
        L = self.tc.get('/L/NumberField/3.3.81.1/')
        assert 'Graph' in L.data

    def test_Lartin(self):
        L = self.tc.get('/L/ArtinRepresentation/2.23.3t2.1c1/', follow_redirects=True)
        assert '0.1740363269' in L.data
        L = self.tc.get('/L/Zeros/ArtinRepresentation/2.23.3t2.1c1/')
        assert '5.1156833288' in L.data
        L = self.tc.get('/L/ArtinRepresentation/4.1609.5t5.1c1/')
        assert '0.0755586459' in L.data
        L = self.tc.get('/L/Zeros/ArtinRepresentation/4.1609.5t5.1c1/')
        assert '3.504643404484' in L.data

    def test_Lmain(self):
        L = self.tc.get('/L/')
        assert 'Riemann' in L.data and 'Signature' in L.data

    def test_Ldegree1(self):
        L = self.tc.get('/L/degree1/')
        assert 'Dirichlet L-function' in L.data and 'Conductor range' in L.data and 'Primitive Dirichlet character' in L.data

    def test_Ldegree2(self):
        L = self.tc.get('/L/degree2/')
        assert '1.73353' in L.data and '/EllipticCurve/Q/234446/a' in L.data
        assert '17.02494' in L.data and '/ModularForm/GL2/Q/Maass/4cb8503a58bca91458000032' in L.data

    def test_Ldegree3(self):
        L = self.tc.get('/L/degree3/')
        assert '6.42223' in L.data and '/ModularForm/GL3/Q/Maass/1/1/16.40312_0.171121/-0.4216864' in L.data

    def test_Ldegree4(self):
        L = self.tc.get('/L/degree4/')
        assert '5.06823' in L.data and '/Genus2Curve/Q/169/a/' in L.data
        assert '16.18901' in L.data and '2.272' in L.data and '/ModularForm/GL4/Q/Maass/1/1/16.89972_2.272587_-6.03583/0.55659019' in L.data

    def test_LdegreeLarge(self):
        L = self.tc.get('L/degree1234567689/')
        assert 'no L-function data available' in L.data

    def test_Ldegree2CuspForm(self):
        L = self.tc.get('/L/degree2/CuspForm/')
        assert 'trivial character' in L.data

    def test_Ldegree2MaassForm(self):
        L = self.tc.get('/L/degree2/MaassForm/')
        assert 'Maass' in L.data

    def test_Ldegree2EllipticCurve(self):
        L = self.tc.get('/L/degree2/EllipticCurve/')
        assert 'Elliptic' in L.data

    def test_Ldegree3MaassForm(self):
        L = self.tc.get('/L/degree3/r0r0r0/')
        assert 'equation' in L.data

    def test_Ldegree3EllipticCurve(self):
        L = self.tc.get('/L/degree3/EllipticCurve/SymmetricSquare/')
        assert 'Elliptic' in L.data

    def test_Ldegree4MaassForm(self):
        L = self.tc.get('/L/degree4/r0r0r0r0/')
        assert 'functional' in L.data

    def test_Ldegree4EllipticCurve(self):
        L = self.tc.get('/L/degree4/EllipticCurve/SymmetricCube/')
        assert 'Elliptic' in L.data

    def test_Lhgm(self):
        L = self.tc.get('/L/Motive/Hypergeometric/Q/A4_B2.1/t-1.1')
        assert 'Graph' in L.data

    def test_Lgenus2(self):
        L = self.tc.get('/L/Genus2Curve/Q/169/a/')
        assert '0.0904903908' in L.data and 'E_6' in L.data

        L = self.tc.get('/L/Zeros/Genus2Curve/Q/169/a/')
        assert '5.06823463541' in L.data

        L = self.tc.get('/L/Genus2Curve/Q/15360/f/')
        assert 'Isogeny class 15360.f' in L.data

        L = self.tc.get('/L/Zeros/Genus2Curve/Q/15360/f/')
        assert '2.15654793578' in L.data

        L = self.tc.get('/L/Genus2Curve/Q/2457/b/')
        assert 'Isogeny class 2.0.3.1-273.1-a' in L.data
        assert 'Isogeny class 2.0.3.1-273.4-a' in L.data
        assert 'Isogeny class 2457.b' in L.data

        L = self.tc.get('/L/Genus2Curve/Q/363/a/')
        assert 'Isogeny class 363.a' in L.data
        assert 'Origins of factors' in L.data
        assert 'Isogeny class 11.a' in L.data
        assert 'Isogeny class 33.a' in L.data

        L = self.tc.get('/L/Genus2Curve/Q/360/a/')
        assert 'Isogeny class 360.a' in L.data
        assert 'Origins of factors' in L.data
        assert 'Isogeny class 15.a' in L.data
        assert 'Isogeny class 24.a' in L.data

        L = self.tc.get('/L/Genus2Curve/Q/336/a/')
        assert 'Isogeny class 336.a' in L.data
        assert 'Origins of factors' in L.data
        assert 'Isogeny class 14.a' in L.data
        assert 'Isogeny class 24.a' in L.data

        L = self.tc.get('/L/Genus2Curve/Q/324/a/')
        assert 'Isogeny class 324.a' in L.data
        assert 'Modular form 18.2.c.a' in L.data

        L = self.tc.get('/L/Genus2Curve/Q/294/a/')
        assert 'Isogeny class 294.a' in L.data
        assert 'Origins of factors' in L.data
        assert 'Isogeny class 14.a' in L.data
        assert 'Isogeny class 21.' in L.data

        L = self.tc.get('/L/Genus2Curve/Q/256/a/')
        assert 'Isogeny class 256.a' in L.data
        assert 'Modular form 16.2.e.a' in L.data

        L = self.tc.get('/L/Genus2Curve/Q/169/a/')
        assert 'Isogeny class 169.a' in L.data
        assert 'Modular form 13.2.e.a' in L.data
        assert 'Origins of factors' in L.data
        assert 'Modular form 13.2.e.a.4.1' in L.data
        assert 'Modular form 13.2.e.a.10.1' in L.data

        L = self.tc.get('/L/Genus2Curve/Q/196/a/')
        assert 'Isogeny class 196.a' in L.data
        assert 'Origins of factors' in L.data
        assert 'Isogeny class 14.a' in L.data
        assert 'Modular form 14.2.a.a' in L.data

    def test_Llhash(self):
        r"""
        Checking L/lhash/ pages
        """
        # The hash for /L/EllipticCurve/Q/324016/h
        L = self.tc.get('/L/lhash/1938322253992393114/')
        assert '324016' in L.data, "Missing data in /L/lhash/1938322253992393114/"
        assert 'Dual L-function' not in L.data
        assert '/L/EllipticCurve/Q/324016/h' in L.data

        L = self.tc.get('/L/lhash/dirichlet_L_6253.458/')
        assert '1.0612' in L.data, "Missing data in /L/lhash/dirichlet_L_6253.458/"
        assert """Dirichlet Character \(\chi_{%s} (%s, \cdot) \)""" % (6253,458) in L.data,\
                "Missing origin in /L/lhash/dirichlet_L_6253.458/"
        assert 'Dual L-function' in L.data
        assert '/L/Character/Dirichlet/6253/2635' in L.data
        assert '/L/Character/Dirichlet/6253/458' in L.data # self

        L = self.tc.get('/L/Lhash/7200459463482029776252499748763/')
        assert 'Dual L-function' in L.data
        assert 'Modular form 13.4.c.a.3.1' in L.data
        assert '/L/ModularForm/GL2/Q/holomorphic/13/4/c/a/3/1' in L.data

    def test_tracehash(self):
        L = self.tc.get('/L/tracehash/7200459463482029776252499748763/')
        assert 'trace_hash = 7200459463482029776252499748763 not in [0, 2^61]' in L.data
        L = self.tc.get('/L/tracehash/1938322253992393114/', follow_redirects = True)
        assert '324016' in L.data, "Missing data in /L/tracehash/1938322253992393114/"
        assert 'Dual L-function' not in L.data


        L = self.tc.get('/L/tracehash/1127515239490717889/', follow_redirects = True)
        assert 'Isogeny class 37.a' in L.data
        assert 'Dual L-function' not in L.data


    #------------------------------------------------------
    # Testing plots and zeros of L-functions
    #------------------------------------------------------

    def test_riemannPlot(self):
        L = self.tc.get('/L/Plot/Riemann/')
        assert 'OK' in str(L)

    def test_LDirichletZeros(self):
        L = self.tc.get('/L/Zeros/Character/Dirichlet/5/2/')
        assert '6.18357819' in L.data

    def test_LecZeros(self):
        L = self.tc.get('/L/Zeros/EllipticCurve/Q/56/a/')
        assert '2.791838' in L.data

    def test_LcmfPlot(self):
        L = self.tc.get('/L/Plot/ModularForm/GL2/Q/holomorphic/14/6/a/a/')
        assert 'OK' in str(L)

    def test_LartinPlot(self):
        L = self.tc.get('/L/Zeros/ArtinRepresentation/2.2e2_17.4t3.2c1/')
        assert 'OK' in str(L)

    def test_LecPlot(self):
        L = self.tc.get('/L/Plot/EllipticCurve/Q/56/a/')
        assert 'OK' in str(L)

    def test_LHGMZeros(self):
        L = self.tc.get('/L/Zeros/Motive/Hypergeometric/Q/A2.2.2.2_B1.1.1.1/t-1.1/')
        assert '4.497732273' in L.data


    #------------------------------------------------------
    # Testing error messages
    #------------------------------------------------------

    def test_errorMessages(self):
        L = self.tc.get('/L/ModularForm/GL2/Q/holomorphic/5/k/4/a/1/')
        assert 'The requested URL was not found on the server' in L.data
        L = self.tc.get('/L/Character/Dirichlet/9/10/')
        assert 'should not exceed the modulus ' in L.data
        L = self.tc.get('/L/EllipticCurve/Q/11/b/')
        assert 'No L-function instance data for' in L.data
        L = self.tc.get('/L/ModularForm/GL2/Q/holomorphic/5/6/d/c/')
        assert 'No L-function instance data for "ModularForm/GL2/Q/holomorphic/5/6/d/c" was found in the database.' in L.data
        L = self.tc.get('/L/ModularForm/GL3/Q/Maass/1/1/16.40312_0.171121/-0.421999/')
        assert 'No L-function instance data for' in L.data
        L = self.tc.get('/L/ModularForm/GL2/TotallyReal/2.2.5.1/holomorphic/2.2.5.1-31.1-a/2/0/')
        assert 'L-function of Hilbert form of non-trivial character not implemented yet' in L.data
        L = self.tc.get('/L/ModularForm/GL2/TotallyReal/2.2.5.1/holomorphic/2.2.5.1-31.5-a/0/0/')
        assert 'No Hilbert modular form with label' in L.data
        L = self.tc.get('/L/Genus2Curve/Q/247/a/')
        assert 'No L-function instance data for' in L.data
        L = self.tc.get('/L/NumberField/2.2.7.1/')
        assert 'No data for the number field' in L.data
        L = self.tc.get('/L/ArtinRepresentation/3.231.4t5.1c1/')
        assert 'Error constructing Artin representation' in L.data
        L = self.tc.get('/L/SymmetricPower/2/EllipticCurve/Q/37/d/')
        assert 'No elliptic curve with label ' in L.data
        L = self.tc.get('/L/SymmetricPower/2/EllipticCurve/Q/27/a/')
        assert 'This Elliptic curve has complex multiplication and the symmetric power of its L-function is then not primitive.' in L.data


    #------------------------------------------------------
    # Testing units not tested above
    #------------------------------------------------------

    def test_paintSVGall(self):
        svg = paintSvgFileAll([["GSp4", 1]])
        assert "12.4687" in svg

    #FIXME
    #def test_paintSVGholo(self):
    #    svg = paintSvgHolo(4,6,4,6)
    #    assert "L/ModularForm/GL2/Q/holomorphic/4/6/1/a/1/" in svg
    assert paintSvgHolo # pyflakes

    def test_paintSVGchar(self):
        svg = paintSvgChar(1,20,1,12)
        assert "/L/Character/Dirichlet/8/5" in svg<|MERGE_RESOLUTION|>--- conflicted
+++ resolved
@@ -89,10 +89,6 @@
         L = self.tc.get('/L/EllipticCurve/2.0.1879.1/1.0.1/a/')
         assert '/SatoTateGroup/1.2.' in L.data
         assert 'Isogeny class 2.0.1879.1-1.0.1-a' in L.data
-<<<<<<< HEAD
-        assert "(Bianchi modular form 2.0.1879.1-1.0.1-a)" in L.data, L.data
-=======
->>>>>>> 3709b13c
 
         L = self.tc.get('/L/EllipticCurve/2.0.4.1/100.2/a/')
         assert '/SatoTateGroup/1.2.' in L.data
@@ -142,13 +138,10 @@
 
 
     def test_Lcmf(self):
-<<<<<<< HEAD
-=======
         # test old links
         L = self.tc.get('/L/ModularForm/GL2/Q/holomorphic/11/2/1/a/0/', follow_redirects = True)
         assert "Modular form 11.2.a.a.1.1" in L.data
 
->>>>>>> 3709b13c
         # check the zeros agree across 3 instances
         L = self.tc.get('/L/Zeros/EllipticCurve/2.0.11.1/11.1/a/')
         assert '6.36261389471308870138602900888' in L.data
@@ -170,11 +163,7 @@
         for i in range(1,6):
             assert 'Modular form 13.12.a.a.1.%d' % i  in L.data
         assert '371293' in L.data # L_3 root
-<<<<<<< HEAD
-        assert '1856465' in L.data # a_13
-=======
         assert '2.54e3' in L.data # a_13
->>>>>>> 3709b13c
 
 
         L = self.tc.get('/L/ModularForm/GL2/Q/holomorphic/7/3/b/a/')
@@ -183,11 +172,7 @@
         assert '7.21458918128718444354242474222' in L.data
 
         L = self.tc.get('/L/ModularForm/GL2/Q/holomorphic/1/18/a/a/')
-<<<<<<< HEAD
-        assert '1341682069728' in L.data # a26
-=======
         assert '1.34e12' in L.data # a26
->>>>>>> 3709b13c
         L = self.tc.get('/L/Zeros/ModularForm/GL2/Q/holomorphic/1/18/a/a/')
         assert '18.17341115038590061946085869072' in L.data
 
@@ -230,11 +215,7 @@
         assert '0.729971' in L.data
         assert '(2,\ 490,\ (\ :1/2),\ 1)' in L.data
         assert '0.940863335931152039286421559408' in L.data
-<<<<<<< HEAD
-        assert '1+7T+ p T^{2}' in L.data
-=======
         assert '1 + 7 T + p T^{2}' in L.data
->>>>>>> 3709b13c
         assert '\chi_{490} (1, \cdot )' in L.data
         L = self.tc.get('/L/EllipticCurve/Q/490/a/')
         assert '0.9408633359311520' in L.data
@@ -247,11 +228,7 @@
         assert '(2,\ 350,\ (\ :1/2),\ 0.991 + 0.126i)' in L.data
         assert '2.00692' in L.data
         assert '0.127359' in L.data
-<<<<<<< HEAD
-        assert '$1 + 6T + 29T^{2}$' in L.data
-=======
         assert '1 + 6T + 29T^{2}' in L.data
->>>>>>> 3709b13c
         assert '1.68486586956382681209348921118' in L.data
         assert '3.10207045712088492456262227600' in L.data
 
@@ -263,11 +240,7 @@
         assert '(2,\ 350,\ (\ :1/2),\ 0.991 - 0.126i)' in L.data
         assert '2.00692' in L.data
         assert '0.127359' in L.data
-<<<<<<< HEAD
-        assert '$1 + 6T + 29T^{2}$' in L.data
-=======
         assert '1 + 6T + 29T^{2}' in L.data
->>>>>>> 3709b13c
         assert '1.68486586956382681209348921118' in L.data
         assert '3.10207045712088492456262227600' in L.data
 
@@ -279,13 +252,8 @@
         assert '4.04397' in L.data
         assert '1.68486586956382681209348921118' in L.data
         assert '3.10207045712088492456262227600' in L.data
-<<<<<<< HEAD
-        assert '(1+T+ p T^{2})(1+7T+ p T^{2})' in L.data
-        assert '(1-2T+ p T^{2})^{2}' in L.data
-=======
         assert '( 1 + T + p T^{2} )( 1 + 7 T + p T^{2} )' in L.data
         assert '( 1 - 2 T + p T^{2} )^{2}' in L.data
->>>>>>> 3709b13c
 
         L = self.tc.get('/L/ModularForm/GL2/Q/holomorphic/129/2/a/d/')
         assert 'Modular form 129.2.a.d' in L.data
@@ -293,11 +261,7 @@
             assert 'Modular form 129.2.a.d.1.%d' % i in L.data
 
         assert '1.04395' in L.data
-<<<<<<< HEAD
-        assert '(1+T)^{3}' in L.data
-=======
         assert '( 1 + T )^{3}' in L.data
->>>>>>> 3709b13c
         assert '1.55341889806322957326786121161' in L.data
         assert r'S_4\times C_2' in L.data
 
@@ -308,11 +272,7 @@
                 assert 'Modular form 60.2.i.a.%d.%d' % (c,i) in L.data, 'Modular form 60.2.%d.a.%d' % (c,i)
         assert '0.676894' in L.data
         assert '2.15777231959226116393597609132' in L.data
-<<<<<<< HEAD
-        assert '$1-2T+2T^{2}-2 p T^{3}+ p^{2} T^{4}$' in L.data
-=======
         assert '1 - 2 T + 2 T^{2} - 2 p T^{3} + p^{2} T^{4}' in L.data
->>>>>>> 3709b13c
         assert '(8,\ 12960000,\ (\ :1/2, 1/2, 1/2, 1/2),\ 1)' in L.data
 
         L = self.tc.get('/L/ModularForm/GL2/Q/holomorphic/207/2/i/b/')
@@ -320,11 +280,7 @@
             assert 'Modular form 207.2.i.b.%d.1' % c in L.data, 'Modular form 207.2.%d.d.1' % c
         assert '0.233961' in L.data
         assert '0.096070203083029088532433951629' in L.data
-<<<<<<< HEAD
-        assert '$1-T+T^{2}+21T^{3}-219T^{4}-1365T^{5}-219 p T^{6}+21 p^{2} T^{7}+ p^{3} T^{8}- p^{4} T^{9}+ p^{5} T^{10}$' in L.data
-=======
         assert '1 -  T + T^{2} + 21 T^{3} - 219 T^{4} - 1365 T^{5} - 219 p T^{6} + 21 p^{2} T^{7} + p^{3} T^{8} -  p^{4} T^{9} + p^{5} T^{10}' in L.data
->>>>>>> 3709b13c
         assert 'Plot not available' in L.data
 
 
