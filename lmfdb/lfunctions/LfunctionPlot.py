--- conflicted
+++ resolved
@@ -1,9 +1,5 @@
 # Code for creating plots for browsing L-functions
 
-<<<<<<< HEAD
-from pymongo.connection import Connection
-=======
->>>>>>> 2025b869
 import math
 import cmath
 import datetime
