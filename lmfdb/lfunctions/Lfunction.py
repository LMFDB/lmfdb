#_ -*- coding: utf-8 -*-
# The class Lfunction is defined in Lfunction_base and represents an L-function
# We subclass it here:
# RiemannZeta, Lfunction_Dirichlet, Lfunction_EC_Q, Lfunction_CMF,
# Lfunction_HMF, Lfunction_Maass, Lfunction_SMF2_scalar_valued,
# DedekindZeta, ArtinLfunction, SymmetricPowerLfunction,
# Lfunction_genus2_Q


import math
import re

from flask import url_for
from sage.all import (
    CBF,
    CC,
    CDF,
    ComplexField,
    EllipticCurve,
    I,
    Integer,
    NaN,
    NumberField,
    PowerSeriesRing,
    QQ,
    RIF,
    RR,
    Rational,
    RealNumber,
    Reals,
    ZZ,
    ceil,
    factor,
    gcd,
    is_prime,
    lazy_attribute,
    log,
    next_prime,
    nth_prime,
    primes_first_n,
    prime_pi,
    prod,
    sqrt,
)
import sage.libs.lcalc.lcalc_Lfunction as lc

from lmfdb.backend.encoding import Json
from lmfdb.utils import (
    Downloader,
    display_complex,
    display_float,
    names_and_urls,
    round_CBF_to_half_int,
    round_to_half_int,
    str_to_CBF,
    web_latex,
)
from lmfdb.characters.TinyConrey import ConreyCharacter
from lmfdb.number_fields.web_number_field import WebNumberField
from lmfdb.maass_forms.web_maassform import WebMaassForm
from lmfdb.sato_tate_groups.main import st_link_by_name
# from lmfdb.siegel_modular_forms.sample import Sample
from lmfdb.artin_representations.math_classes import ArtinRepresentation
import lmfdb.hypergm.hodge
from .Lfunction_base import Lfunction
from lmfdb.lfunctions import logger
from .Lfunctionutilities import (
    string2number,
    compute_local_roots_SMF2_scalar_valued,)
from .LfunctionDatabase import (
    getEllipticCurveData,
    getHgmData,
    getHmfData,
    get_factors_instances,
    get_instance_by_url,
    get_instances_by_Lhash,
    get_instances_by_label,
    get_lfunction_by_Lhash,
    get_lfunction_by_label,
    get_lfunction_by_url,
    get_multiples_by_Lhash_and_trace_hash,
)


def validate_required_args(errmsg, args, *keys):
    missing_keys = [key for key in keys if key not in args]
    if missing_keys:
        raise KeyError(errmsg, "Missing required parameters: %s." % ','.join(missing_keys))


def validate_integer_args(errmsg, args, *keys):
    for key in keys:
        if key in args:
            if not isinstance(args[key], int) and not re.match(r'^\d+$', args[key].strip()):
                raise ValueError(errmsg, "Unable to convert parameter '%s' with value '%s' to a nonnegative integer." % (key, args[key]))


def constructor_logger(obj, args):
    ''' Executed when a object is constructed for debugging reasons
    '''
    logger.debug(str(obj.__class__) + str(args))


# Compute Dirichlet coefficients from Euler factors.
def an_from_data(euler_factors,upperbound=30):
    if isinstance(euler_factors[0][0], int):
        R = ZZ
    else:
        R = euler_factors[0][0].parent()
    PP = PowerSeriesRing(R, 'x', Integer(upperbound).nbits())

    result = upperbound * [1]

    for i in range(len(euler_factors)):
        p = nth_prime(i+1)
        if p > upperbound:
            break
        f = (1 / (PP(euler_factors[i]))).padded_list(Integer(upperbound).nbits())
        k = 1
        while True:
            if p ** k > upperbound:
                break
            for j in range(1 + upperbound // (p ** k)):
                if j % p == 0:
                    continue
                result[j*p**k-1] *= f[k]
            k += 1

    return result

# Convert the information extracted from the database to the format
# expected by the L-functions homepage template.
# As of July 2015, some of the fields are hard coded specifically
# for L-functions of genus 2 curves.  Need to update after the
# general data format has been specified.
# TODO: Perhaps this should be a method of generic Lfunction class
def makeLfromdata(L):
    data = L.lfunc_data

    # Mandatory properties
    L.Lhash = data.get('Lhash')
    L.label = data.get('label')
    L.algebraic = data.get('algebraic')
    L.degree = data.get('degree')
    L.level = int(data.get('conductor'))
    L.level_factored = factor(L.level)
    L.analytic_conductor = data.get('analytic_conductor')
    L.rational = data.get('rational')
    # FIXME
    #L.root_analytic_conductor = data.get('root_analytic_conductor')

    central_character = data.get('central_character')
    L.charactermodulus, L.characternumber = map(int, central_character.split("."))
    L.primitive = data.get('primitive', None)
    L.selfdual = data.get('self_dual', None)
    if data.get('root_number', None) is not None:
        # we first need to convert from unicode to a regular string
        L.sign = str_to_CBF(data['root_number'])
    else:
        # this is a numeric converted to LMFDB_RealLiteral
        L.sign = (2*CBF(str(data.get('sign_arg')))).exppii()
    assert (L.sign.abs() - 1).abs().mid() < 1e-5
    if L.selfdual:
        L.sign = RIF(L.sign.real()).unique_integer()
    else:
        L.sign = L.sign.mid()
    L.st_group = data.get('st_group', '')
    L.order_of_vanishing = data.get('order_of_vanishing')

    L.motivic_weight = data.get('motivic_weight', None)
    if L.motivic_weight is not None:
        L.motivic_weight = ZZ(L.motivic_weight)
        L.analytic_normalization = QQ(L.motivic_weight)/2
    else:
        # this is a numeric converted to RealLiteral
        L.analytic_normalization = round_to_half_int(data.get('analytic_normalization'))
        L.motivic_weight = '' # ZZ(2*L.analytic_normalization)

    L.mu_fe = []
    for i in range(len(data['gamma_factors'][0])):
        L.mu_fe.append(L.analytic_normalization
                       + string2number(data['gamma_factors'][0][i]))

    L.nu_fe = []
    for i in range(len(data['gamma_factors'][1])):
        L.nu_fe.append(L.analytic_normalization
                       + string2number(data['gamma_factors'][1][i]))
    L.compute_kappa_lambda_Q_from_mu_nu()

    # central_value and values
    L.leading_term = data.get('leading_term', None)

    if L.order_of_vanishing >= 1:
        central_value = 0
    elif L.leading_term is not None:
        #  convert to string in case it is in unicode string
        central_value = CC(str(L.leading_term))
    else:
        # we use the plot_values
        if L.selfdual:
            central_value = CC(data['plot_values'][0])
        else:
            central_value = data['plot_values'][0]/sqrt(L.sign)
            # we should avoid displaying 10 digits as usual, as this is just a hack
            central_value = display_complex(central_value.real(), central_value.imag(),6)
    central_value = [0.5 + 0.5*L.motivic_weight, central_value]
    if 'values' not in data:
        L.values = [ central_value ]
    else:
        # only for Dirichlet L-functions
        #  convert to string in case it is in unicode string
        L.values = [ [float(x), CC(str(xval))] for x, xval in data['values']] + [ central_value ]

    # Optional properties
    L.coefficient_field = data.get('coefficient_field', None)

    if hasattr(L, 'base_field'):
        field_degree = int(L.base_field.split('.')[0])
        L.st_link = st_link_by_name(L.motivic_weight, L.degree // field_degree, L.st_group)
    else:
        #this assumes that the base field of the Galois representation is QQ
        L.st_link = st_link_by_name(L.motivic_weight, L.degree, L.st_group)

    if data.get('credit', None) is not None:
        L.credit = data.get('credit', None)

    # Dirichlet coefficients
    L.localfactors = data.get('euler_factors', None)
    L.bad_lfactors = data.get('bad_lfactors', None)

    # the first euler factors factored
    localfactors_factored = data.get('euler_factors_factorization', None)
    if localfactors_factored is not None:
        L.localfactors_factored_dict = dict(zip(primes_first_n(len(localfactors_factored)), localfactors_factored))
    else:
        L.localfactors_factored_dict = {}

    if L.coefficient_field == "CDF":
        # convert pairs of doubles to CDF
        def pairtoCC(x): return CC(*tuple(x))
        L.localfactors = [[pairtoCC(q) for q in x] for x in L.localfactors]
        L.bad_lfactors = [[p, [pairtoCC(q) for q in elt]]
                          for p, elt in L.bad_lfactors]
    elif 'Maass' in data.get('origin', ''):
        R = ComplexField(ceil(data['precision']*log(10)/log(2)))
        def stringtoR(x): return R(x) if x != '??' else R(NaN)
        L.localfactors = [[stringtoR(q) for q in x] for x in L.localfactors]
        L.bad_lfactors = [[p, [stringtoR(q) for q in elt]]
                          for p, elt in L.bad_lfactors]

    # add missing bad factors
    known_bad_lfactors = [p for p, _ in L.bad_lfactors]
    for p in sorted([elt[0] for elt in L.level_factored]):
        if p not in known_bad_lfactors:
            L.bad_lfactors.append([p, [1, None]])

    # Note: a better name would be L.dirichlet_coefficients_analytic, but that
    # would require more global changes.
    if data.get('dirichlet_coefficients', None) is not None:
        L.dirichlet_coefficients_arithmetic = data['dirichlet_coefficients']
    elif data.get('euler_factors', None) is not None:
        # ask for more, in case many are zero
        L.dirichlet_coefficients_arithmetic = an_from_data(L.localfactors, 2*L.degree*L.numcoeff)

        # get rid of extra coeff
        count = 0
        for i, elt in enumerate(L.dirichlet_coefficients_arithmetic):
            if elt != 0:
                count += 1
                if count > L.numcoeff:
                    L.dirichlet_coefficients_arithmetic = \
                        L.dirichlet_coefficients_arithmetic[:i]
                    break
    else:
        L.dirichlet_coefficients_arithmetic = [0, 1] + [ string2number(data['a' + str(i)]) for i in range(2, 11)]

    if L.analytic_normalization == 0:
        L.dirichlet_coefficients = L.dirichlet_coefficients_arithmetic[:]
    else:
        L.dirichlet_coefficients = [ an/(n+1)**L.analytic_normalization for n, an in enumerate(L.dirichlet_coefficients_arithmetic)]

    if 'coeff_info' in data and L.analytic_normalization == 0:   # hack, works only for Dirichlet L-functions
        apply_coeff_info(L, data['coeff_info'])

    # Configure the data for the zeros

    zero_truncation = 25   # show at most 25 positive and negative zeros
                           # later: implement "show more"
    L.positive_zeros_raw = [display_float(z, 12, 'round') if isinstance(z, float) else z for z in data['positive_zeros']]
    L.accuracy = data.get('accuracy', None)

    def convert_zeros(accuracy, list_zeros):
        two_power = 2 ** L.accuracy
        # the zeros were stored with .str(truncate = false)
        # we recover all the bits
        int_zeros = [ (RealNumber(elt) * two_power).round() for elt in list_zeros]
        # we convert them back to floats and we want to display their truncated version
        return [(RealNumber(elt.str() + ".") / two_power).str(truncate=True)
                for elt in int_zeros]

    if L.accuracy is not None:
        L.positive_zeros_raw = convert_zeros(L.accuracy, L.positive_zeros_raw)
    L.positive_zeros = L.positive_zeros_raw[:zero_truncation]

    if L.selfdual:
        L.negative_zeros_raw = L.positive_zeros_raw[:]
        L.dual_accuracy = L.accuracy
    else:
        from .main import url_for_lfunction
        dual_L_Lhash = data['conjugate']
        dual_L_data = get_lfunction_by_Lhash(dual_L_Lhash)
        if dual_L_data.get('label'):
            L.dual_link = url_for_lfunction(dual_L_data['label'])
        elif dual_L_data.get('origin'):
            L.dual_link = '/L/' + dual_L_data['origin']
        L.dual_accuracy = dual_L_data.get('accuracy', None)
        L.negative_zeros_raw = [display_float(z, 12, 'round') if isinstance(z, float) else z for z in dual_L_data['positive_zeros']]
        if L.dual_accuracy is not None:
            L.negative_zeros_raw = convert_zeros(L.dual_accuracy, L.negative_zeros_raw)
    L.negative_zeros = L.negative_zeros_raw[:zero_truncation]
    L.negative_zeros = ["&minus;" + zero for zero in L.negative_zeros]
    L.negative_zeros_raw = [ '-' + zero for zero in reversed(L.negative_zeros_raw)]
    L.negative_zeros.reverse()
    L.negative_zeros += ['0' for _ in range(data['order_of_vanishing'])]
    L.negative_zeros = ", ".join(L.negative_zeros)
    L.positive_zeros = ", ".join(L.positive_zeros)
    if len(L.positive_zeros) > 2 and len(L.negative_zeros) > 2:  # Add comma and empty space between negative and positive
        L.negative_zeros = L.negative_zeros + ", "

    # Configure the data for the plot
    plot_delta = float(data['plot_delta'])
    if isinstance(data['plot_values'][0], str):
        plot_values = [string2number(elt) for elt in data['plot_values']]
    else:
        plot_values = data['plot_values']
    pos_plot = [[j * plot_delta, elt]
                          for j, elt in enumerate( plot_values )]

    if L.selfdual:
        neg_plot = [ [-1*pt[0], L.sign * pt[1]]
                     for pt in pos_plot ][1:]
    else:
        if isinstance(dual_L_data['plot_values'][0], str):
            dual_plot_values = [string2number(elt) for elt in dual_L_data['plot_values']]
        else:
            dual_plot_values = dual_L_data['plot_values']
        dual_plot_delta = float(dual_L_data['plot_delta'])
        neg_plot = [[-j * dual_plot_delta, elt]
                for j, elt in enumerate(dual_plot_values) ][1:]
    neg_plot.reverse()
    L.plotpoints = neg_plot + pos_plot

    L.trace_hash = data.get('trace_hash', None)
    L.types = data.get('types', None)

    L.fromDB = True


def apply_coeff_info(L, coeff_info):
    """ Converts the Dirichlet L-function coefficients and euler factors from
        the format in the database to algebraic and analytic form
    """

    def convert_coefficient(an, base_power_int):
        """
        this is only meant for dirichlet L-functions, and
        converts the format in the database to algebraic and analytic form
        """

        if not str(an).startswith('a'):
            res = an, an
        else:
            an_power = an[2:]
            an_power_int = int(an_power)
            this_gcd = gcd(an_power_int,base_power_int)
            an_power_int /= this_gcd
            this_base_power_int = base_power_int/this_gcd
            if an_power_int == 0:
                res = 1, 1
            elif this_base_power_int == 2:
                res = -1, -1
            elif this_base_power_int == 4:
                if an_power_int == 1:
                    res = I, I
                else:
                    res = -I, -I
            else:
                # an = e^(2 pi i an_power_int / this_base_power_int)
                arithmetic = r" $e\left(\frac{" + str(an_power_int) + "}{" + str(this_base_power_int)  + r"}\right)$"
                #exp(2*pi*I*QQ(an_power_int)/ZZ(this_base_power_int)).n()
                analytic = (2*CBF(an_power_int)/this_base_power_int).exppii()
                # round half integers
                analytic = round_CBF_to_half_int(analytic)
                res = arithmetic, analytic
        return res[0], CDF(res[1])

    base_power_int = int(coeff_info[0][2:-3])
    fix = False
    for n, an in enumerate(L.dirichlet_coefficients_arithmetic):
        L.dirichlet_coefficients_arithmetic[n], L.dirichlet_coefficients[n] = convert_coefficient(an, base_power_int)
        # checks if we need to fix the Euler factors
        if is_prime(n) and L.dirichlet_coefficients_arithmetic[n] != 0:
            if fix:
                assert L.dirichlet_coefficients_arithmetic[n] == L.localfactors[prime_pi(n)-1]
            else:
                fix = L.dirichlet_coefficients_arithmetic[n] == L.localfactors[prime_pi(n)-1]

    def convert_euler_Lpoly(poly_coeffs):
        Fp = [convert_coefficient(c, base_power_int)[1] for c in poly_coeffs]
        # WARNING: the data in the database is wrong!
        # it lists Fp(-T) instead of Fp(T)
        # this is a temporary fix
        # the variable fix double checks that is indeed needed
        assert len(Fp) <= 2
        if len(Fp) == 2 and fix:
            Fp[1] *= -1
        return Fp

    L.bad_lfactors = [[p, convert_euler_Lpoly(poly)]
                      for p, poly in L.bad_lfactors]
    L.localfactors = [convert_euler_Lpoly(lf) for lf in L.localfactors]
    # the localfactors of the Dirichlet L-function in the DB omit the bad factors
    for p, fac in L.bad_lfactors:
        if prime_pi(p) <= len(L.localfactors):
            L.localfactors[prime_pi(p)-1] = fac
    L.coefficient_field = "CDF"


def generateSageLfunction(L):
    """ Generate a SageLfunction to do computations
    """
    logger.debug("Generating Sage Lfunction with parameters %s and there are %s coefficients "
                % ([L.coefficient_type, L.coefficient_period,
                L.Q_fe, L.sign, L.kappa_fe, L.lambda_fe,
                L.poles, L.residues], len(L.dirichlet_coefficients)))
    L.sageLfunction = lc.Lfunction_C("", L.coefficient_type,
                                        L.dirichlet_coefficients,
                                        L.coefficient_period,
                                        L.Q_fe, L.sign,
                                        L.kappa_fe, L.lambda_fe,
                                        L.poles, L.residues)


#############################################################################
# The subclasses
#############################################################################

class Lfunction_from_db(Lfunction):
    """
    Class representing a general L-function, to be retrieved from the database
    based on its lhash.

    Compulsory parameters: Lhash or label
    """
    def __init__(self, **kwargs):
        constructor_logger(self, kwargs)
        argkeys = ({'url', 'label', 'Lhash'}).intersection(set(kwargs))
        if len(argkeys) == 0:
            raise KeyError('Unable to construct L-function',
                           'Missing required parameters: label, Lhash, or url')
        if len(argkeys) > 1:
            raise ValueError("Cannot specify more than one argument in (label, Lhash, url)")

        self.numcoeff = 30
        if 'label' in kwargs:
            self.lfunc_data = get_lfunction_by_label(kwargs['label'])
        elif 'Lhash' in kwargs:
            self.lfunc_data = get_lfunction_by_Lhash(kwargs['Lhash'])
        else:
            self.lfunc_data = get_lfunction_by_Lhash(self.get_Lhash_by_url(kwargs['url']))

        makeLfromdata(self)
        self._set_knowltype()
        self.credit = ''
        self.label = self.lfunc_data['label']
        self.info = self.general_webpagedata()
        self.info['title'] = "L-function " + self.label
        if self.info['label'] == '1-1-1.1-r0-0-0':
            self.info['title'] = "L-function " + self.label + ": Riemann zeta function"

    @lazy_attribute
    def _Ltype(self):
        return "general"

    @lazy_attribute
    def langlands(self):
        # this controls data on the Euler product, but is not stored
        # systematically in the database. Default to True until this
        # is retrievable from the database.
        return True

    @lazy_attribute
    def bread(self):
        from .main import url_for_lfunction
        _, conductor, character, cr, imag, index = self.label.split('-')
        spectral_label = cr + '-' + imag
        degree = self.degree
        conductor  = conductor.replace('e', '^')
        bread = [('L-functions', url_for('.index'))]
        if self.rational:
            bread.append(('Rational', url_for('.rational')))
            route = '.by_url_rational_degree_conductor_character_spectral'
        else:
            route = '.by_url_degree_conductor_character_spectral'

        bread.extend([
            (str(degree), url_for(route, degree=degree)),
            (conductor, url_for(route,
                                degree=degree,
                                conductor=conductor)),
            (character, url_for(route,
                                degree=degree,
                                conductor=conductor,
                                character=character)),
            (spectral_label, url_for(route,
                                     degree=degree,
                                     conductor=conductor,
                                     character=character,
                                     spectral_label=spectral_label)),
            (index, url_for_lfunction(self.label))
        ])
        return bread

    @lazy_attribute
    def origin_label(self):
        return self.Lhash

    def get_Lhash_by_url(self, url):
        instance = get_instance_by_url(url)
        if instance is None:
            raise KeyError('No L-function instance data for "%s" was found in the database.' % url)
        return instance['Lhash']

    @lazy_attribute
    def origins(self):
        # objects that arise the same identical L-function
        return names_and_urls(get_instances_by_label(self.label))

    @property
    def friends(self):
        """
        This populates Related objects
        dual L-fcn and other objects that this L-fcn divides
        """
        # dual L-function and objects such that the L-functions contain this L-function as a factor
        related_objects = []
        if not self.selfdual and hasattr(self, 'dual_link'):
            related_objects.append(("Dual L-function", self.dual_link))

        instances = get_multiples_by_Lhash_and_trace_hash(
                self.Lhash, self.degree, self.trace_hash)
        return related_objects + names_and_urls(instances)

    @lazy_attribute
    def factors_origins(self):
        # objects for the factors
        return names_and_urls(get_factors_instances(self.Lhash, self.degree, self.trace_hash))

    @lazy_attribute
    def instances(self):
        return [] # disable instances
        # we got here by tracehash or Lhash
        if self._Ltype == "general":
            linstances = []
            for instance in get_instances_by_Lhash(self.Lhash):
                url = instance['url']
                url = "/L/" + url
                linstances.append((url[1:], url))
            return linstances
        else:
            return []

    @lazy_attribute
    def downloads(self):
        return [['Euler factors to text', self.download_euler_factors_url],
                ['Zeros to text', self.download_zeros_url],
                ['Dirichlet coefficients to text', self.download_dirichlet_coeff_url]]

    @lazy_attribute
    def download_euler_factors_url(self):
        return url_for('.download_euler_factors', label=self.label)

    @lazy_attribute
    def download_zeros_url(self):
        return url_for('.download_zeros', label=self.label)

    @lazy_attribute
    def download_dirichlet_coeff_url(self):
        return url_for('.download_dirichlet_coeff', label=self.label)

    @lazy_attribute
    def download_url(self):
        return url_for('.download', label=self.label)

    def download_euler_factors(self):
        filename = self.label
        data  = {}
        data['bad_lfactors'] = self.bad_lfactors
        ps = primes_first_n(len(self.localfactors))
        data['first_lfactors'] = [ [ps[i], l] for i, l in enumerate(self.localfactors)]
        return Downloader()._wrap(Json.dumps(data),
                                  filename + '.euler_factors',
                                  lang='text',
                                  title='Euler Factors of %s' % self.label)

    def download_zeros(self):
        filename = self.label
        data = {}
        data['order_of_vanishing'] = self.order_of_vanishing
        data['positive_zeros'] = self.positive_zeros_raw
        data['negative_zeros'] = self.negative_zeros_raw
        data['positive_zeros_accuracy'] = self.accuracy
        data['negative_zeros_accuracy'] = self.dual_accuracy
        return Downloader()._wrap(Json.dumps(data),
                                  filename + '.zeros',
                                  lang='text',
                                  title='Zeros of %s' % self.label)

    def download_dirichlet_coeff(self):
        filename = self.label
        data = {}
        data['an'] = an_from_data(self.localfactors, next_prime(nth_prime(len(self.localfactors)+1)) - 1)
        return Downloader()._wrap(
                Json.dumps(data),
                filename + '.dir_coeffs',
                lang='text',
                title='Dirichlet coefficients of %s' % self.label)

    def download(self):
        filename = self.label
        data = dict(self.__dict__)
        for k in ['level_factored', 'dirichlet_coefficients']:
            if isinstance(data[k], list):
                data[k] = list(map(str, data[k]))
            else:
                data[k] = str(data[k])
        data.pop('level_factored')
        return Downloader()._wrap(
                Json.dumps(data),
                filename + '.lfunction',
                lang='text',
                title='The L-function object of %s' % self.label)

    @lazy_attribute
    def htmlname(self):
        return "<em>L</em>(<em>s</em>)"

    @lazy_attribute
    def htmlname_arithmetic(self):
        return self.htmlname

    @lazy_attribute
    def texname(self):
        return "L(s)"

    @lazy_attribute
    def texname_arithmetic(self):
        return self.texname

    @lazy_attribute
    def texnamecompleted1ms(self):
        if self.selfdual:
            return r"\Lambda(1-s)"
        else:
            return r"\overline{\Lambda}(1-s)"

    @lazy_attribute
    def texnamecompleted1ms_arithmetic(self):
        if self.selfdual:
            return r"\Lambda(%d-s)" % (self.motivic_weight + 1)
        else:
            return r"\overline{\Lambda}(%d-s)" % (self.motivic_weight + 1)

    @lazy_attribute
    def texnamecompleteds(self):
        return r"\Lambda(s)"

    @lazy_attribute
    def texnamecompleteds_arithmetic(self):
        return self.texnamecompleteds

    #def _retrieve_lfunc_data_from_db(self):
    #    self.lfunc_data = get_lfunction_by_url(self.url)
    #    if not self.lfunc_data:
    #        raise KeyError('No L-function instance data for "%s" was found in the database.' % self.url)
    #    return

    @lazy_attribute
    def knowltype(self):
        return None

    def _set_knowltype(self):
        if self.knowltype is not None:
            self.info['knowltype'] = self.knowltype


#############################################################################

class Lfunction_Maass(Lfunction):
    """Class representing the L-function of a Maass form

    Compulsory parameters: maass_id (if not from DB)
                           fromDB  (True if data is in Lfunctions database)

    Possible parameters: group,level,char,R,ap_id  (if data is in Lfunctions DB)
    """
    def __init__(self, **args):
        constructor_logger(self, args)

        # Initialize default values
        self.numcoeff = 30  # set default to 30 coefficients

        # Put the arguments into the object dictionary
        self.__dict__.update(args)

        # Check for compulsory arguments
        if self.fromDB:
            validate_required_args ('Unable to construct L-function of Maass form.',
                                    args, 'group', 'level', 'char', 'R', 'ap_id')
        else:
            validate_required_args ('Unable to construct L-function of Maass form.',
                                    args, 'maass_id')

        self._Ltype = "maass"

        if self.fromDB:   # L-function data is in Lfunctions DB
            # Load data from the database
            self.maass_id = "ModularForm/%s/Q/Maass/%s/%s/%s/%s/" % (
                self.group, self.level, self.char, self.R, self.ap_id)
            self.lfunc_data = get_lfunction_by_url(self.maass_id)
            if self.lfunc_data is None:
                raise KeyError('No L-function instance data for "%s" was found in the database.' % self.maass_id)

            # Extract the data
            makeLfromdata(self)

            # Mandatory properties
            self.coefficient_period = 0
            self.coefficient_type = 0
            self.poles = []
            self.residues = []
            self.langlands = True
            self.quasidegree = self.degree

            # Specific properties
            if not self.selfdual:
                self.dual_link = '/L' + self.lfunc_data.get('conjugate', None)
            title_end = ""  #" on $%s$" % (self.group)

        else:   # Generate from Maass form

            # Create the Maass form
            self.mf = WebMaassForm.by_maass_id(self.maass_id)
            self.group = 'GL2'

            # Extract the L-function information from the Maass form object
            self.symmetry = self.mf.symmetry
            self.level = int(self.mf.level)
            self.level_factored = factor(self.level)
            self.charactermodulus = self.level
            self.weight = int(self.mf.weight)
            self.characternumber = int(self.mf.conrey_index)
            if self.level > 1:
                try:
                    self.fricke = self.mf.fricke_eigenvalue
                except Exception:
                    raise KeyError('No Fricke information available for '
                                   + 'Maass form so not able to compute '
                                   + 'the L-function. ')
            else:  # no fricke for level 1
                self.fricke = 1
            if self.symmetry == -1: # odd
                self.sign = -self.fricke
                aa = 1
            else:
                self.sign = self.fricke
                aa = 0

            # Mandatory properties
            self.coefficient_type = 2
            self.coefficient_period = 0
            self.poles = []
            self.residues = []
            self.langlands = True
            self.primitive = True
            self.degree = 2
            self.quasidegree = 2
            self.eigenvalue = self.mf.spectral_parameter if self.mf.spectral_parameter else 0
            self.mu_fe = [aa + self.eigenvalue * I, aa - self.eigenvalue * I]
            self.nu_fe = []
            self.compute_kappa_lambda_Q_from_mu_nu()
            self.algebraic = False
            # Todo: If self has dimension >1, link to specific L-functions
            self.dirichlet_coefficients = self.mf.coeffs
            if 0 in self.dirichlet_coefficients and self.dirichlet_coefficients[0] == 0:
                self.dirichlet_coefficients.pop(0)
            self.checkselfdual()
            self.credit = self.mf.contributor if 'contributor' in dir(self.mf) else ''

            title_end = " and $R= %s$" % (self.eigenvalue)

            # Generate a function to do computations
            minNumberOfCoefficients = 100     # TODO: Fix this to take level into account
            if len(self.dirichlet_coefficients) >= minNumberOfCoefficients:
                generateSageLfunction(self)
            else:
                self.sageLfunction = None

        # Text for the web page
        self.texname = "L(s,f)"
        self.texnamecompleteds = r"\Lambda(s,f)"

        if self.selfdual:
            self.texnamecompleted1ms = r"\Lambda(1-s,f)"
        else:
            self.texnamecompleted1ms = r"\Lambda(1-s,\overline{f})"
        self.origin_label = self.maass_id

        # Initiate the dictionary info that contains the data for the webpage
        self.info = self.general_webpagedata()
        self.info['knowltype'] = "mf.maass"
        if self.degree > 2:
            R_commas = "(" + self.R.replace("_", ", ") + ")"
            self.info['title'] = ("L-function of degree %s, " % (self.degree)
                      + "conductor %s, and " % (self.level)
                      + "spectral parameters %s" % (R_commas)
                      + title_end)
        else:
            self.info['title'] = ("$L(s,f)$, where $f$ is a Maass cusp form with "
                      + "level %s" % (self.level)) + title_end


class Lfunction_HMF(Lfunction):
    """Class representing a Hilbert modular form L-function

    Compulsory parameters: label

    Possible parameters: number, character

    """

    def __init__(self, **args):
        constructor_logger(self, args)

        # Check for compulsory arguments
        validate_required_args ('Unable to construct Hilbert modular form '
                                + 'L-function.', args, 'label', 'number', 'character')
        validate_integer_args ('Unable to construct Hilbert modular form L-function.',
                               args, 'character','number')

        self._Ltype = "hilbertmodularform"

        # Put the arguments into the object dictionary
        self.origin_label = args['label']
        self.number = int(args['number'])
        self.character= int(args['character'])
        if self.character != 0:
            raise KeyError('L-function of Hilbert form of non-trivial character not implemented yet.')

        # Load form (f) from database
        (f, F_hmf) = getHmfData(self.origin_label)
        if f is None:
            # NB raising an error is not a good way to handle this on website!
            raise KeyError('No Hilbert modular form with label "%s" found in database.'%self.origin_label)
        try:
            self.weight = int(f['parallel_weight'])
        except KeyError:
            self.weight = int(f['weight'].split(', ')[0][1:])

        # Load the field (F)
        F = WebNumberField(f['field_label'])
        if not F or F.is_null():
            raise KeyError('Error constructing number field %s'%f['field_label'])
        self.field_disc = F.disc()
        self.field_degree = int(F.degree())

        # Mandatory properties
        self.fromDB = False
        self.coefficient_type = 3
        self.coefficient_period = 0
        self.poles = []
        self.residues = []
        self.langlands = True
        self.primitive = True
        self.degree = 2 * self.field_degree
        self.quasidegree = self.degree
        self.level = f['level_norm'] * self.field_disc ** 2
        self.level_factored = factor(self.level)
        self.mu_fe = []
        self.nu_fe = [Rational(self.weight - 1)/2 for i in range(self.field_degree)]
        self.compute_kappa_lambda_Q_from_mu_nu()
        self.algebraic = True
        self.motivic_weight = self.weight - 1
        self.automorphyexp = self.motivic_weight / 2.

        # Compute Dirichlet coefficients ########################
        R = QQ['x']
        K = NumberField(R(str(f['hecke_polynomial']).replace('^', '**')), 'e')
        iota = K.complex_embeddings()[self.number]

        hecke_eigenvalues = [iota(K(str(ae))) for ae in f['hecke_eigenvalues']]
        primes = [pp_str.split(', ') for pp_str in F_hmf['primes']]
        primes = [[int(pp[0][1:]), int(pp[1])] for pp in primes]
        primes = [[pp[0], pp[1], factor(pp[0])[0][1]] for pp in primes]

        PP = primes[-1][0]
        self.numcoeff = PP  # The number of coefficients is given by the
                            # norm of the last prime

        Fhmfprimes = [st.replace(' ','') for st in F_hmf['primes']]

        ppmidNN = [c[0].replace(' ','') for c in f['AL_eigenvalues']]

        ratl_primes = [p for p in range(primes[-1][0] + 1) if is_prime(p)]
        RCC = CC['T']
        (T,) = RCC._first_ngens(1)
        heckepols = [RCC(1) for p in ratl_primes]
        for l in range(len(hecke_eigenvalues)):
            if Fhmfprimes[l] in ppmidNN:
                heckepols[ratl_primes.index(primes[l][1])] *= (
                    1 - hecke_eigenvalues[l] / float(sqrt(primes[l][0]))
                    * (T ** primes[l][2]))
            else:
                heckepols[ratl_primes.index(primes[l][1])] *= (
                    1 - hecke_eigenvalues[l] / float(
                    sqrt(primes[l][0])) * (T ** primes[l][2])
                    + (T ** (2 * primes[l][2])))

        # Compute inverses up to given degree
        heckepolsinv = [heckepols[i].xgcd(T ** ceil(log(PP * 1.0)
                                    / log(ratl_primes[i] * 1.0)))[1]
                                    for i in range(len(heckepols))]

        dcoeffs = [0, 1]
        for n in range(2, ratl_primes[-1] + 1):
            nfact = factor(n)
            if len(nfact) == 1:
                # prime power
                p = nfact[0][0]
                k = nfact[0][1]
                # S = [1] + [dcoeffs[p ** i] for i in range(1, k)]
                heckepol = heckepolsinv[ratl_primes.index(p)]
                dcoeffs.append(heckepol[k])
            else:
                # composite
                ancoeff = prod([dcoeffs[pe[0] ** pe[1]] for pe in nfact])
                dcoeffs.append(ancoeff)

        self.dirichlet_coefficients = dcoeffs[1:]

        # Compute the sign ########################
        if self.level == 1:  # For level 1, the sign is always plus
            self.sign = 1
        else:  # for level>1, calculate sign from Fricke involution and weight
            ALeigs = [str(al[1]).replace('^', '**') for al in f['AL_eigenvalues']]
            # the above fixed a bug at
            # L/ModularForm/GL2/TotallyReal/2.2.104.1/holomorphic/2.2.104.1-5.2-c/0/0/
            # but now the sign is wrong (i.e., not of absolute value 1 *)
            AL_signs = [iota(K(str(al))) for al in ALeigs]
            self.sign = prod(AL_signs) * (-1) ** (float(self.weight
                                                        * self.field_degree / 2))
        self.checkselfdual()

        # Text for the web page
        self.texname = "L(s,f)"
        self.texnamecompleteds = r"\Lambda(s,f)"
        if self.selfdual:
            self.texnamecompleted1ms = r"\Lambda(1-s,f)"
        else:
            self.texnamecompleted1ms = r"\Lambda(1-s,\overline{f})"
        self.credit = ''

        # Generate a function to do computations
        generateSageLfunction(self)

        # Initiate the dictionary info that contains the data for the webpage
        self.info = self.general_webpagedata()
        self.info['knowltype'] = "mf.hilbert"
        self.info['title'] = ("$L(s,f)$, " + "where $f$ is a holomorphic Hilbert cusp form "
                      + "over " + F.field_pretty()
                      + " with parallel weight " + str(self.weight)
                      + ", level norm " + str(f['level_norm']) )
        if self.character:
            self.info['title'] += ", and character " + str(self.character)
        else:
            self.info['title'] += ", and trivial character"

    def original_object(self):
        return self.f


#############################################################################
<<<<<<< HEAD
#
# class Lfunction_SMF2_scalar_valued(Lfunction):
#     """Class representing an L-function for a scalar valued Siegel modular form of degree 2
#
#     Compulsory parameters: weight
#                            orbit (SMF sample name is weight_orbt (e.g. 16_Klingen))
#
#     Optional parameters: number (indicates choice of embedding)
#     """
#
#     def __init__(self, **args):
#         constructor_logger(self, args)
#
#         # Check for compulsory arguments
#         validate_required_args('Unable to construct Siegel modular form L-function.',
#                                args, 'weight', 'orbit')
#         if self.orbit[0] == 'U':
#             self._Ltype = "siegelnonlift"
#         elif self.orbit[0] == 'E':
#             self._Ltype = "siegeleisenstein"
#         elif self.orbit[0] == 'K':
#             self._Ltype = "siegelklingeneisenstein"
#         elif self.orbit[0] == 'M':
#             self._Ltype = "siegelmaasslift"
#
#         # Put the arguments into the object dictionary
#         self.__dict__.update(args)
#         self.weight = int(self.weight)
#         if args['number']:
#             self.number = int(args['number'])
#         else:
#             self.number = 0     # Default embedding of the coefficients
#
#         # Load form (S) from database
#         label = '%d_%s'%(self.weight,self.orbit)
#         self.S = Sample('Sp4Z', label)
#         if not self.S:
#             raise KeyError("Siegel modular form Sp4Z.%s not found in database." % label)
#         self.field = self.S.field()
#         evlist = self.S.available_eigenvalues()
#         if len(evlist) < 3: # FIXME -- we should sanity check that we have enough eigenvalues for it make sense to display an L-function page (presumably 3 is not enough)
#             raise ValueError("Eigenvalue data for Siegel modular form Sp4Z.%s not available or insufficient." % label)
#         self.evs = self.S.eigenvalues(self.S.available_eigenvalues())
#         for ev in self.evs:
#             self.evs[ev] = self.field(self.evs[ev])
#
#         # Mandatory properties
#         self.fromDB = False
#         self.coefficient_type = 3
#         self.coefficient_period = 0
#         if self.orbit[0] == 'U':  # if the form isn't a lift but is a cusp form
#             self.poles = []  # the L-function is entire
#             self.residues = []
#             self.primitive = True  # and primitive
#         elif self.orbit[0] == 'E':  # if the function is an Eisenstein series
#             self.poles = [float(3) / float(2)]
#             self.residues = [math.pi ** 2 / 6]  # FIXME: fix this
#             self.primitive = False
#         elif self.orbit[0] == 'M':  # if the function is a lift and a cusp form
#             self.poles = [float(3) / float(2)]
#             self.residues = [math.pi ** 2 / 6]  # FIXME: fix this
#             self.primitive = False
#         elif self.orbit[0] == 'K':
#             self.poles = [float(3) / float(2)]
#             self.residues = [math.pi ** 2 / 6]  # FIXME: fix this
#             self.primitive = False
#         self.langlands = True
#         self.degree = 4
#         self.quasidegree = 1
#         self.level_factored = self.level = 1
#         self.mu_fe = []  # the shifts of the Gamma_R to print
#         self.automorphyexp = float(self.weight) - float(1.5)
#         self.nu_fe = [Rational(1/2), self.automorphyexp]  # the shift of the Gamma_C to print
#         self.compute_kappa_lambda_Q_from_mu_nu()
#         self.algebraic = True
#         self.motivic_weight = 2*self.weight - 3 # taken from A. Panchiskin's talk @ Oberwolfach, Oct. 2007
#
#         # Compute Dirichlet coefficients ########################
#         roots = compute_local_roots_SMF2_scalar_valued(self.field, self.evs, self.weight, self.number)  # compute the roots of the Euler factors
#         self.numcoeff = max([a[0] for a in roots])+1  # include a_0 = 0
#
#         # FIXME: the function compute_siegel_dirichlet_coefficients is not defined anywhere!
#         # self.dirichlet_coefficients = compute_siegel_dirichlet_series(roots, self.numcoeff)  # these are in the analytic normalization, coeffs from Gamma(ks+lambda)
#
#         self.sign = (-1) ** float(self.weight)
#         self.checkselfdual()
#
#         # Text for the web page
#         self.texname = "L(s,F)"
#         self.texnamecompleteds = r"\Lambda(s,F)"
#         if self.selfdual:
#             self.texnamecompleted1ms = r"\Lambda(1-s,F)"
#         else:
#             self.texnamecompleted1ms = r"\Lambda(1-s,\overline{F})"
#         self.credit = ''
#
#         # Generate a function to do computations
#         generateSageLfunction(self)
#         self.info = self.general_webpagedata()
#         self.info['knowltype'] = "mf.siegel"
#         self.info['title'] = ("$L(s,F)$, " + "Where $F$ is a Scalar-valued Siegel " +
#                       "Modular form of weight " + str(self.weight) + ".")
#
#     def original_object(self):
#         return self.S
#
=======

class Lfunction_SMF2_scalar_valued(Lfunction):
    """Class representing an L-function for a scalar valued Siegel modular form of degree 2

    Compulsory parameters: weight
                           orbit (SMF sample name is weight_orbt (e.g. 16_Klingen))

    Optional parameters: number (indicates choice of embedding)
    """

    def __init__(self, **args):
        constructor_logger(self, args)

        # Check for compulsory arguments
        validate_required_args('Unable to construct Siegel modular form L-function.',
                               args, 'weight', 'orbit')
        if self.orbit[0] == 'U':
            self._Ltype = "siegelnonlift"
        elif self.orbit[0] == 'E':
            self._Ltype = "siegeleisenstein"
        elif self.orbit[0] == 'K':
            self._Ltype = "siegelklingeneisenstein"
        elif self.orbit[0] == 'M':
            self._Ltype = "siegelmaasslift"

        # Put the arguments into the object dictionary
        self.__dict__.update(args)
        self.weight = int(self.weight)
        if args['number']:
            self.number = int(args['number'])
        else:
            self.number = 0     # Default embedding of the coefficients

        # Load form (S) from database
        label = '%d_%s'%(self.weight,self.orbit)
        self.S = Sample('Sp4Z', label)
        if not self.S:
            raise KeyError("Siegel modular form Sp4Z.%s not found in database." % label)
        self.field = self.S.field()
        evlist = self.S.available_eigenvalues()
        if len(evlist) < 3: # FIXME -- we should sanity check that we have enough eigenvalues for it make sense to display an L-function page (presumably 3 is not enough)
            raise ValueError("Eigenvalue data for Siegel modular form Sp4Z.%s not available or insufficient." % label)
        self.evs = self.S.eigenvalues(self.S.available_eigenvalues())
        for ev in self.evs:
            self.evs[ev] = self.field(self.evs[ev])

        # Mandatory properties
        self.fromDB = False
        self.coefficient_type = 3
        self.coefficient_period = 0
        if self.orbit[0] == 'U':  # if the form isn't a lift but is a cusp form
            self.poles = []  # the L-function is entire
            self.residues = []
            self.primitive = True  # and primitive
        elif self.orbit[0] == 'E':  # if the function is an Eisenstein series
            self.poles = [float(3) / float(2)]
            self.residues = [math.pi ** 2 / 6]  # FIXME: fix this
            self.primitive = False
        elif self.orbit[0] == 'M':  # if the function is a lift and a cusp form
            self.poles = [float(3) / float(2)]
            self.residues = [math.pi ** 2 / 6]  # FIXME: fix this
            self.primitive = False
        elif self.orbit[0] == 'K':
            self.poles = [float(3) / float(2)]
            self.residues = [math.pi ** 2 / 6]  # FIXME: fix this
            self.primitive = False
        self.langlands = True
        self.degree = 4
        self.quasidegree = 1
        self.level_factored = self.level = 1
        self.mu_fe = []  # the shifts of the Gamma_R to print
        self.automorphyexp = float(self.weight) - float(1.5)
        self.nu_fe = [Rational(1/2), self.automorphyexp]  # the shift of the Gamma_C to print
        self.compute_kappa_lambda_Q_from_mu_nu()
        self.algebraic = True
        self.motivic_weight = 2*self.weight - 3 # taken from A. Panchiskin's talk @ Oberwolfach, Oct. 2007

        # Compute Dirichlet coefficients ########################
        roots = compute_local_roots_SMF2_scalar_valued(self.field, self.evs, self.weight, self.number)  # compute the roots of the Euler factors
        self.numcoeff = max([a[0] for a in roots])+1  # include a_0 = 0

        # FIXME: the function compute_siegel_dirichlet_coefficients is not defined anywhere!
        # self.dirichlet_coefficients = compute_siegel_dirichlet_series(roots, self.numcoeff)  # these are in the analytic normalization, coeffs from Gamma(ks+lambda)

        self.sign = (-1) ** float(self.weight)
        self.checkselfdual()

        # Text for the web page
        self.texname = "L(s,F)"
        self.texnamecompleteds = r"\Lambda(s,F)"
        if self.selfdual:
            self.texnamecompleted1ms = r"\Lambda(1-s,F)"
        else:
            self.texnamecompleted1ms = r"\Lambda(1-s,\overline{F})"
        self.credit = ''

        # Generate a function to do computations
        generateSageLfunction(self)
        self.info = self.general_webpagedata()
        self.info['knowltype'] = "mf.siegel"
        self.info['title'] = ("$L(s,F)$, " + "Where $F$ is a Scalar-valued Siegel "
                      + "Modular form of weight " + str(self.weight) + ".")

    def original_object(self):
        return self.S

>>>>>>> 14c387ae
#############################################################################


class DedekindZeta(Lfunction):
    """Class representing the Dedekind zeta-function

    Compulsory parameters: label

    """

    def __init__(self, **args):
        constructor_logger(self, args)

        # Check for compulsory arguments
        validate_required_args ('Unable to construct Dedekind zeta function.', args, 'label')
        self._Ltype = "dedekindzeta"

        # Put the arguments into the object dictionary
        self.__dict__.update(args)
        self.origin_label = self.label
        self.__dict__.pop('label')

        # Fetch the polynomial of the field from the database
        wnf = WebNumberField(self.origin_label)
        if not wnf or wnf.is_null():
            raise KeyError('Unable to construct Dedekind zeta function.', 'No data for the number field "%s" was found in the database'%self.origin_label)
        self.NF = wnf.K()
        self.h = wnf.class_number()
        self.R = wnf.regulator()
        self.w = len(self.NF.roots_of_unity())
        self.signature = self.NF.signature()

        # Mandatory properties
        self.fromDB = False
        self.coefficient_type = 3
        self.coefficient_period = 0
        self.poles = [1, 0]  # poles of the Lambda(s) function
        if self.h == "Not computed" or self.R == "Not computed":
            self.res = self.residues = 0  # Not able to compute residue
        else:
            self.res = RR(2 ** self.signature[0] * self.h * self.R) / self.w
            self.residues = [self.res, -self.res]
        self.poles_L = [1]  # poles of L(s) used by createLcalcfile_ver2
        self.residues_L = [1234] # residues of L(s) used by createLcalcfile_ver2,
                                 # TODO: needs to be set
        self.langlands = True
        self.primitive = False
        self.degree = self.NF.degree()
        self.quasidegree = sum(self.signature)
        self.level = self.NF.discriminant().abs()
        self.level_factored = factor(self.level)
        self.mu_fe = self.signature[0] * [0]
        self.nu_fe = self.signature[1] * [0]
        self.compute_kappa_lambda_Q_from_mu_nu()
        self.algebraic = True
        self.motivic_weight = 0
        self.dirichlet_coefficients = [Integer(x) for x in
                                       self.NF.zeta_coefficients(5000)] # TODO: adjust nr of coef
        self.sign = 1
        self.selfdual = True

        # Specific properties
        # Determine the factorization
        self.grh = wnf.used_grh()
        if self.degree > 1:
            if wnf.is_abelian() and len(wnf.dirichlet_group())>0:
                dir_group = wnf.dirichlet_group()
                # Remove 1 from the list
                j = 0
                while dir_group[j] != 1:
                    j += 1
                dir_group.pop(j)
                self.factorization = (r'\(\zeta_K(s) =\) '
                                      + r'<a href="/L/Riemann/">\(\zeta(s)\)</a>')
                cond = wnf.conductor()
                for j in dir_group:
                    chij = ConreyCharacter(cond, j)
                    mycond = chij.conductor()
                    myj = j % mycond
                    self.factorization += (r'\(\;\cdot\) <a href="/L/Character/Dirichlet/%d/%d/">\(L(s,\chi_{%d}(%d, \cdot))\)</a>'
                                           % (mycond, myj, mycond, myj))
            elif wnf.factor_perm_repn():
                nfgg = wnf.factor_perm_repn() # first call cached it
                ar = wnf.artin_reps() # these are in the same order
                self.factorization = (r'\(\zeta_K(s) =\) <a href="/L/Riemann/">'
                                           +r'\(\zeta(s)\)</a>')
                for j in range(len(ar)):
                    if nfgg[j]>0:
                        the_rep = ar[j]
                        if (the_rep.dimension()>1
                                  or str(the_rep.conductor())!=str(1)):
                            ar_url = url_for("l_functions.l_function_artin_page",
                                             label=the_rep.label())
                            right = (r'\({}^{%d}\)' % (nfgg[j])
                                     if nfgg[j]>1 else r'')
                            self.factorization += r'\(\;\cdot\)'
                            tex_label = the_rep.label()
                            tex_label = tex_label.replace('_',r'\_')
                            self.factorization += (r'<a href="%s">\(L(s, \rho_{%s})\)</a>' % (ar_url, tex_label))
                            self.factorization += right

        # Text for the web page
        self.texname = r"\zeta_K(s)"
        self.texnamecompleteds = r"\Lambda_K(s)"
        self.texnamecompleted1ms = r"\Lambda_K(1-s)"
        self.credit = 'Sage'

        # Generate a function to do computations
        # But only if we know the residue and when the degree is at most 4, due to bugs in the
        # Sage lcalc library (see issues #1687 and #1691)
        if self.res and self.degree <= 4:
            generateSageLfunction(self)
        else:
            self.sageLfunction = None

        # Initiate the dictionary info that contains the data for the webpage
        self.info = self.general_webpagedata()
        self.info['knowltype'] = "nf"
        self.info['label'] = ''
        self.info['title'] = r"Dedekind zeta-function: $\zeta_K(s)$, where $K$ is the number field with defining polynomial %s" % web_latex(self.NF.defining_polynomial())

    def original_object(self):
        return self.NF


class ArtinLfunction(Lfunction):
    """Class representing the Artin L-function

    Compulsory parameters: label

    """
    def __init__(self, **args):
        constructor_logger(self, args)

        # Check for compulsory arguments
        validate_required_args('Unable to construct Artin L-function', args, 'label')
        self._Ltype = "artin"

        # Put the arguments into the object dictionary
        self.origin_label = args["label"]

        # Create the Artin representation
        try:
            self.artin = ArtinRepresentation(self.origin_label)
        except Exception as err:
            raise KeyError('Error constructing Artin representation %s.'%self.origin_label, *err.args)

        # Mandatory properties
        self.fromDB = False
        self.coefficient_type = 0
        self.poles = self.artin.completed_poles()
        self.residues = self.artin.completed_residues()
        self.poles_L = self.artin.poles()
        self.residues_L = self.artin.residues()
        self.langlands = self.artin.langlands()
        self.primitive = self.artin.primitive()
        self.degree = self.artin.dimension()
        self.level = self.artin.conductor()
        self.level_factored = factor(self.level)
        self.mu_fe = self.artin.mu_fe()
        self.nu_fe = self.artin.nu_fe()
        self.compute_kappa_lambda_Q_from_mu_nu()
        self.quasidegree = len(self.mu_fe) + len(self.nu_fe)
        self.algebraic = True
        self.motivic_weight = 0
        cc = self.artin.central_character()
        if not cc:
            raise ValueError('Error constructing Artin representation %s, unable to compute central character, possibly because the modulus is too large.'%self.origin_label)
        self.charactermodulus, self.characternumber = cc.modulus, cc.number

        # Compute Dirichlet coefficients and period ########################
        if self.degree == 1:
            self.coefficient_period = Integer(self.artin.conductor())
            self.dirichlet_coefficients = self.artin.coefficients_list(
                upperbound=self.coefficient_period)
        else:
            self.coefficient_period = 0
            self.dirichlet_coefficients = self.artin.coefficients_list(
                upperbound=1000)

        self.sign = self.artin.root_number()
        self.selfdual = self.artin.selfdual()

        # Text for the web page
        self.texname = r"L(s,\rho)"
        self.texnamecompleteds = r"\Lambda(s)"
        if self.selfdual:
            self.texnamecompleted1ms = r"\Lambda(1-s)"
        else:
            self.texnamecompleted1ms = r"\overline{\Lambda(1-\overline{s})}"
        self.credit = ('Sage, lcalc, and data precomputed in '
                       + 'Magma by Tim Dokchitser')

        # Generate a function to do computations
        if self.sign == 0:
            self.sageLfunction = None
        else:
            generateSageLfunction(self)

        # Initiate the dictionary info that contains the data for the webpage
        self.info = self.general_webpagedata()
        self.info['knowltype'] = "artin"
        self.info['title'] = ("L-function for Artin representation " + str(self.origin_label))

    def original_object(self):
        return self.artin

#############################################################################

class HypergeometricMotiveLfunction(Lfunction):
    """Class representing the hypergeometric L-function

    Two options for parameters:
        label, for instance 'A2.2.2.2_B1.1.1.1_t1.2'
    or
        family, for instance 'A2.2.2.2_B1.1.1.1'
        and t for instance 't1.2'
    """
    def __init__(self, **args):
        constructor_logger(self, args)

        # Check for compulsory arguments
        if "t" in args and "family" in args:
            args["label"] = args["family"] + "_" + args["t"]
        validate_required_args ('Unable to construct hypergeometric motive L-function.', args, 'label')
        self._Ltype = "hgmQ"

        # Put the arguments into the object dictionary
        self.origin_label = args["label"]

        # Get the motive from the database
        self.motive = getHgmData(self.origin_label)
        if not self.motive:
            raise KeyError('No data for the hypergeometric motive "%s" was found in the database.'%self.origin_label)

        # Mandatory properties
        self.fromDB = False
        self.coefficient_type = 0
        self.coefficient_period = 0
        # level, residues, selfdual, primitive, langlands
        # will not work for some values!!!!
        self.poles = []
        self.residues = []
        self.langlands = True
        self.primitive = True
        self.degree = self.motive["degree"]
        self.level = self.motive["cond"]
        self.level_factored = factor(self.level)
        self.mu_fe, self.nu_fe = lmfdb.hypergm.hodge.mu_nu(self.motive["hodge"], self.motive["sig"])
        self.compute_kappa_lambda_Q_from_mu_nu()            # Somehow this doesn t work, and I don t know why!
        self.quasidegree = len(self.mu_fe) + len(self.nu_fe)
        self.algebraic = True
        self.motivic_weight = self.motive["weight"]
        # Compute Dirichlet coefficients ########################
        try:
            self.arith_coeffs = self.motive["coeffs"]
        except Exception:
            self.arith_coeffs = [Integer(k)
                                 for k in self.motive["coeffs_string"]]
        self.dirichlet_coefficients = [Reals()(Integer(x))/Reals()(n+1)**(self.motivic_weight/2.)
                                       for n, x in enumerate(self.arith_coeffs)]
        self.sign = self.motive["sign"]
        self.selfdual = True

        # Text for the web page
        self.texname = "L(s)"
        self.texnamecompleteds = r"\Lambda(s)"
        if self.selfdual:
            self.texnamecompleted1ms = r"\Lambda(1-s)"
        else:
            self.texnamecompleted1ms = r"\overline{\Lambda(1-\overline{s})}"
        self.credit = 'Dave Roberts, using Magma'

        # Generate a function to do computations
##        Lexponent = self.motivic_weight/2.
##        normalize =lambda coeff, n, exponent: Reals()(coeff)/n**exponent
##        self.dirichlet_coefficient = [normalize(coeff, i+1, Lexponent) for i, coeff in enumerate(self.arith_coeffs)]
##        Are these coefficients not the same as dirichlet_coefficients computed above
        self.sageLfunction = lc.Lfunction_D("LfunctionHypergeometric", 0, self.dirichlet_coefficients, self.coefficient_period,
                                            self.Q_fe, self.sign, self.kappa_fe, self.lambda_fe, self.poles, self.residues)

        # Initiate the dictionary info that contains the data for the webpage
        self.info = self.general_webpagedata()
        self.info['knowltype'] = "hgm"
        self.info['title'] = ("L-function for the hypergeometric motive with label "+self.origin_label)

    def original_object(self):
        return self.motive

 #############################################################################


class SymmetricPowerLfunction(Lfunction):
    """Class representing the Symmetric power of an L-function

    Only implemented for (non-CM) elliptic curves

    Compulsory parameters: power, underlying_type, field
    For elliptic curves: conductor, isogeny

    """

    def __init__(self, **args):
        constructor_logger(self, args)

        # Check for compulsory arguments
        validate_required_args('Unable to construct symmetric power L-function.',
                               args, 'power', 'underlying_type', 'field',
                               'conductor', 'isogeny')
        validate_integer_args ('The power has to be an integer.',
                               args, 'power', 'conductor')
        self._Ltype = "SymmetricPower"

        # Put the arguments into the object dictionary
        self.__dict__.update(args)
        self.m = int(self.power)
        self.origin_label = str(self.conductor) + '.' + self.isogeny
        if self.underlying_type != 'EllipticCurve' or self.field != 'Q':
            raise TypeError("The symmetric L-functions have been implemented "
                            + "only for elliptic curves over Q.")

        # Create the elliptic curve
        Edata = getEllipticCurveData(self.origin_label + '1')
        if Edata is None:
            raise KeyError('No elliptic curve with label %s exists in the database' % self.origin_label)
        else:
            self.E = EllipticCurve([int(a) for a in Edata['ainvs']])

        if self.E.has_cm():
            raise TypeError('This Elliptic curve has complex multiplication'
                            + ' and the symmetric power of its L-function is '
                            + 'then not primitive. This has not yet been '
                            + 'implemented')

        # Create the symmetric power L-function
        from lmfdb.symL.symL import SymmetricPowerLFunction
        self.S = SymmetricPowerLFunction(self.E, self.m)

        # Mandatory properties
        self.fromDB = False
        self.coefficient_type = 0
        self.coefficient_period = 0
        self.poles = self.S._poles
        self.residues = self.S._residues
        self.langlands = True
        self.primitive = True
        self.degree = self.m + 1
        self.level = self.S.conductor
        self.level_factored = factor(self.level)
        self.kappa_fe = self.S._kappa_fe
        self.lambda_fe = self.S._lambda_fe
        self.Q_fe = self.S._Q_fe
        pairs_fe = list(zip(self.kappa_fe, self.lambda_fe))
        self.mu_fe = [lambda_fe*2. for kappa_fe, lambda_fe in pairs_fe if abs(kappa_fe - 0.5) < 0.001]
        self.nu_fe = [lambda_fe for kappa_fe, lambda_fe in pairs_fe if abs(kappa_fe - 1) < 0.001]
        self.quasidegree = len(self.mu_fe) + len(self.nu_fe)
        self.algebraic = True
        self.motivic_weight = self.m
        self.dirichlet_coefficients = self.S._coeffs
        self.sign = self.S.root_number
        self.selfdual = True

        # Text for the web page
        self.texname = r"L(s, E, \mathrm{sym}^{%d})" % self.m
        self.texnamecompleteds = r"\Lambda(s,E,\mathrm{sym}^{%d})" % self.S.m
        self.texnamecompleted1ms = (r"\Lambda(1-{s}, E,\mathrm{sym}^{%d})"
                                    % self.S.m)
        self.credit = ' '

        # Generate a function to do computations
        if self.level < 15000:
            self.sageLfunction = self.S._construct_L()
        else:
            self.sageLfunction = None

        # Initiate the dictionary info that contains the data for the webpage
        self.info = self.general_webpagedata()
        self.info['knowltype'] = "sym"

        def ordinal(n):
            if n == 2:
                return "Square"
            elif n == 3:
                return "Cube"
            elif 10 <= n % 100 < 20:
                return str(n) + "th Power"
            else:
                return (str(n) + {1: 'st', 2: 'nd', 3: 'rd'}.get(n % 10, "th")
                        + " Power")

        self.info['title'] = (r"The Symmetric %s $L$-function $L(s,E,\mathrm{sym}^{%d})$ of elliptic curve isogeny class %s"
                      % (ordinal(self.m), self.m, self.origin_label))

    def original_object(self):
        return self.S


#############################################################################

# This class it not used anywhere and has not been touched since January 2014.  The key function TensorProduct is not defined anywhere, so it won't work
# There is closely related code in lmfdb/tensor_products that perhaps is meant to supersede this?
# This should either be fully implemented or removed when #500 is addressed (Release 2.0)

class TensorProductLfunction(Lfunction):
    """
    Class representing the L-function of a tensor product
    (currently only of a elliptic curve with a Dirichlet character)

    arguments are

    - charactermodulus
    - characternumber
    - ellipticcurvelabel

    """

    def __init__(self, **args):

        # Check for compulsory arguments
        validate_required_args('Unable to construct tensor product L-function.', args, 'charactermodulus', 'characternumber', 'ellipticcurvelabel')

        self._Ltype = "tensorproduct"

        # Put the arguments into the object dictionary
        self.__dict__.update(args)
        self.charactermodulus = int(self.charactermodulus)
        self.characternumber = int(self.characternumber)
        self.Elabel = self.ellipticcurvelabel

        # Create the tensor product

        # No TensorProduct class exists in the LMFDB at present, there is code in lmfdb/tensor_products for computing tensor product L-functions,
        # but it does not implement the TensorProduct class (see issue #500)
        raise NotImplementedError
        # self.tp = TensorProduct(self. Elabel, self.charactermodulus, self.characternumber)
        # chi = self.tp.chi
        # E = self.tp.E

        self.motivic_weight = 1
        self.weight = 2
        self.algebraic = True
        self.poles = []
        self.residues = []
        self.langlands = True
        self.primitive = True
        self.degree = 2
        self.quasidegree = 1
        self.level = int(self.tp.conductor())
        self.sign = self.tp.root_number()
        self.coefficient_type = 3
        self.coefficient_period = 0

        # We may want to change this later to a better estimate.
        self.numcoeff = 20 + ceil(sqrt(self.tp.conductor()))

        self.mu_fe = []
        self.nu_fe = [Rational('1/2')]
        self.compute_kappa_lambda_Q_from_mu_nu()

        li = self.tp.an_list(upper_bound=self.numcoeff)
        for n in range(1,len(li)):
            # now renormalise it for s <-> 1-s as the functional equation
            li[n] /= sqrt(float(n))
        self.dirichlet_coefficients = li

        self.texname = r"L(s,E,\chi)"
        self.texnamecompleteds = r"\Lambda(s,E,\chi)"
        self.title = r"$L(s,E,\chi)$, where $E$ is the elliptic curve %s and $\chi$ is the Dirichlet character of conductor %s, modulo %s, number %s"%(self.ellipticcurvelabel, self.tp.chi.conductor(), self.charactermodulus, self.characternumber)

        self.credit = 'Workshop in Besancon, 2014'

        generateSageLfunction(self)

        constructor_logger(self, args)<|MERGE_RESOLUTION|>--- conflicted
+++ resolved
@@ -988,117 +988,7 @@
     def original_object(self):
         return self.f
 
-
 #############################################################################
-<<<<<<< HEAD
-#
-# class Lfunction_SMF2_scalar_valued(Lfunction):
-#     """Class representing an L-function for a scalar valued Siegel modular form of degree 2
-#
-#     Compulsory parameters: weight
-#                            orbit (SMF sample name is weight_orbt (e.g. 16_Klingen))
-#
-#     Optional parameters: number (indicates choice of embedding)
-#     """
-#
-#     def __init__(self, **args):
-#         constructor_logger(self, args)
-#
-#         # Check for compulsory arguments
-#         validate_required_args('Unable to construct Siegel modular form L-function.',
-#                                args, 'weight', 'orbit')
-#         if self.orbit[0] == 'U':
-#             self._Ltype = "siegelnonlift"
-#         elif self.orbit[0] == 'E':
-#             self._Ltype = "siegeleisenstein"
-#         elif self.orbit[0] == 'K':
-#             self._Ltype = "siegelklingeneisenstein"
-#         elif self.orbit[0] == 'M':
-#             self._Ltype = "siegelmaasslift"
-#
-#         # Put the arguments into the object dictionary
-#         self.__dict__.update(args)
-#         self.weight = int(self.weight)
-#         if args['number']:
-#             self.number = int(args['number'])
-#         else:
-#             self.number = 0     # Default embedding of the coefficients
-#
-#         # Load form (S) from database
-#         label = '%d_%s'%(self.weight,self.orbit)
-#         self.S = Sample('Sp4Z', label)
-#         if not self.S:
-#             raise KeyError("Siegel modular form Sp4Z.%s not found in database." % label)
-#         self.field = self.S.field()
-#         evlist = self.S.available_eigenvalues()
-#         if len(evlist) < 3: # FIXME -- we should sanity check that we have enough eigenvalues for it make sense to display an L-function page (presumably 3 is not enough)
-#             raise ValueError("Eigenvalue data for Siegel modular form Sp4Z.%s not available or insufficient." % label)
-#         self.evs = self.S.eigenvalues(self.S.available_eigenvalues())
-#         for ev in self.evs:
-#             self.evs[ev] = self.field(self.evs[ev])
-#
-#         # Mandatory properties
-#         self.fromDB = False
-#         self.coefficient_type = 3
-#         self.coefficient_period = 0
-#         if self.orbit[0] == 'U':  # if the form isn't a lift but is a cusp form
-#             self.poles = []  # the L-function is entire
-#             self.residues = []
-#             self.primitive = True  # and primitive
-#         elif self.orbit[0] == 'E':  # if the function is an Eisenstein series
-#             self.poles = [float(3) / float(2)]
-#             self.residues = [math.pi ** 2 / 6]  # FIXME: fix this
-#             self.primitive = False
-#         elif self.orbit[0] == 'M':  # if the function is a lift and a cusp form
-#             self.poles = [float(3) / float(2)]
-#             self.residues = [math.pi ** 2 / 6]  # FIXME: fix this
-#             self.primitive = False
-#         elif self.orbit[0] == 'K':
-#             self.poles = [float(3) / float(2)]
-#             self.residues = [math.pi ** 2 / 6]  # FIXME: fix this
-#             self.primitive = False
-#         self.langlands = True
-#         self.degree = 4
-#         self.quasidegree = 1
-#         self.level_factored = self.level = 1
-#         self.mu_fe = []  # the shifts of the Gamma_R to print
-#         self.automorphyexp = float(self.weight) - float(1.5)
-#         self.nu_fe = [Rational(1/2), self.automorphyexp]  # the shift of the Gamma_C to print
-#         self.compute_kappa_lambda_Q_from_mu_nu()
-#         self.algebraic = True
-#         self.motivic_weight = 2*self.weight - 3 # taken from A. Panchiskin's talk @ Oberwolfach, Oct. 2007
-#
-#         # Compute Dirichlet coefficients ########################
-#         roots = compute_local_roots_SMF2_scalar_valued(self.field, self.evs, self.weight, self.number)  # compute the roots of the Euler factors
-#         self.numcoeff = max([a[0] for a in roots])+1  # include a_0 = 0
-#
-#         # FIXME: the function compute_siegel_dirichlet_coefficients is not defined anywhere!
-#         # self.dirichlet_coefficients = compute_siegel_dirichlet_series(roots, self.numcoeff)  # these are in the analytic normalization, coeffs from Gamma(ks+lambda)
-#
-#         self.sign = (-1) ** float(self.weight)
-#         self.checkselfdual()
-#
-#         # Text for the web page
-#         self.texname = "L(s,F)"
-#         self.texnamecompleteds = r"\Lambda(s,F)"
-#         if self.selfdual:
-#             self.texnamecompleted1ms = r"\Lambda(1-s,F)"
-#         else:
-#             self.texnamecompleted1ms = r"\Lambda(1-s,\overline{F})"
-#         self.credit = ''
-#
-#         # Generate a function to do computations
-#         generateSageLfunction(self)
-#         self.info = self.general_webpagedata()
-#         self.info['knowltype'] = "mf.siegel"
-#         self.info['title'] = ("$L(s,F)$, " + "Where $F$ is a Scalar-valued Siegel " +
-#                       "Modular form of weight " + str(self.weight) + ".")
-#
-#     def original_object(self):
-#         return self.S
-#
-=======
-
 class Lfunction_SMF2_scalar_valued(Lfunction):
     """Class representing an L-function for a scalar valued Siegel modular form of degree 2
 
@@ -1204,7 +1094,6 @@
     def original_object(self):
         return self.S
 
->>>>>>> 14c387ae
 #############################################################################
 
 
