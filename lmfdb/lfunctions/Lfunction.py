--- conflicted
+++ resolved
@@ -82,11 +82,7 @@
     data = L.lfunc_data
     
     # Mandatory properties
-<<<<<<< HEAD
-    L.Lhash = data['Lhash']
-=======
     L.Lhash = data['Lhash'];
->>>>>>> fe4328c4
     L.algebraic = data['algebraic']
     L.degree = data['degree']
     L.level = data['conductor']
