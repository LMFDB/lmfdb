--- conflicted
+++ resolved
@@ -927,15 +927,8 @@
     """
     Produces a table of numrecs Maassforms with Fourier coefficients in the database
     """
-<<<<<<< HEAD
     DB = LfunctionDatabase.getMaassDb()
-    s = '<h5>Examples of L-functions attached to Maass forms on Hecke congruence groups $\Gamma_0(N)$</h5>'
-=======
-    host = base.getDBConnection().host
-    port = base.getDBConnection().port
-    DB = MaassDB(host=host, port=port)
     s = '<h5>The L-functions attached to the first 5 eigenvalues of weight 0 Maass forms on Hecke congruence groups $\Gamma_0(N)$ with trivial character</h5>'
->>>>>>> 448cccbc
     s += '<table>\n'
     i = 0
     maxinlevel = 5
