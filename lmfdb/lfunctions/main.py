# -*- coding: utf-8 -*-
from lmfdb.base import *
from flask import (Flask, session, g, render_template, url_for, request,
                   make_response, abort)
import flask

from sage.all import *
import tempfile
import os
import sqlite3
import numpy
import pymongo
from Lfunction import *
import LfunctionPlot as LfunctionPlot
from lmfdb.utils import to_dict
import bson
from Lfunctionutilities import (lfuncDStex, lfuncEPtex, lfuncFEtex,
                                truncatenumber, styleTheSign, specialValueString)
from lmfdb.WebCharacter import WebDirichlet
from lmfdb.lfunctions import l_function_page, logger
from lmfdb.elliptic_curves.web_ec import cremona_label_regex, lmfdb_label_regex
from LfunctionComp import isogenyclasstable
import LfunctionDatabase

################################################################################
#   Route functions, navigation pages
################################################################################

# Top page #####################################################################
@l_function_page.route("/")
def l_function_top_page():
    info = set_info_for_start_page()
    return render_template("LfunctionNavigate.html", **info)

# Degree 1 L-functions browsing page ##############################################
@l_function_page.route("/degree1/")
def l_function_dirichlet_browse_page():
    info = {"bread": get_bread(1, [])}
    info["minModDefault"] = 1
    info["maxModDefault"] = 20
    info["maxOrder"] = 19
    info["contents"] = [LfunctionPlot.getOneGraphHtmlChar(info["minModDefault"], info[
                "maxModDefault"], 1, info["maxOrder"])]
    return render_template("Degree1.html", title='Degree 1 L-functions', **info)

# Degree 2 L-functions browsing page ##############################################
@l_function_page.route("/degree2/")
def l_function_degree2_browse_page():
    info = {"bread": get_bread(2, [])}
    return render_template("Degree2.html", title='Degree 2 L-functions', **info)

# Degree 3 L-functions browsing page ##############################################
@l_function_page.route("/degree3/")
def l_function_degree3_browse_page():
    info = {"bread": get_bread(3, [])}
    return render_template("Degree3.html", title='Degree 3 L-functions', **info)



# Degree browsing page #########################################################
@l_function_page.route("/<degree>/")
def l_function_degree_page(degree):
    degree = int(degree[6:])
    info = {"degree": degree}
    info["key"] = 777
    info["bread"] = get_bread(degree, [])
    return render_template("DegreeNavigateL.html", title='Degree ' + str(degree) + ' L-functions', **info)


# L-function of holomorphic cusp form with trivial character browsing page ##############################################
@l_function_page.route("/degree2/CuspForm/")
def l_function_cuspform_browse_page():
    info = {"bread": get_bread(2, [("CuspForm", url_for('.l_function_cuspform_browse_page'))])}
    info["contents"] = [LfunctionPlot.getOneGraphHtmlHolo(1, 13, 2, 12)]
    return render_template("cuspformGL2.html", title='L-functions of Cusp Forms on \(\Gamma_0(N)\) with trivial character', **info)


# L-function of GL(2) maass forms browsing page ##############################################
@l_function_page.route("/degree2/MaassForm/")
def l_function_maass_browse_page():
    info = {"bread": get_bread(2, [("MaassForm", url_for('.l_function_maass_browse_page'))])}
    info["contents"] = [processMaassNavigation()]
    return render_template("MaassformGL2.html", title='L-functions of GL(2) Maass Forms of weight 0', **info)


# L-function of elliptic curves browsing page ##############################################
@l_function_page.route("/degree2/EllipticCurve/")
def l_function_ec_browse_page():
    info = {"bread": get_bread(2, [("Elliptic curve", url_for('.l_function_ec_browse_page'))])}
    info["representation"] = ''
    info["contents"] = [processEllipticCurveNavigation(11, 65)]
    return render_template("ellipticcurve.html", title='L-functions of Elliptic Curves', **info)


# L-function of GL(n) Maass forms browsing page ##############################################
@l_function_page.route("/<degree>/MaassForm/")
def l_function_maass_gln_browse_page(degree):
    degree = int(degree[6:])
    info = {"bread": get_bread(degree, [("MaassForm", url_for('.l_function_maass_gln_browse_page',
                                                              degree='degree' + str(degree)))])}
    info["contents"] = LfunctionPlot.getAllMaassGraphHtml(degree)
    return render_template("MaassformGLn.html",
                           title='L-functions of GL(%s) Maass Forms' % degree, **info)


# L-function of symmetric square of elliptic curves browsing page ##############
@l_function_page.route("/degree3/EllipticCurve/SymmetricSquare/")
def l_function_ec_sym2_browse_page():
    info = {"bread": get_bread(3, [("Symmetric square of Elliptic curve",
                                    url_for('.l_function_ec_sym2_browse_page'))])}
    info["representation"] = 'Symmetric square'
    info["contents"] = [processSymPowerEllipticCurveNavigation(11, 26, 2)]
    return render_template("ellipticcurve.html",
                           title='Symmetric square L-functions of Elliptic Curves', **info)


# L-function of symmetric cube of elliptic curves browsing page ################
@l_function_page.route("/degree4/EllipticCurve/SymmetricCube/")
def l_function_ec_sym3_browse_page():
    info = {"bread": get_bread(4, [("Symmetric cube of Elliptic curve", url_for('.l_function_ec_sym3_browse_page'))])}
    info["representation"] = 'Symmetric cube'
    info["contents"] = [processSymPowerEllipticCurveNavigation(11, 17, 3)]
    return render_template("ellipticcurve.html",
                           title='Symmetric cube L-functions of Elliptic Curves', **info)


###########################################################################
#   Helper functions, navigation pages
###########################################################################
def set_info_for_start_page():
    ''' Sets the properties of the top L-function page.
    '''

    tt = [[{'title': 'Riemann zeta function', 'link': url_for('.l_function_riemann_page')},
           {'title': 'Dirichlet L-function', 'link': url_for('.l_function_dirichlet_browse_page')}],

          [{'title': 'Holomorphic cusp form with trivial character', 'link': url_for('.l_function_cuspform_browse_page')},
           {'title': 'GL2 Maass form', 'link': url_for('.l_function_maass_browse_page')},
           {'title': 'Elliptic curve', 'link': url_for('.l_function_ec_browse_page')}],

          [{'title': '', 'link': ''},
           {'title': 'GL3 Maass form', 'link': url_for('.l_function_maass_gln_browse_page',
                                                       degree='degree3')},
           {'title': 'Symmetric square L-function of Elliptic curve', 'link': url_for('.l_function_ec_sym2_browse_page')}],

          [{'title': 'GSp4 Maass form', 'link': url_for('.l_function_maass_gln_browse_page', degree='degree4') + '#GSp4_Q_Maass'},
           {'title': 'GL4 Maass form', 'link': url_for('.l_function_maass_gln_browse_page',
                                                       degree='degree4')},
           {'title': 'Symmetric cube L-function of Elliptic curve', 'link': url_for('.l_function_ec_sym3_browse_page')}]]

    info = {
        'degree_list': range(1, 5),
        'type_table': tt,
        'type_row_list': [0, 1, 2, 3]
        }

    info['title'] = 'L-functions'
    info['bread'] = [('L-functions', url_for('.l_function_top_page'))]

    return info


def get_bread(degree, breads=[]):
    ''' Returns the two top levels of bread crumbs plus the ones supplied in breads.
    '''
    bc = [('L-functions', url_for('.l_function_top_page')),
          ('Degree ' + str(degree), url_for('.l_function_degree_page', degree='degree' + str(degree)))]
    for b in breads:
        bc.append(b)
    return bc


################################################################################
#   Route functions, individual L-function homepages
################################################################################
# Riemann zeta function ########################################################
@l_function_page.route("/Riemann/")
def l_function_riemann_page():
    args = {}
    return render_single_Lfunction(RiemannZeta, args, request)


@l_function_page.route("/Character/Dirichlet/1/1/")
@l_function_page.route("/NumberField/1.1.1.1/")
def l_function_riemann_redirect():
    return flask.redirect(url_for('.l_function_riemann_page'), code=301)


# L-function of Dirichlet character ############################################
@l_function_page.route("/Character/Dirichlet/<modulus>/<number>/")
def l_function_dirichlet_page(modulus, number):
    args = {'charactermodulus': modulus, 'characternumber': number}
    return render_single_Lfunction(Lfunction_Dirichlet, args, request)


# L-function of tensor product #################################################
@l_function_page.route("/TensorProduct/")
def l_function_tensor_product_page(galoisrep):
    args = {}
    return render_single_Lfunction(GaloisRepresentationLfunction, args, request)

# L-function of Elliptic curve #################################################
@l_function_page.route("/EllipticCurve/Q/<label>/")
def l_function_ec_page(label):
    logger.debug(label)

    m = lmfdb_label_regex.match(label)
    if m is not None:
        # Lmfdb label is given
        if m.groups()[2]:
            # strip off the curve number
            return flask.redirect(url_for('.l_function_ec_page', label=label[:-1]), 301)
        else:
            args = {'label': label}
            return render_single_Lfunction(Lfunction_EC_Q, args, request)

    m = cremona_label_regex.match(label)
    if m is not None:
        # Do a redirect if cremona label is given
        if m.groups()[2]:
            C = getDBConnection().elliptic_curves.curves.find_one({'label': label})
        else:
            C = getDBConnection().elliptic_curves.curves.find_one({'iso': label})
        return flask.redirect(url_for('.l_function_ec_page', label=(C['lmfdb_iso'])), 301)


# L-function of Cusp form ############################################
@l_function_page.route("/ModularForm/GL2/Q/holomorphic/<level>/<weight>/<character>/<label>/<number>/")
def l_function_emf_page(level, weight, character, label, number):
    args = {'level': level, 'weight': weight, 'character': character,
            'label': label, 'number': number}
    return render_single_Lfunction(Lfunction_EMF, args, request)


@l_function_page.route("/ModularForm/GL2/Q/holomorphic/<level>/<weight>/<character>/<label>/")
def l_function_emf_redirect_1(level, weight, character, label):
    logger.debug(level, weight, character, label)
    return flask.redirect(url_for('.l_function_emf_page', level=level, weight=weight,
                                  character=character, label=label, number='0'), code=301)


@l_function_page.route("/ModularForm/GL2/Q/holomorphic/<level>/<weight>/<character>/")
def l_function_emf_redirect_2(level, weight, character):
    return flask.redirect(url_for('.l_function_emf_page', level=level, weight=weight,
                                  character=character, label='a', number='0'), code=301)


@l_function_page.route("/ModularForm/GL2/Q/holomorphic/<level>/<weight>/")
def l_function_emf_redirect_3(level, weight):
    logger.debug(level, weight)
    return flask.redirect(url_for('.l_function_emf_page', level=level, weight=weight,
                                  character='0', label='a', number='0'), code=301)


# L-function of Hilbert modular form ###########################################
@l_function_page.route("/ModularForm/GL2/TotallyReal/<field>/holomorphic/<label>/<character>/<number>/")
def l_function_hmf_page(field, label, character, number):
    args = {'field': field, 'label': label, 'character': character,
            'number': number}
    return render_single_Lfunction(Lfunction_HMF, args, request)


@l_function_page.route("/ModularForm/GL2/TotallyReal/<field>/holomorphic/<label>/<character>/")
def l_function_hmf_redirect_1(field, label, character):
    logger.debug(field, label, character)
    return flask.redirect(url_for('.l_function_hmf_page', field=field, label=label,
                                  character=character, number='0'), code=301)


@l_function_page.route("/ModularForm/GL2/TotallyReal/<field>/holomorphic/<label>/")
def l_function_hmf_redirect_2(field, label):
    logger.debug(field, label)
    return flask.redirect(url_for('.l_function_hmf_page', field=field, label=label,
                                  character='0', number='0'), code=301)


# L-function of GL(2) Maass form ###############################################
@l_function_page.route("/ModularForm/GL2/Q/Maass/<dbid>/")
def l_function_maass_page(dbid):
    try:
        args = {'dbid': bson.objectid.ObjectId(dbid)}
    except Exception as ex:
        args = {'dbid': dbid}
    return render_single_Lfunction(Lfunction_Maass, args, request)


# L-function of GL(n) Maass form (n>2) #########################################
@l_function_page.route("/ModularForm/<group>/Q/Maass/<dbid>/")
def l_function_maass_gln_page(group, dbid):
    args = {'dbid': dbid, 'dbName': 'Lfunction', 'dbColl': 'LemurellMaassHighDegree'}
    return render_single_Lfunction(Lfunction_Maass, args, request)


# L-function of Siegel modular form    #########################################
@l_function_page.route("/ModularForm/GSp/Q/Sp4Z/specimen/<weight>/<orbit>/<number>/")
def l_function_siegel_page(weight, orbit, number):
    args = {'weight': weight, 'orbit': orbit, 'number': number}
    return render_single_Lfunction(Lfunction_SMF2_scalar_valued, args, request)


# L-function of Number field    ################################################
@l_function_page.route("/NumberField/<label>/")
def l_function_nf_page(label):
    args = {'label': label}
    return render_single_Lfunction(DedekindZeta, args, request)


# L-function of Artin representation    ########################################
@l_function_page.route("/ArtinRepresentation/<dimension>/<conductor>/<tim_index>/")
def l_function_artin_page(dimension, conductor, tim_index):
    args = {'dimension': dimension, 'conductor': conductor,
            'tim_index': tim_index}
    return render_single_Lfunction(ArtinLfunction, args, request)

# L-function of hypergeometric motive   ########################################
@l_function_page.route("/Motive/Hypergeometric/Q/<label>/<t>")
def l_function_hgm_page(label,t):
    args = {'label': label+'_'+t}
    return render_single_Lfunction(HypergeometricMotiveLfunction, args, request)

# L-function of symmetric powers of Elliptic curve #############################
@l_function_page.route("/SymmetricPower/<power>/EllipticCurve/Q/<label>/")
def l_function_ec_sym_page(power, label):
    args = {'power': power, 'underlying_type': 'EllipticCurve', 'field': 'Q', 'label': label}
    return render_single_Lfunction(SymmetricPowerLfunction, args, request)



# L-function from lcalcfile with given url #####################################
@l_function_page.route("/Lcalcurl/")
def l_function_lcalc_page():
    args = {'Ltype': 'lcalcurl', 'url': request.args['url']}
    return render_single_Lfunction(Lfunction_lcalc, args, request)


################################################################################
#   Helper functions, individual L-function homepages
################################################################################
def render_single_Lfunction(Lclass, args, request):
    temp_args = to_dict(request.args)
    logger.debug(args)
    logger.debug(temp_args)
    try:
        L = Lclass(**args)
    except Exception as ex:
        from flask import current_app
        if not current_app.debug:
            info = {'content': 'Sorry, there has been a problem: %s.'%str(ex.args), 'title': 'Error'}
            return render_template('LfunctionSimple.html', info=info, **info), 500
        else:
            raise ex
    try:
        if temp_args['download'] == 'lcalcfile':
            return render_lcalcfile(L, request.url)
    except KeyError as ex:
        pass # Do nothing

    info = initLfunction(L, temp_args, request)
    return render_template('Lfunction.html', **info)


def render_lcalcfile(L, url):
    ''' Function for rendering the lcalc file of an L-function.
    '''
    try:  # First check if the Lcalc file is stored in the database
        response = make_response(L.lcalcfile)
    except:
        import LfunctionLcalc
        response = make_response(LfunctionLcalc.createLcalcfile_ver2(L, url))

    response.headers['Content-type'] = 'text/plain'
    return response


def initLfunction(L, args, request):
    ''' Sets the properties to show on the homepage of an L-function page.
    '''
    info = {'title': L.title}
    try:
        info['citation'] = L.citation
    except AttributeError:
        info['citation'] = ""
    try:
        info['support'] = L.support
    except AttributeError:
        info['support'] = ""

    info['Ltype'] = L.Ltype()

    # Here we should decide which values are indeed special values
    # According to Brian, odd degree has special value at 1, and even
    # degree has special value at 1/2.
    # (however, I'm not sure this is true if L is not primitive -- GT)

    # Now we usually display both
    if L.Ltype() != "artin" or (L.Ltype() == "artin" and L.sign != 0):
        #    if is_even(L.degree) :
        #        info['sv12'] = specialValueString(L, 0.5, '1/2')
        #    if is_odd(L.degree):
        #        info['sv1'] = specialValueString(L, 1, '1')
        info['sv1'] = specialValueString(L, 1, '1')
        info['sv12'] = specialValueString(L, 0.5, '1/2')

    info['args'] = args

    info['credit'] = L.credit
    #try:
    #    info['citation'] = L.citation
    #except:
    #    pass

    try:
        info['factorization'] = L.factorization
    except:
        pass

    try:
        info['url'] = L.url
    except:
        info['url'] = ''

    info['degree'] = int(L.degree)

    info['zeroeslink'] = (request.url.replace('/L/', '/L/Zeros/').
                          replace('/Lfunction/', '/L/Zeros/').
                          replace('/L-function/', '/L/Zeros/'))  # url_for('zeroesLfunction',  **args)

    info['plotlink'] = (request.url.replace('/L/', '/L/Plot/').
                        replace('/Lfunction/', '/L/Plot/').
                        replace('/L-function/', '/L/Plot/'))  # info['plotlink'] = url_for('plotLfunction',  **args)

    info['bread'] = []
    info['properties2'] = set_gaga_properties(L)

    # Create friendlink by removing 'L/' and ending '/'
    friendlink = request.url.replace('/L/', '/').replace('/L-function/', '/').replace('/Lfunction/', '/')
    splitlink = friendlink.rpartition('/')
    friendlink = splitlink[0] + splitlink[2]
    logger.debug(L.Ltype())

    if L.Ltype() == 'maass':
        if L.group == 'GL2':
            minNumberOfCoefficients = 100     # TODO: Fix this to take level into account

            if len(L.dirichlet_coefficients) < minNumberOfCoefficients:
                info['zeroeslink'] = ''
                info['plotlink'] = ''
            info['bread'] = get_bread(2, [('Maass Form',
                                           url_for('.l_function_maass_browse_page')),
                                          ('\(' + L.texname + '\)', request.url)])
            info['friends'] = [('Maass Form ', friendlink)]
        else:
            info['bread'] = get_bread(L.degree,
                                      [('Maass Form', url_for('.l_function_maass_gln_browse_page',
                                                              degree='degree' + str(L.degree))),
                                       (L.dbid, request.url)])

    elif L.Ltype() == 'riemann':
        info['bread'] = get_bread(1, [('Riemann Zeta', request.url)])
        info['friends'] = [('\(\mathbb Q\)', url_for('number_fields.by_label', label='1.1.1.1')), ('Dirichlet Character \(\\chi_{1}(1,\\cdot)\)',
<<<<<<< HEAD
                                                                                                   url_character(type='Dirichlet', modulus=1, number=1))]
=======
                           url_for('characters.render_Dirichletwebpage', modulus=1, number=1))]
>>>>>>> f5c755b9

    elif L.Ltype() == 'dirichlet':
        mod, num = L.charactermodulus, L.characternumber
        Lpattern = r"\(L(s,\chi_{%s}(%s,&middot;))\)"
        if mod > 1:
            pmod,pnum = WebDirichlet.prevprimchar(mod, num)
            Lprev = (Lpattern%(pmod,pnum),url_for('.l_function_dirichlet_page',modulus=pmod,number=pnum))
        else:
            Lprev = ('','')
        nmod,nnum = WebDirichlet.nextprimchar(mod, num)
        Lnext = (Lpattern%(nmod,nnum),url_for('.l_function_dirichlet_page',modulus=nmod,number=nnum))
        info['navi'] = (Lprev,Lnext)
        snum = str(L.characternumber)
        smod = str(L.charactermodulus)
        charname = WebDirichlet.char2tex(smod, snum)
        info['bread'] = get_bread(1, [(charname, request.url)])
        info['friends'] = [('Dirichlet Character ' + str(charname), friendlink)]

    elif L.Ltype() == 'ellipticcurveQ':
        label = L.label
        while friendlink[len(friendlink) - 1].isdigit():  # Remove any number at the end to get isogeny class url
            friendlink = friendlink[0:len(friendlink) - 1]

        info['friends'] = [('Isogeny class ' + label, friendlink)]
        for i in range(1, L.nr_of_curves_in_class + 1):
            info['friends'].append(('Elliptic curve ' + label + str(i), friendlink + str(i)))
        if L.modform:
            info['friends'].append(('Modular form ' + label.replace('.', '.2'), url_for("emf.render_elliptic_modular_forms",
                                                                                        level=L.modform['level'], weight=2, character=0, label=L.modform['iso'])))
            info['friends'].append(('L-function ' + label.replace('.', '.2'),
                                    url_for('.l_function_emf_page', level=L.modform['level'],
                                            weight=2, character=0, label=L.modform['iso'], number=0)))
        info['friends'].append(
            ('Symmetric square L-function', url_for(".l_function_ec_sym_page",
                                                    power='2', label=label)))
        info['friends'].append(
            ('Symmetric cube L-function', url_for(".l_function_ec_sym_page", power='3', label=label)))
        info['bread'] = get_bread(2, [('Elliptic curve', url_for('.l_function_ec_browse_page')),
                                      (label, url_for('.l_function_ec_page', label=label))])

    elif L.Ltype() == 'ellipticmodularform':
        friendlink = friendlink.rpartition('/')[0] # Strips off the embedding
        # number for the L-function
        if L.character:
            info['friends'] = [('Modular form ' + str(
                        L.level) + '.' + str(L.weight) + '.' + str(L.character) +
                                str(L.label), friendlink)]
        else:
            info['friends'] = [('Modular form ' + str(L.level) + '.' +
                                str(L.weight) + str(L.label), friendlink)]
        if L.ellipticcurve:
            info['friends'].append(
                ('EC isogeny class ' + L.ellipticcurve,
                 url_for("ec.by_ec_label", label=L.ellipticcurve)))
            info['friends'].append(('L-function ' + str(L.level) + '.' + str(L.label),
                                    url_for('.l_function_ec_page', label=L.ellipticcurve)))
            for i in range(1, L.nr_of_curves_in_class + 1):
                info['friends'].append(('Elliptic curve ' + L.ellipticcurve + str(i),
                                        url_for("ec.by_ec_label", label=L.ellipticcurve + str(i))))
            info['friends'].append(
                ('Symmetric square L-function',
                 url_for(".l_function_ec_sym_page", power='2',
                         label=L.ellipticcurve)))
            info['friends'].append(
                ('Symmetric cube L-function',
                 url_for(".l_function_ec_sym_page", power='3',
                         label=L.ellipticcurve)))

    elif L.Ltype() == 'hilbertmodularform':
        friendlink = '/'.join(friendlink.split('/')[:-1])
        info['friends'] = [('Hilbert Modular Form', friendlink.rpartition('/')[0])]

    elif L.Ltype() == 'dedekindzeta':
        info['friends'] = [('Number Field', friendlink)]

    elif L.Ltype() in ['lcalcurl', 'lcalcfile']:
        info['bread'] = [('L-functions', url_for('.l_function_top_page'))]

    elif L.Ltype() == 'SymmetricPower':
        def ordinal(n):
            if n == 2:
                return "Square"
            elif n == 3:
                return "Cube"
            elif 10 <= n % 100 < 20:
                return str(n) + "th Power"
            else:
                return str(n) + {1: 'st', 2: 'nd', 3: 'rd'}.get(n % 10, "th") + " Power"

        if L.m == 2:
            info['bread'] = get_bread(3, [("Symmetric square of Elliptic curve",
                                           url_for('.l_function_ec_sym2_browse_page')),
                                          (L.label, url_for('.l_function_ec_sym_page',
                                                            label=L.label,power=L.m))])
        elif L.m == 3:
            info['bread'] = get_bread(4, [("Symmetric cube of Elliptic curve",
                                           url_for('.l_function_ec_sym3_browse_page')),
                                          (L.label, url_for('.l_function_ec_sym_page',
                                                            label=L.label,power=L.m))])
        else:
            info['bread'] = [('L-functions', url_for('.l_function_top_page')),
                             ('Symmetric %s of Elliptic curve ' % ordinal(L.m)
                              + str(L.label),
                              url_for('.l_function_ec_sym_page',
                                      label=L.label,power=L.m))]

        friendlink = request.url.replace('/L/SymmetricPower/%d/' % L.m, '/')
        splitlink = friendlink.rpartition('/')
        friendlink = splitlink[0] + splitlink[2]

        friendlink2 = request.url.replace('/L/SymmetricPower/%d/' % L.m, '/L/')
        splitlink = friendlink2.rpartition('/')
        friendlink2 = splitlink[0] + splitlink[2]

        info['friends'] = [('Isogeny class ' + L.label, friendlink), ('Symmetric 1st Power', friendlink2)]
        for j in range(2, L.m + 2):
            if j != L.m:
                friendlink3 = request.url.replace('/L/SymmetricPower/%d/' % L.m, '/L/SymmetricPower/%d/' % j)
                info['friends'].append(('Symmetric %s' % ordinal(j), friendlink3))

    elif L.Ltype() == 'siegelnonlift' or L.Ltype() == 'siegeleisenstein' or L.Ltype() == 'siegelklingeneisenstein' or L.Ltype() == 'siegelmaasslift':
        friendlink = friendlink.rpartition('/')[0] #strip off embedding number for L-function
        weight = str(L.weight)
        number = str(L.number)
        info['friends'] = [('Siegel Modular Form ' + weight + '_' + L.orbit, friendlink)]

    elif L.Ltype() == "artin":
        # info['zeroeslink'] = ''
        # info['plotlink'] = ''
        info['friends'] = [('Artin representation', L.artin.url_for())]
        if L.sign == 0:           # The root number is now unknown
            info['zeroeslink'] = ''
            info['plotlink'] = ''

    elif L.Ltype() == "hgmQ":
        # undo the splitting above
        newlink = friendlink.rpartition('t')
        friendlink = newlink[0]+'/t'+newlink[2]
        #info['friends'] = [('Hypergeometric motive ', friendlink.replace("t","/t"))]   # The /L/ trick breaks down for motives, because we have a scheme for the L-functions themselves
        info['friends'] = [('Hypergeometric motive ', friendlink)]   # The /L/ trick breaks down for motives, because we have a scheme for the L-functions themselves


    info['dirichlet'] = lfuncDStex(L, "analytic")
    info['eulerproduct'] = lfuncEPtex(L, "abstract")
    info['functionalequation'] = lfuncFEtex(L, "analytic")
    info['functionalequationSelberg'] = lfuncFEtex(L, "selberg")

    if len(request.args) == 0:
        lcalcUrl = request.url + '?download=lcalcfile'
    else:
        lcalcUrl = request.url + '&download=lcalcfile'

    info['downloads'] = [('Lcalcfile', lcalcUrl)]
    return info


def set_gaga_properties(L):
    ''' Sets the properties in the properties box in the
    upper right corner
    '''
    ans = [('Degree', str(L.degree))]

    ans.append(('Level', str(L.level)))
    ans.append(('Sign', "$"+styleTheSign(L.sign)+"$"))

    if L.selfdual:
        sd = 'Self-dual'
    else:
        sd = 'Not self-dual'
    ans.append((None, sd))

    if L.algebraic:
        ans.append(('Motivic weight', str(L.motivic_weight)))

    if L.primitive:
        prim = 'Primitive'
    else:
        prim = 'Not primitive'
#    ans.append((None,        prim))    Disabled until fixed

    return ans


################################################################################
#   Route functions, plotting L-function and displaying zeroes
################################################################################

# L-function of Elliptic curve #################################################
@l_function_page.route("/Plot/EllipticCurve/Q/<label>/")
def l_function_ec_plot(label):
    query = "label = '{0}'".format(label)
    try:
        return render_plotLfunction_from_db("ecplots", "ecplots", query)
    except KeyError:
        return render_plotLfunction(request, 'EllipticCurve', 'Q', label, None, None, None,
                                    None, None, None)

@l_function_page.route("/Plot/<arg1>/")
@l_function_page.route("/Plot/<arg1>/<arg2>/")
@l_function_page.route("/Plot/<arg1>/<arg2>/<arg3>/")
@l_function_page.route("/Plot/<arg1>/<arg2>/<arg3>/<arg4>/")
@l_function_page.route("/Plot/<arg1>/<arg2>/<arg3>/<arg4>/<arg5>/")
@l_function_page.route("/Plot/<arg1>/<arg2>/<arg3>/<arg4>/<arg5>/<arg6>/")
@l_function_page.route("/Plot/<arg1>/<arg2>/<arg3>/<arg4>/<arg5>/<arg6>/<arg7>/")
@l_function_page.route("/Plot/<arg1>/<arg2>/<arg3>/<arg4>/<arg5>/<arg6>/<arg7>/<arg8>/")
@l_function_page.route("/Plot/<arg1>/<arg2>/<arg3>/<arg4>/<arg5>/<arg6>/<arg7>/<arg8>/<arg9>/")
def plotLfunction(arg1=None, arg2=None, arg3=None, arg4=None, arg5=None, arg6=None, arg7=None, arg8=None, arg9=None):
    return render_plotLfunction(request, arg1, arg2, arg3, arg4, arg5, arg6, arg7, arg8, arg9)


@l_function_page.route("/Zeros/<arg1>/")
@l_function_page.route("/Zeros/<arg1>/<arg2>/")
@l_function_page.route("/Zeros/<arg1>/<arg2>/<arg3>/")
@l_function_page.route("/Zeros/<arg1>/<arg2>/<arg3>/<arg4>/")
@l_function_page.route("/Zeros/<arg1>/<arg2>/<arg3>/<arg4>/<arg5>/")
@l_function_page.route("/Zeros/<arg1>/<arg2>/<arg3>/<arg4>/<arg5>/<arg6>/")
@l_function_page.route("/Zeros/<arg1>/<arg2>/<arg3>/<arg4>/<arg5>/<arg6>/<arg7>/")
@l_function_page.route("/Zeros/<arg1>/<arg2>/<arg3>/<arg4>/<arg5>/<arg6>/<arg7>/<arg8>/")
@l_function_page.route("/Zeros/<arg1>/<arg2>/<arg3>/<arg4>/<arg5>/<arg6>/<arg7>/<arg8>/<arg9>/")
def zeroesLfunction(arg1=None, arg2=None, arg3=None, arg4=None, arg5=None, arg6=None, arg7=None, arg8=None, arg9=None):
    return render_zeroesLfunction(request, arg1, arg2, arg3, arg4, arg5, arg6, arg7, arg8, arg9)


################################################################################
#   Render functions, plotting L-function and displaying zeroes
################################################################################
def render_plotLfunction_from_db(db, dbTable, condition):
    data_location = os.path.expanduser(
        "~/data/lfunction_plots/{0}.db".format(db))

    if not os.path.exists(data_location):
        # We want to raise some exception so that the calling
        # function can catch it and fall back to normal plotting
        # when the database does not exist or doesn't have the
        # plot. This seems like a reasonable exception to raise.
        raise KeyError

    try:
        db = sqlite3.connect(data_location)
        with db:
            cur = db.cursor()
            query = "SELECT start,end,points FROM {0} WHERE {1} LIMIT 1".format(dbTable,
                                                                                condition)
            cur.execute(query)
            row = cur.fetchone()

        db.close()

        start,end,values = row
        values = numpy.frombuffer(values)
        step = (end - start)/values.size

        pairs = [ (start + x * step, values[x] )
                  for x in range(0, values.size, 1)]
        p = plot(spline(pairs), -30, 30, thickness = 0.4)
        styleLfunctionPlot(p, 8)

    except (sqlite3.OperationalError, TypeError):
        # An OperationalError will happen when the database exists for some reason
        # but it doesn't have the table. A TypeError will happen when there are no
        # results returned, in which case row will be None and unpacking the tuple
        # will fail. We turn both of these in KeyErrors, which can be caught by
        # the calling function to fallback to normal plotting.

        raise KeyError

    fn = tempfile.mktemp(suffix=".png")
    p.save(filename=fn, dpi = 100)
    data = file(fn).read()
    os.remove(fn)
    response = make_response(data)
    response.headers['Content-type'] = 'image/png'
    return response


def render_plotLfunction(request, arg1, arg2, arg3, arg4, arg5, arg6, arg7, arg8, arg9):
    data = getLfunctionPlot(request, arg1, arg2, arg3, arg4, arg5, arg6, arg7, arg8, arg9)
    if not data:
        # see note about missing "hardy_z_function" in plotLfunction()
        return flask.redirect(404)
    response = make_response(data)
    response.headers['Content-type'] = 'image/png'
    return response


def getLfunctionPlot(request, arg1, arg2, arg3, arg4, arg5, arg6, arg7, arg8, arg9):
    plotStep = .1
    pythonL = generateLfunctionFromUrl(
        arg1, arg2, arg3, arg4, arg5, arg6, arg7, arg8, arg9, to_dict(request.args))
    L = pythonL.sageLfunction
    # HSY: I got exceptions that "L.hardy_z_function" doesn't exist
    # SL: Reason, it's not in the distribution of Sage
    if not hasattr(L, "hardy_z_function"):
        return None
    # FIXME there could be a filename collission
    fn = tempfile.mktemp(suffix=".png")
    #F = [(i, L.hardy_z_function(CC(.5, i)).real()) for i in srange(-30, 30, .1)]
    F = [(i, L.hardy_z_function(i).real()) for i in srange(-30, 30, plotStep)]
    p = line(F)
    styleLfunctionPlot(p, 10)
    p.save(filename=fn)
    data = file(fn).read()
    os.remove(fn)
    return data

def styleLfunctionPlot(p, fontsize):
    p.fontsize(fontsize)
    p.axes_color((0.5,0.5,0.5))
    p.tick_label_color((0.5,0.5,0.5))
    p.axes_width(0.2)




def render_zeroesLfunction(request, arg1, arg2, arg3, arg4, arg5, arg6, arg7, arg8, arg9):
    ''' Renders the first few zeroes of the L-function with the given arguments.
    '''
    L = generateLfunctionFromUrl(arg1, arg2, arg3, arg4, arg5, arg6, arg7, arg8, arg9, to_dict(request.args))

    website_zeros = L.compute_web_zeros(time_allowed = 10)          # This depends on mathematical information, all below is formatting
    # More semantic this way
    # Allow 10 seconds

    positiveZeros = []
    negativeZeros = []

    for zero in website_zeros:
        if zero.abs() < 1e-10:
            zero = 0
        if zero < 0:
            negativeZeros.append(zero)
        else:
            positiveZeros.append(zero)

    # Format the html string to render
    positiveZeros = str(positiveZeros)
    negativeZeros = str(negativeZeros)
    if len(positiveZeros) > 2 and len(negativeZeros) > 2:  # Add comma and empty space between negative and positive
        negativeZeros = negativeZeros.replace("]", ", ]")

    return "<span class='redhighlight'>{0}</span><span class='bluehighlight'>{1}</span>".format(
        negativeZeros[1:len(negativeZeros) - 1], positiveZeros[1:len(positiveZeros) - 1])


def generateLfunctionFromUrl(arg1, arg2, arg3, arg4, arg5, arg6, arg7, arg8, arg9, temp_args):
    ''' Returns the L-function object corresponding to the supplied argumnents
    from the url. temp_args contains possible arguments after a question mark.
    '''
    if arg1 == 'Riemann':
        return RiemannZeta()

    elif arg1 == 'Character' and arg2 == 'Dirichlet':
        return Lfunction_Dirichlet(charactermodulus=arg3, characternumber=arg4)

    elif arg1 == 'EllipticCurve' and arg2 == 'Q':
        return Lfunction_EC_Q(label=arg3)

    elif arg1 == 'ModularForm' and arg2 == 'GL2' and arg3 == 'Q' and arg4 == 'holomorphic':  # this has args: one for weight and one for level
        # logger.debug(arg5+arg6+str(arg7)+str(arg8)+str(arg9))
        return Lfunction_EMF(level=arg5, weight=arg6, character=arg7, label=arg8, number=arg9)

    elif arg1 == 'ModularForm' and arg2 == 'GL2' and arg3 != 'Q' and arg4 == 'holomorphic':  # Hilbert modular form
        # logger.debug(arg5+arg6+str(arg7)+str(arg8)+str(arg9))
        return Lfunction_HMF(field=arg3, label=arg5, character=arg6, number=arg7)

    elif arg1 == 'ModularForm' and arg2 == 'GL2'and arg3 == 'Q' and arg4 == 'Maass':
        # logger.debug(db)
        try:
            dbid = bson.objectid.ObjectId(arg5)
        except Exception as ex:
            dbid = arg5
        return Lfunction_Maass(dbid=dbid)

    elif arg1 == 'ModularForm' and (arg2 == 'GSp4' or arg2 == 'GL4' or arg2 == 'GL3') and arg3 == 'Q' and arg4 == 'Maass':
        # logger.debug(db)
        return Lfunction_Maass(dbid=arg5, dbName='Lfunction', dbColl='LemurellMaassHighDegree')

    elif arg1 == 'ModularForm' and arg2 == 'GSp' and arg3 == 'Q' and arg4 == 'Sp4Z' and arg5 == 'specimen':  # this should be changed when we fix the SMF urls
        return Lfunction_SMF2_scalar_valued(weight=arg6, orbit=arg7, number=arg8)

    elif arg1 == 'NumberField':
        return DedekindZeta(label=str(arg2))

    elif arg1 == "ArtinRepresentation":
        return ArtinLfunction(dimension=arg2, conductor=arg3, tim_index=arg4)

    elif arg1 == "SymmetricPower":
        return SymmetricPowerLfunction(power=arg2, underlying_type=arg3, field=arg4, label=arg5)

    elif arg1 == "Motive" and arg2 == "Hypergeometric" and arg3 == "Q":
        if arg5:
            return HypergeometricMotiveLfunction(family = arg4, t = arg5)
        else:
            return HypergeometricMotiveLfunction(label = arg4)

    elif arg1 == 'Lcalcurl':
        return Lfunction_lcalc(Ltype='lcalcurl', url=temp_args['url'])

    else:
        return flask.redirect(403)


################################################################################
#   Route functions, graphs for browsing L-functions
################################################################################
@l_function_page.route("/browseGraph/")
def browseGraph():
    return render_browseGraph(request.args)


@l_function_page.route("/browseGraphTMP/")
def browseGraphTMP():
    return render_browseGraphTMP(request.args)


@l_function_page.route("/browseGraphHolo/")
def browseGraphHolo():
    return render_browseGraphHolo(request.args)


@l_function_page.route("/browseGraphChar/")
def browseGraphChar():
    return render_browseGraphChar(request.args)


###########################################################################
#   Functions for rendering graphs for browsing L-functions.
###########################################################################
def render_browseGraph(args):
    # logger.debug(args)
    if 'sign' in args:
        data = LfunctionPlot.paintSvgFileAll([[args['group'], int(args['level']), args['sign']]])
    else:
        data = LfunctionPlot.paintSvgFileAll([[args['group'], int(args['level'])]])
    response = make_response(data)
    response.headers['Content-type'] = 'image/svg+xml'
    return response


def render_browseGraphHolo(args):
    # logger.debug(args)
    data = LfunctionPlot.paintSvgHolo(args['Nmin'], args['Nmax'], args['kmin'], args['kmax'])
    response = make_response(data)
    response.headers['Content-type'] = 'image/svg+xml'
    return response


def render_browseGraphTMP(args):
    # logger.debug(args)
    data = LfunctionPlot.paintSvgHoloGeneral(
        args['Nmin'], args['Nmax'], args['kmin'], args['kmax'], args['imagewidth'], args['imageheight'])
    response = make_response(data)
    response.headers['Content-type'] = 'image/svg+xml'
    return response


def render_browseGraphChar(args):
    # logger.debug(args)
    data = LfunctionPlot.paintSvgChar(
        args['min_cond'], args['max_cond'], args['min_order'], args['max_order'])
    response = make_response(data)
    response.headers['Content-type'] = 'image/svg+xml'
    return response


###########################################################################
#   Functions for displaying examples of degree 2 L-functions on the
#   degree browsing page.
###########################################################################
def processEllipticCurveNavigation(startCond, endCond):
    """
    Produces a table of all L-functions of elliptic curves with conductors
    from startCond to endCond
    """
    try:
        N = startCond
        if N < 11:
            N = 11
        elif N > 100:
            N = 100
    except:
        N = 11

    try:
        if endCond > 500:
            end = 500
        else:
            end = endCond

    except:
        end = 100

    iso_list = isogenyclasstable(N, end)
    s = '<h5>Examples of L-functions attached to isogeny classes of elliptic curves</h5>'
    s += '<table>'

    logger.debug(iso_list)

    counter = 0
    nr_of_columns = 10
    for label in iso_list:
        if counter == 0:
            s += '<tr>'

        counter += 1
        s += '<td><a href="' + url_for('.l_function_ec_page', label=label) + '">%s</a></td>\n' % label

        if counter == nr_of_columns:
            s += '</tr>\n'
            counter = 0

    if counter > 0:
        s += '</tr>\n'

    s += '</table>\n'
    return s


def processMaassNavigation(numrecs=35):
    """
    Produces a table of numrecs Maassforms with Fourier coefficients in the database
    """
    DB = LfunctionDatabase.getMaassDb()
    s = '<h5>The L-functions attached to the first 4 weight 0 Maass newforms with trivial character on Hecke congruence groups $\Gamma_0(N)$</h5>'
    s += '<table>\n'
    i = 0
    maxinlevel = 4
    for level in [1, 2, 3, 4, 5, 6, 7, 9]:
        j = 0
        s += '<tr>\n'
        s += '<td><bold>N={0}:</bold></td>\n'.format(level)
        finds = DB.get_Maass_forms({'Level': int(level),
                                    'char': 1,
                                    'Newform' : None})
        for f in finds:
            nc = f.get('Numc', 0)
            if nc <= 0:
                continue
            R = f.get('Eigenvalue', 0)
            if R == 0:
                continue
            if f.get('Symmetry',0) == 1:
                T = 'o'
            else:
                T = 'e'
            _until = min(12, len(str(R)))
            Rst = str(R)[:_until]
            idd = f.get('_id', None)
            if idd is None:
                continue
            idd = str(idd)
            url = url_for('.l_function_maass_page', dbid=idd)
            s += '<td><a href="{0}">{1}</a>{2}'.format(url, Rst, T)
            i += 1
            j += 1
            if i >= numrecs or j >= maxinlevel:
                break
        s += '</tr>\n'
        if i > numrecs:
            break
    s += '</table>\n'

    return s


def processSymPowerEllipticCurveNavigation(startCond, endCond, power):
    """
    Produces a table of all symmetric power L-functions of elliptic curves
    with conductors from startCond to endCond
    """
    try:
        N = startCond
        if N < 11:
            N = 11
        elif N > 100:
            N = 100
    except:
        N = 11

    try:
        if endCond > 500:
            end = 500
        else:
            end = endCond

    except:
        end = 100

    iso_list = isogenyclasstable(N, end)
    if power == 2:
        powerName = 'square'
    elif power == 3:
        powerName = 'cube'
    else:
        powerName = str(power) + '-th power'

    s = '<h5>Examples of symmetric ' + powerName + \
        ' L-functions attached to isogeny classes of elliptic curves</h5>'
    s += '<table>'

    logger.debug(iso_list)

    counter = 0
    nr_of_columns = 10
    for label in iso_list:
        if counter == 0:
            s += '<tr>'

        counter += 1
        s += '<td><a href="' + url_for('.l_function_ec_sym_page', power=str(power),
                                       label=label) + '">%s</a></td>\n' % label

        if counter == nr_of_columns:
            s += '</tr>\n'
            counter = 0

    if counter > 0:
        s += '</tr>\n'

    s += '</table>\n'
    return s<|MERGE_RESOLUTION|>--- conflicted
+++ resolved
@@ -457,12 +457,7 @@
 
     elif L.Ltype() == 'riemann':
         info['bread'] = get_bread(1, [('Riemann Zeta', request.url)])
-        info['friends'] = [('\(\mathbb Q\)', url_for('number_fields.by_label', label='1.1.1.1')), ('Dirichlet Character \(\\chi_{1}(1,\\cdot)\)',
-<<<<<<< HEAD
-                                                                                                   url_character(type='Dirichlet', modulus=1, number=1))]
-=======
-                           url_for('characters.render_Dirichletwebpage', modulus=1, number=1))]
->>>>>>> f5c755b9
+        info['friends'] = [('\(\mathbb Q\)', url_for('number_fields.by_label', label='1.1.1.1')), ('Dirichlet Character \(\\chi_{1}(1,\\cdot)\)',url_for('characters.render_Dirichletwebpage', modulus=1, number=1))]
 
     elif L.Ltype() == 'dirichlet':
         mod, num = L.charactermodulus, L.characternumber
