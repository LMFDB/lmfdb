--- conflicted
+++ resolved
@@ -1,937 +1,933 @@
-# Different helper functions.
-
-import re
-from lmfdb.lfunctions import logger
-from sage.all import *
-from lmfdb.genus2_curves.isog_class import list_to_factored_poly_otherorder
-from lmfdb.number_fields import group_display_knowl
-from lmfdb.base import getDBConnection
-
-###############################################################
-# Functions for displaying numbers in correct format etc.
-###############################################################
-
-def p2sage(s):
-    # convert python type to sage
-    # this interprets strings, so e.g. '1/2' gets converted to Rational
-    return sage_eval(str(s))
-
-def pair2complex(pair):
-    ''' Turns the pair into a complex number.
-    '''
-    local = re.match(" *([^ ]+)[ \t]*([^ ]*)", pair)
-    if local:
-        rp = local.group(1)
-        if local.group(2):
-            ip = local.group(2)
-        else:
-            ip = 0
-    else:
-        rp = 0
-        ip = 0
-    return float(rp) + float(ip) * I
-
-
-def splitcoeff(coeff):
-    local = coeff.split("\n")
-    answer = []
-    for s in local:
-        if s:
-            answer.append(pair2complex(s))
-
-    return answer
-
-
-def truncatenumber(numb, precision):
-    localprecision = precision
-    if numb < 0:
-        localprecision = localprecision + 1
-    truncation = float(10 ** (-1.0*localprecision))
-    if float(abs(numb - 1)) < truncation:
-        return("1")
-    elif float(abs(numb - 2)) < truncation:
-        return("2")
-    elif float(abs(numb - 3)) < truncation:
-        return("3")
-    elif float(abs(numb - 4)) < truncation:
-        return("4")
-    elif float(abs(numb)) < truncation:
-        return("0")
-    elif float(abs(numb + 1)) < truncation:
-        return("-1")
-    elif float(abs(numb + 2)) < truncation:
-        return("-2")
-    return(str(numb)[0:int(localprecision)])
-
-
-def styleTheSign(sign):
-    ''' Returns the string to display as sign
-    '''
-    try:
-        logger.debug(1 - sign)
-        if sign == 0:
-            return "unknown"
-        return(seriescoeff(sign, 0, "literal", "", -6, 5))
-# the remaining code in this function can probably be deleted.
-# It does not correctly format 1.23-4.56i, and the seriescoeff function should andle all cases
-        if abs(1 - sign) < 1e-10:
-            return '1'
-        elif abs(1 + sign) < 1e-10:
-            return '-1'
-        elif abs(1 - sign.imag()) < 1e-10:
-            return 'i'
-        elif abs(1 + sign.imag()) < 1e-10:
-            return '-i'
-        elif sign.imag > 0:
-            return "${0} + {1}i$".format(truncatenumber(sign.real(), 5), truncatenumber(sign.imag(), 5))
-        else:
-            return "${0} {1}i$".format(truncatenumber(sign.real(), 5), truncatenumber(sign.imag(), 5))
-    except:
-        logger.debug("no styling of sign")
-        return str(sign)
-
-
-def seriescoeff(coeff, index, seriescoefftype, seriestype, truncationexp, precision):
-  # seriescoefftype can be: series, serieshtml, signed, literal, factor
-    truncation = float(10 ** truncationexp)
-    if type(coeff) == complex:
-        rp = coeff.real
-        ip = coeff.imag
-    else:
-        rp = real_part(coeff)
-        ip = imag_part(coeff)
-# below we use float(abs()) instead of abs() to avoid a sage bug
-    if (float(abs(rp)) > truncation) & (float(abs(ip)) > truncation):  # has a real and an imaginary part
-        ans = ""
-        if seriescoefftype == "series" or seriescoefftype == "signed":
-            ans += "+"
-            ans += "("
-            ans += truncatenumber(rp, precision)
-        elif seriescoefftype == "serieshtml":
-            ans += " + "
-            ans += "("
-            if rp > 0:
-                ans += truncatenumber(rp, precision)
-            else:
-                ans += "&minus;"+truncatenumber(float(abs(rp)), precision)
-        elif seriescoefftype == "factor":
-            ans += "("
-            ans += truncatenumber(rp, precision)
-        else:
-            ans += truncatenumber(rp, precision)
-        if ip > 0:
-            ans += " + "
-        if seriescoefftype == "series" or seriescoefftype == "signed":
-            ans += truncatenumber(ip, precision) + " i"
-        elif seriescoefftype == "serieshtml":
-            if ip > 0:
-                ans += truncatenumber(ip, precision)
-            else:
-                ans += " &minus; "+truncatenumber(float(abs(ip)), precision)
-            ans += "<em>i</em>"
-        elif seriescoefftype == "factor":
-            ans += truncatenumber(ip, precision) + "i" + ")"
-        else:
-            ans += truncatenumber(ip, precision) + "i"
-        if seriescoefftype == "series" or seriescoefftype == "serieshtml" or seriescoefftype == "signed":
-            return(ans + ")" + " " + seriesvar(index, seriestype))
-        else:
-            return(ans)
-
-    elif (float(abs(rp)) < truncation) & (float(abs(ip)) < truncation):
-        if seriescoefftype != "literal":
-            return("")
-        else:
-            return("0")
-# if we get this far, either pure real or pure imaginary
-    ans = ""
-#    if seriescoefftype=="series":
-#        ans=ans+" + "
-# commenting out the above "if" code so as to fix + - problem
-#    logger.info("rp={0}".format(rp))
-    if rp > truncation:
-        if float(abs(rp - 1)) < truncation:
-            if seriescoefftype == "literal":
-                return("1")
-            elif seriescoefftype == "signed":
-                return("+1")
-            elif seriescoefftype == "factor":
-                return("")
-            elif seriescoefftype == "series" or seriescoefftype == "serieshtml":
-                return(ans + " + " + seriesvar(index, seriestype))
-        else:
-            if seriescoefftype == "series" or seriescoefftype == "serieshtml":
-                return(" + " + ans + truncatenumber(rp, precision) + "&middot;" + seriesvar(index, seriestype))
-            elif seriescoefftype == "signed":
-                return(ans + "+" + truncatenumber(rp, precision))
-            elif seriescoefftype == "literal" or seriescoefftype == "factor":
-                return(ans + truncatenumber(rp, precision))
-    elif rp < -1 * truncation:
-        if float(abs(rp + 1)) < truncation:
-            if seriescoefftype == "literal":
-                return("-1" + seriesvar(index, seriestype))
-            elif seriescoefftype == "signed":
-                return("-1" + seriesvar(index, seriestype))
-            elif seriescoefftype == "factor":
-                return("-" + seriesvar(index, seriestype))
-            elif seriescoefftype == "series":  # adding space between minus sign and value
-                return(" - " + seriesvar(index, seriestype))
-            elif seriescoefftype == "serieshtml":  # adding space between minus sign and value
-                return(" &minus; " + seriesvar(index, seriestype))
-            else:
-                return("-" + seriesvar(index, seriestype))
-        else:
-            if seriescoefftype == "series":
-#                return(ans + " - " + truncatenumber(float(abs(rp)), precision) + seriesvar(index, seriestype))
-                return(ans + " - " + truncatenumber(-1*rp, precision) + seriesvar(index, seriestype))
-            elif seriescoefftype == "signed":
-                return(ans + "-" + truncatenumber(-1*rp, precision))
-            elif seriescoefftype == "serieshtml":
-#                return(ans + " &minus; " + truncatenumber(float(abs(rp)), precision) + seriesvar(index, seriestype))
-                return(ans + " &minus; " + truncatenumber(-1*rp, precision) + "&middot;" +  seriesvar(index, seriestype))
-            elif seriescoefftype == "literal" or seriescoefftype == "factor":
-                return(ans + truncatenumber(rp, precision))
-
-# if we get this far, it is pure imaginary
-    elif ip > truncation:
-        if float(abs(ip - 1)) < truncation:
-            if seriescoefftype == "literal":
-                return("i")
-            elif seriescoefftype == "signed":
-                return("+i")
-            elif seriescoefftype == "factor":
-                return("i")
-            elif seriescoefftype == "series":
-                return(ans + " + i" + seriesvar(index, seriestype))
-            elif seriescoefftype == "serieshtml":
-                return(ans + " + <em>i</em>" + "&middot;" + seriesvar(index, seriestype))
-                  # yes, em is not the right tag, but it is styled with CSS
-        else:
-            if seriescoefftype == "series":
-                return(ans + truncatenumber(ip, precision) + "i " + seriesvar(index, seriestype))
-            elif seriescoefftype == "serieshtml":
-                return(ans + " + " + truncatenumber(ip, precision) + "<em>i</em> " + "&middot;" + seriesvar(index, seriestype))
-            elif seriescoefftype == "signed":
-                return(ans + "+" + truncatenumber(ip, precision) + "i")
-            elif seriescoefftype == "literal" or seriescoefftype == "factor":
-                return(ans + truncatenumber(ip, precision) + "i")
-    elif ip < -1 * truncation:
-        if float(abs(ip + 1)) < truncation:
-            if seriescoefftype == "serieshtml":
-               return(" &minus;  <em>i</em>" + "&middot;" + seriesvar(index, seriestype))
-            else:
-               return("-i" + "&middot;" + seriesvar(index, seriestype))
-        else:
-            if seriescoefftype == "series":
-                return(ans + truncatenumber(ip, precision) + "i" + seriesvar(index, seriestype))
-            elif seriescoefftype == "serieshtml":
-                return(ans + " &minus; " + truncatenumber(float(abs(ip)), precision) + "<em>i</em>" + "&middot;" + seriesvar(index, seriestype))
-            elif seriescoefftype == "signed":
-                return(ans + truncatenumber(ip, precision) + " i")
-            elif seriescoefftype == "literal" or seriescoefftype == "factor":
-                return(ans + truncatenumber(ip, precision) + "i")
-
-#    elif float(abs(ip+1))<truncation:
-#        return("-" + "i"+ seriesvar(index, seriestype))
-    else:
-        return(latex(coeff) + seriesvar(index, seriestype))
-
-
-def seriesvar(index, seriestype):
-    if seriestype == "dirichlet":
-        return(" \\ " + str(index) + "^{-s}")
-    elif seriestype == "dirichlethtml":
-      # WARNING: the following change has consequences which need to be addressed! (DF and SK, July 29, 2015)
-      #  return(" " + str(index) + "<sup>-s</sup>")
-        return(str(index) + "<sup>-s</sup>")
-    elif seriestype == "":
-        return("")
-    elif seriestype == "qexpansion":
-        return("\\, " + "q^{" + str(index) + "}")
-    else:
-        return("")
-
-#-------
-
-def lfuncDStex(L, fmt):
-    return("unused")
-    #return(lfuncDShtml(L, fmt))
-# the Dirichlet series on an L-function home page did not wrap when the window was
-# narrow.  So we made a lfuncDShtml funciton which makes the Dirichlet series in
-# HTML.  Then we redirect the tex version to the html version.
-
-
-def lfuncDShtml(L, fmt):
-    """ Returns the HTML for displaying the Dirichlet series of the L-function L.
-        fmt could be any of the values: "analytic", "langlands", "abstract"
-    """
-
-    if len(L.dirichlet_coefficients) == 0:
-        return '\\text{No Dirichlet coefficients supplied.}'
-
-    numperline = 4
-    maxcoeffs = 20
-    if L.selfdual:
-        numperline = 9  # Actually, we want 8 per line, and one extra addition to counter to ensure
-                        # we add only one newline
-        maxcoeffs = 30
-    ans = ""
-    # Changes to account for very sparse series, only count actual nonzero terms to decide when to go to next line
-    # This actually jumps by 2 whenever we add a newline, to ensure we just add one new line
-    nonzeroterms = 1
-#    if fmt == "analytic" or fmt == "langlands":
-    if fmt in ["analytic", "langlands", "arithmetic"]:
-        ans += "<table class='dirichletseries'><tr>"
-        ans += "<td valign='top'>"  # + "$" 
-        if fmt == "arithmetic":
-            ans += "<span class='term'>"
-            ans += L.htmlname_arithmetic
-            ans += "&thinsp;"
-            ans += "&nbsp;=&nbsp;"
-            ans += "1<sup></sup>" + "&nbsp;"
-            ans += "</span>"
-        elif hasattr(L, 'htmlname'):
-            ans += "<span class='term'>"
-            ans += L.htmlname
-            ans += "&thinsp;"
-            ans += "&nbsp;=&nbsp;"
-            ans += "1<sup></sup>" + "&nbsp;"
-            ans += "</span>"
-        else:
-            ans += '$' 
-            ans += L.texname
-            ans += " = "
-            ans += "1^{\mathstrut}" + "$"  + "&nbsp;"
-        ans += "</td><td valign='top'>"
-
-        if fmt == "arithmetic":
-            ds_length = len(L.dirichlet_coefficients_arithmetic)
-        else:
-            ds_length = len(L.dirichlet_coefficients)
-
-        for n in range(1, ds_length):
-            if fmt == "arithmetic":
-                tmp = seriescoeff(L.dirichlet_coefficients_arithmetic[n], n + 1,
-                    "serieshtml", "dirichlethtml", -6, 5)
-            else:
-                tmp = seriescoeff(L.dirichlet_coefficients[n], n + 1,
-                    "serieshtml", "dirichlethtml", -6, 5)
-
-            if tmp != "":
-                nonzeroterms += 1
-            ans = ans + " <span class='term'>" + tmp + "</span> "  
-                # need a space between spans to allow line breaks. css stops a break within a span
-     
-            if nonzeroterms > maxcoeffs:
-                break
-            if(nonzeroterms % numperline == 0):
-              #  ans = ans + "\\cr\n"     
-                ans = ans + "\n"     # don't need  \cr in the html version
-              #  ans = ans + "&"
-                nonzeroterms += 1   # This ensures we don t add more than one newline
-   #     ans = ans + "<span> + &middot;&middot;&middot;</span>\n</td></tr>\n</table>\n"
-        ans = ans + "<span> + &#8943;</span>\n</td></tr>\n</table>\n"
-
-    elif fmt == "abstract":
-        if L.Ltype() == "riemann":
-            ans = "\[\\begin{equation} \n \\zeta(s) = \\sum_{n=1}^{\\infty} n^{-s} \n \\end{equation} \]\n"
-
-        elif L.Ltype() == "dirichlet":
-            ans = "\[\\begin{equation} \n L(s,\\chi) = \\sum_{n=1}^{\\infty} \\chi(n) n^{-s} \n \\end{equation}\]"
-            ans = ans + "where $\\chi$ is the character modulo " + str(L.charactermodulus)
-            ans = ans + ", number " + str(L.characternumber) + "."
-
-        else:
-            ans = "\[\\begin{equation} \n " + L.texname + \
-                " = \\sum_{n=1}^{\\infty} a(n) n^{-s} \n \\end{equation}\]"
-    return(ans)
-
-
-def lfuncDStex_old(L, fmt):
-    """ Returns the LaTex for displaying the Dirichlet series of the L-function L.
-        fmt could be any of the values: "analytic", "langlands", "abstract"
-    """
-
-    if len(L.dirichlet_coefficients) == 0:
-        return '\\text{No Dirichlet coefficients supplied.}'
-
-    numperline = 4
-    maxcoeffs = 20
-    if L.selfdual:
-        numperline = 9  # Actually, we want 8 per line, and one extra addition to counter to ensure
-                        # we add only one newline
-        maxcoeffs = 30
-    ans = ""
-    # Changes to account for very sparse series, only count actual nonzero terms to decide when to go to next line
-    # This actually jumps by 2 whenever we add a newline, to ensure we just add one new line
-    nonzeroterms = 1
-    if fmt == "analytic" or fmt == "langlands":
-        ans = "\\begin{align}\n"
-        ans += L.texname + "=" + seriescoeff(L.dirichlet_coefficients[0], 0, "literal", "", -
-                                                  6, 5) + "\\mathstrut&"
-        for n in range(1, len(L.dirichlet_coefficients)):
-            tmp = seriescoeff(L.dirichlet_coefficients[n], n + 1, "series", "dirichlet", -6, 5)
-            if tmp != "":
-                nonzeroterms += 1
-            ans += tmp
-            if nonzeroterms > maxcoeffs:
-                break
-            if(nonzeroterms % numperline == 0):
-                ans += "\\cr\n"
-                ans += "&"
-                nonzeroterms += 1   # This ensures we don t add more than one newline
-        ans += " + \\ \\cdots\n\\end{align}"
-
-    elif fmt == "abstract":
-        if L.Ltype() == "riemann":
-            ans = "\\begin{equation} \n \\zeta(s) = \\sum_{n=1}^{\\infty} n^{-s} \n \\end{equation} \n"
-
-        elif L.Ltype() == "dirichlet":
-            ans = "\\begin{equation} \n L(s,\\chi) = \\sum_{n=1}^{\\infty} \\chi(n) n^{-s} \n \\end{equation}"
-            ans += "where $\\chi$ is the character modulo " + str(L.charactermodulus)
-            ans += ", number " + str(L.characternumber) + "."
-
-        else:
-            ans = "\\begin{equation} \n " + L.texname + \
-                " = \\sum_{n=1}^{\\infty} a(n) n^{-s} \n \\end{equation}"
-    return(ans)
-
-#---------
-
-
-def lfuncEPtex(L, fmt):
-    """ Returns the LaTex for displaying the Euler product of the L-function L.
-        fmt could be any of the values: "abstract"
-    """
-    if L.Ltype() == "genus2curveQ" and fmt == "arithmetic":
-        return lfuncEPhtml(L, fmt)
-
-    ans = ""
-    if fmt == "abstract" or fmt == "arithmetic":
-        if fmt == "arithmetic":
-            ans = "\\begin{equation} \n " + L.texname_arithmetic + " = "
-        else:
-            ans = "\\begin{equation} \n " + L.texname + " = "
-        if L.Ltype() == "riemann":
-            ans += "\\prod_p (1 - p^{-s})^{-1}"
-        elif L.Ltype() == "dirichlet":
-            ans += "\\prod_p (1- \\chi(p) p^{-s})^{-1}"
-        elif L.Ltype() == "ellipticmodularform":
-            ans += "\\prod_{p\\ \\mathrm{bad}} (1- a(p) p^{-s})^{-1} \\prod_{p\\ \\mathrm{good}} (1- a(p) p^{-s} + \chi(p)p^{-2s})^{-1}"
-        elif L.Ltype() == "hilbertmodularform":
-            ans += "\\prod_{\mathfrak{p}\\ \\mathrm{bad}} (1- a(\mathfrak{p}) (N\mathfrak{p})^{-s})^{-1} \\prod_{\mathfrak{p}\\ \\mathrm{good}} (1- a(\mathfrak{p}) (N\mathfrak{p})^{-s} + (N\mathfrak{p})^{-2s})^{-1}"
-        elif L.Ltype() == "ellipticcurveQ":
-            ans += "\\prod_{p\\ \\mathrm{bad}} (1- a(p) p^{-s})^{-1} \\prod_{p\\ \\mathrm{good}} (1- a(p) p^{-s} + p^{-2s})^{-1}"
-        elif L.Ltype() == "maass":
-            if L.group == 'GL2':
-                ans += "\\prod_{p\\ \\mathrm{bad}} (1- a(p) p^{-s})^{-1} \\prod_{p\\ \\mathrm{good}} (1- a(p) p^{-s} + \chi(p)p^{-2s})^{-1}"
-            elif L.group == 'GL3':
-                ans += "\\prod_{p\\ \\mathrm{bad}} (1- a(p) p^{-s})^{-1}  \\prod_{p\\ \\mathrm{good}} (1- a(p) p^{-s} + \\overline{a(p)} p^{-2s} - p^{-3s})^{-1}"
-            else:
-                ans += "\\prod_p \\ \\prod_{j=1}^{" + str(L.degree) + \
-                    "} (1 - \\alpha_{j,p}\\,  p^{-s})^{-1}"
-        elif L.Ltype() == "SymmetricPower":
-            ans += lfuncEpSymPower(L)
-        elif L.langlands:
-            if L.degree > 1:
-                if fmt == "arithmetic":
-                    ans += "\\prod_p \\ \\prod_{j=1}^{" + str(L.degree) + \
-                        "} (1 - \\alpha_{j,p}\\,  p^{" + str(L.motivic_weight) + "/2 - s})^{-1}"
-                else:
-                    ans += "\\prod_p \\ \\prod_{j=1}^{" + str(L.degree) + \
-                        "} (1 - \\alpha_{j,p}\\,  p^{-s})^{-1}"
-            else:
-                ans += "\\prod_p \\  (1 - \\alpha_{p}\\,  p^{-s})^{-1}"
-
-        else:
-            return("No information is available about the Euler product.")
-        ans += " \n \\end{equation}"
-        return(ans)
-    else:
-        return("No information is available about the Euler product.")
-
-def lfuncEPhtml(L,fmt):
-    """ Euler product as a formula and a table of local factors.
-    """
-    texform_gen = "\[L(A,s) = "
-    texform_gen += "\prod_{p \\text{ prime}} F_p(p^{-s})^{-1} \]\n"
-
-    pfactors = prime_divisors(L.level)
-    if len(pfactors) == 1:  #i.e., the conductor is prime
-        pgoodset = "$p \\neq " + str(L.level) + "$"
-        pbadset = "$p = " + str(L.level) + "$"
-    else:
-        badset = "\\{" + str(pfactors[0])
-        for j in range(1,len(pfactors)):
-            badset += ",\\;"
-            badset += str(pfactors[j])
-        badset += "\\}"
-        pgoodset = "$p \\notin " + badset + "$"
-        pbadset = "$p \\in " + badset + "$"
-
-
-    ans = ""
- #   ans += texform_gen + "where, for $p\\nmid " + str(L.level) + "$,\n"
-    ans += texform_gen + "where, for " + pgoodset + ",\n"
-    ans += "\[F_p(T) = 1 - a_p T + b_p T^2 -  a_p p T^3 + p^2 T^4 \]"
-    ans += "with $b_p = a_p^2 - a_{p^2}$. "
-  #  ans += "If $p \mid "  + str(L.level) + "$, then $F_p$ is a polynomial of degree at most 3, "
-    ans += "If " + pbadset + ", then $F_p$ is a polynomial of degree at most 3, "
-    ans += "with $F_p(0) = 1$."
-    factN = list(factor(L.level))
-    bad_primes = []
-    for lf in L.bad_lfactors:
-        bad_primes.append(lf[0])
-    eulerlim = 25
-    good_primes = []
-    for j in range(0, eulerlim):
-        this_prime = Primes().unrank(j)
-        if this_prime not in bad_primes:
-            good_primes.append(this_prime)
-    eptable = "<table id='eptable' class='ntdata euler'>\n"
-    eptable += "<thead>"
-<<<<<<< HEAD
-    eptable += "<tr class='space'><th class='weight'></th><th class='weight'>$p$</th><th class='weight'>$F_p$</th></tr>\n"
-=======
-    eptable += "<tr class='space'><th class='weight'></th><th class='weight'>$p$</th><th class='weight'>$f_p$</th><th class='weight'>$\Gal(f_p)$</th></tr>\n"
->>>>>>> c8a865f2
-    eptable += "</thead>"
-    numfactors = len(L.localfactors)
-    goodorbad = "bad"
-    C = getDBConnection()
-    for lf in L.bad_lfactors:
-        try:
-            thispolygal = list_to_factored_poly_otherorder(lf[1], galois=True)
-            eptable += ("<tr><td>" + goodorbad + "</td><td>" + str(lf[0]) + "</td><td>" + 
-                        "$" + thispolygal[0] + "$" +
-                        "</td>")
-            eptable += "<td>" 
-       #     eptable += group_display_knowl(4,thispolygal[1][0],C) 
-            this_gal_group = thispolygal[1]
-            eptable += group_display_knowl(this_gal_group[0][0],this_gal_group[0][1],C) 
-            for j in range(1,len(thispolygal[1])):
-                eptable += "$\\times$"
-                eptable += group_display_knowl(this_gal_group[j][0],this_gal_group[j][1],C)
-            eptable += "</td>"
-            eptable += "</tr>\n"
-
-        except IndexError:
-            eptable += "<tr><td></td><td>" + str(j) + "</td><td>" + "not available" + "</td></tr>\n"
-        goodorbad = ""
-    goodorbad = "good"
-    firsttime = " class='first'"
-    good_primes1 = good_primes[:9]
-    good_primes2 = good_primes[9:]
-    for j in good_primes1:
-        this_prime_index = prime_pi(j) - 1
-        thispolygal = list_to_factored_poly_otherorder(L.localfactors[this_prime_index],galois=True)
-        eptable += ("<tr" + firsttime + "><td>" + goodorbad + "</td><td>" + str(j) + "</td><td>" +
-                    "$" + thispolygal[0] + "$" +
-                    "</td>")
-        this_gal_group = thispolygal[1]
-        eptable += "<td>"
-        eptable += group_display_knowl(this_gal_group[0][0],this_gal_group[0][1],C) 
-        for j in range(1,len(thispolygal[1])):
-            eptable += "$\\times$"
-            eptable += group_display_knowl(this_gal_group[j][0],this_gal_group[j][1],C)
-        eptable += "</td>"
-        eptable += "</tr>\n"
-
-
-#        eptable += "<td>" + group_display_knowl(4,1,C) + "</td>"
-#        eptable += "</tr>\n"
-        goodorbad = ""
-        firsttime = ""
-    firsttime = " id='moreep'"
-    for j in good_primes2:
-        this_prime_index = prime_pi(j) - 1
-        eptable += ("<tr" + firsttime +  " class='more nodisplay'" + "><td>" + goodorbad + "</td><td>" + str(j) + "</td><td>" +
-                    "$" + list_to_factored_poly_otherorder(L.localfactors[this_prime_index], galois=True)[0] + "$" +
-                    "</td>")
-        thispolygal = list_to_factored_poly_otherorder(L.localfactors[this_prime_index],galois=True)
-        this_gal_group = thispolygal[1]
-        eptable += "<td>"
-        eptable += group_display_knowl(this_gal_group[0][0],this_gal_group[0][1],C)
-        for j in range(1,len(thispolygal[1])):
-            eptable += "$\\times$"
-            eptable += group_display_knowl(this_gal_group[j][0],this_gal_group[j][1],C)
-        eptable += "</td>"
-
-        eptable += "</tr>\n"
-        firsttime = ""
-
-    eptable += "<tr class='less toggle'><td></td><td></td><td> <a onclick='"
-    eptable += 'show_moreless("more"); return true' + "'"
-    eptable += ' href="#moreep" '
-    eptable += ">show more</a></td></tr>\n"
-    eptable += "<tr class='more toggle nodisplay'><td></td><td></td><td> <a onclick='"
-    eptable += 'show_moreless("less"); return true' + "'"
-    eptable += ' href="#eptable" '
-    eptable += ">show less</a></td></tr>\n"
-    eptable += "</table>\n"
-    ans += "\n" + eptable
-    return(ans)
-
-def lfuncEpSymPower(L):
-    """ Helper funtion for lfuncEPtex to do the symmetric power L-functions
-    """
-    ans = ''
-    for p in L.S.bad_primes:
-        poly = L.S.eulerFactor(p)
-        poly_string = " "
-        if len(poly) > 1:
-            poly_string = "(1"
-            if poly[1] != 0:
-                if poly[1] == 1:
-                    poly_string += "+%d^{ -s}" % p
-                elif poly[1] == -1:
-                    poly_string += "-%d^{- s}" % p
-                elif poly[1] < 0:
-                    poly_string += "%d\\ %d^{- s}" % (poly[1], p)
-                else:
-                    poly_string += "+%d\\ %d^{- s}" % (poly[1], p)
-
-            for j in range(2, len(poly)):
-                if poly[j] == 0:
-                    continue
-                if poly[j] == 1:
-                    poly_string += "%d^{-%d s}" % (p, j)
-                elif poly[j] == -1:
-                    poly_string += "-%d^{-%d s}" % (p, j)
-                elif poly[j] < 0:
-                    poly_string += "%d \\ %d^{-%d s}" % (poly[j], p, j)
-                else:
-                    poly_string += "+%d\\ %d^{-%d s}" % (poly[j], p, j)
-            poly_string += ")^{-1}"
-        ans += poly_string
-    ans += '\\prod_{p \\nmid %d }\\prod_{j=0}^{%d} ' % (L.E.conductor(),L.m)
-    ans += '\\left(1- \\frac{\\alpha_p^j\\beta_p^{%d-j}}' % L.m
-    ans += '{p^{s}} \\right)^{-1}'    
-    return ans
-
-#---------
-
-
-def lfuncFEtex(L, fmt):
-    """ Returns the LaTex for displaying the Functional equation of the L-function L.
-        fmt could be any of the values: "analytic", "selberg"
-    """
-    if fmt == "arithmetic":
-        mu_list = [mu - L.motivic_weight/2 for mu in L.mu_fe]
-        nu_list = [nu - L.motivic_weight/2 for nu in L.nu_fe]
-        mu_list.sort()
-        nu_list.sort()
-        texname = L.texname_arithmetic
-        try:
-            tex_name_s = L.texnamecompleteds_arithmetic
-            tex_name_1ms = L.texnamecompleted1ms_arithmetic
-        except AttributeError:
-            tex_name_s = L.texnamecompleteds
-            tex_name_1ms = L.texnamecompleted1ms
-
-    else:
-        mu_list = L.mu_fe[:]
-        nu_list = L.nu_fe[:]
-        texname = L.texname
-        tex_name_s = L.texnamecompleteds
-        tex_name_1ms = L.texnamecompleted1ms
-    ans = ""
-#    if fmt == "analytic":
-#        ans = "\\begin{align}\n" + L.texnamecompleteds + "=\\mathstrut &"
-#        if L.level > 1:
-#            # ans+=latex(L.level)+"^{\\frac{s}{2}}"
-#            ans += latex(L.level) + "^{s/2}"
-#        for mu in L.mu_fe:
-#            ans += "\Gamma_{\R}(s" + seriescoeff(mu, 0, "signed", "", -6, 5) + ")"
-#        for nu in L.nu_fe:
-#            ans += "\Gamma_{\C}(s" + seriescoeff(nu, 0, "signed", "", -6, 5) + ")"
-#        ans += " \\cdot " + L.texname + "\\cr\n"
-#        ans += "=\\mathstrut & "
-#        if L.sign == 0:
-#            ans += "\epsilon \cdot "
-#        else:
-#            ans += seriescoeff(L.sign, 0, "factor", "", -6, 5)
-#        ans += L.texnamecompleted1ms
-#        if L.sign == 0 and L.degree == 1:
-#            ans += "\quad (\\text{with }\epsilon \\text{ not computed})"
-#        if L.sign == 0 and L.degree > 1:
-#            ans += "\quad (\\text{with }\epsilon \\text{ unknown})"
-#        ans += "\n\\end{align}\n"
-#    elif fmt == "arithmetic":
-    if fmt == "arithmetic" or fmt == "analytic":
-        ans = "\\begin{align}\n" + tex_name_s + "=\\mathstrut &"
-        if L.level > 1:
-            # ans+=latex(L.level)+"^{\\frac{s}{2}}"
-            ans += latex(L.level) + "^{s/2}"
-        # set up to accommodate multiplicity of Gamma factors
-        old_mu = ""
-        curr_mu_exp = 0
-        for mu in mu_list:
-            if mu == old_mu:
-                curr_mu_exp += 1
-            else:
-                old_mu = mu
-                curr_mu_exp = 1
-                ans += "\Gamma_{\R}(s" + seriescoeff(mu, 0, "signed", "", -6, 5) + ")"
-        if curr_mu_exp >= 2:
-            ans += "^{" + str(curr_mu_exp) + "}"
-        # set up to accommodate multiplicity of Gamma factors
-        old_nu = ""
-        curr_nu_exp = 0
-        for nu in nu_list:
-            if nu == old_nu:
-                curr_nu_exp += 1
-            else:
-                old_nu = nu
-                curr_nu_exp = 1
-                ans += "\Gamma_{\C}(s" + seriescoeff(nu, 0, "signed", "", -6, 5) + ")"
-        if curr_nu_exp >= 2:
-            ans += "^{" + str(curr_nu_exp) + "}"
-        ans += " \\cdot " + texname + "\\cr\n"
-        ans += "=\\mathstrut & "
-        if L.sign == 0:
-            ans += "\epsilon \cdot "
-        else:
-            ans += seriescoeff(L.sign, 0, "factor", "", -6, 5)
-        ans += tex_name_1ms
-        if L.sign == 0 and L.degree == 1:
-            ans += "\quad (\\text{with }\epsilon \\text{ not computed})"
-        if L.sign == 0 and L.degree > 1:
-            ans += "\quad (\\text{with }\epsilon \\text{ unknown})"
-        ans += "\n\\end{align}\n"
-    elif fmt == "selberg":
-        ans += "(" + str(int(L.degree)) + ",\\ "
-        ans += str(int(L.level)) + ",\\ "
-        ans += "("
-        if L.mu_fe != []:
-            for mu in range(len(L.mu_fe) - 1):
-                ans += seriescoeff(L.mu_fe[mu], 0, "literal", "", -6, 5) + ", "
-            ans += seriescoeff(L.mu_fe[-1], 0, "literal", "", -6, 5)
-        else:
-            ans += "\\ "
-        ans += ":"
-        if L.nu_fe != []:
-            for nu in range(len(L.nu_fe) - 1):
-                ans += str(L.nu_fe[nu]) + ", "
-            ans += str(L.nu_fe[-1])
-        else:
-            ans += "\\ "
-        ans += "),\\ "
-        ans += seriescoeff(L.sign, 0, "literal", "", -6, 5)
-        ans += ")"
-
-    return(ans)
-
-
-def specialValueString(L, s, sLatex, normalization="analytic"):
-    ''' Returns the LaTex to dislpay for L(s)
-        Will eventually be replaced by specialValueTriple.
-    '''
-    number_of_decimals = 10
-    val = None
-    if hasattr(L,"lfunc_data"):
-        s_alg = s+p2sage(L.lfunc_data['analytic_normalization'])
-        for x in p2sage(L.lfunc_data['special_values']):
-            # the numbers here are always half integers
-            # so this comparison is exact
-            if x[0] == s_alg:
-                val = x[1]
-                break
-    if val is None:
-        val = L.sageLfunction.value(s)
-    if normalization == "arithmetic":
-        lfunction_value_tex = L.texname_arithmetic.replace('s)',  sLatex + ')')
-    else:
-        lfunction_value_tex = L.texname.replace('(s', '(' + sLatex)
-    # We must test for NaN first, since it would show as zero otherwise
-    # Try "RR(NaN) < float(1e-10)" in sage -- GT
-    if CC(val).real().is_NaN():
-        return "\\[{0}=\\infty\\]".format(lfunction_value_tex)
-    elif val.abs() < 1e-10:
-        return "\\[{0}=0\\]".format(lfunction_value_tex)
-    elif normalization == "arithmetic":
-        return(lfunction_value_tex,
-               latex(round(val.real(), number_of_decimals)
-                         + round(val.imag(), number_of_decimals) * I))
-    else:
-        return "\\[{0} \\approx {1}\\]".format(lfunction_value_tex,
-                                               latex(round(val.real(), number_of_decimals)
-                                                     + round(val.imag(), number_of_decimals) * I))
-
-def specialValueTriple(L, s, sLatex_analytic, sLatex_arithmetic):
-    ''' Returns [L_arithmetic, L_analytic, L_val]
-        Currently only used for genus 2 curves.
-        Eventually want to use for all L-functions.
-    '''
-    number_of_decimals = 10
-    val = None
-    if hasattr(L,"lfunc_data"):
-        s_alg = s+p2sage(L.lfunc_data['analytic_normalization'])
-        for x in p2sage(L.lfunc_data['special_values']):
-            # the numbers here are always half integers
-            # so this comparison is exact
-            if x[0] == s_alg:
-                val = x[1]
-                break
-    if val is None:
-        val = L.sageLfunction.value(s)
-    # We must test for NaN first, since it would show as zero otherwise
-    # Try "RR(NaN) < float(1e-10)" in sage -- GT
-
-    lfunction_value_tex_arithmetic = L.texname_arithmetic.replace('s)',  sLatex_arithmetic + ')')
-    lfunction_value_tex_analytic = L.texname.replace('(s', '(' + sLatex_analytic)
-
-    if CC(val).real().is_NaN():
-        Lval = "\\infty"
-    elif val.abs() < 1e-10:
-        Lval = "0"
-    else:
-        Lval = latex(round(val.real(), number_of_decimals)
-                         + round(val.imag(), number_of_decimals) * I)
-
-    return [lfunction_value_tex_analytic, lfunction_value_tex_arithmetic, Lval]
-
-###############################################################
-# Functions for Siegel dirichlet series
-###############################################################
-NN = 500
-CF = ComplexField(NN)
-
-
-def compute_dirichlet_series(p_list, PREC):
-    ''' computes the dirichlet series for a Lfunction_SMF2_scalar_valued
-    '''
-    # p_list is a list of pairs (p,y) where p is a prime and y is the list of roots of the Euler factor at x
-    LL = [0] * PREC
-    # create an empty list of the right size and now populate it with the powers of p
-    for (p, y) in p_list:
-        p_prec = log(PREC) / log(p) + 1
-        ep = euler_p_factor(y, PREC)
-        for n in range(ep.prec()):
-            if p ** n < PREC:
-                LL[p ** n] = ep.coefficients()[n]
-    for i in range(1, PREC):
-        f = factor(i)
-        if len(f) > 1:  # not a prime power
-            LL[i] = prod([LL[p ** e] for (p, e) in f])
-    return LL[1:]
-
-
-def euler_p_factor(root_list, PREC):
-    ''' computes the coefficients of the pth Euler factor expanded as a geometric series
-      ax^n is the Dirichlet series coefficient p^(-ns)
-    '''
-    PREC = floor(PREC)
-    # return satake_list
-    R = LaurentSeriesRing(CF, 'x')
-    x = R.gens()[0]
-    ep = prod([1 / (1 - a * x) for a in root_list])
-    return ep + O(x ** (PREC + 1))
-
-
-def compute_local_roots_SMF2_scalar_valued(ev_data, k, embedding):
-    ''' computes the dirichlet series for a Lfunction_SMF2_scalar_valued
-    '''
-
-    logger.debug("Start SMF2")
-    K = ev_data[0].parent().fraction_field()  # field of definition for the eigenvalues
-    ev = ev_data[1]  # dict of eigenvalues
-    L = ev.keys()
-    m = ZZ(max(L)).isqrt() + 1
-    ev2 = {}
-    for p in primes(m):
-
-        try:
-            ev2[p] = (ev[p], ev[p * p])
-        except:
-            break
-
-    logger.debug(str(ev2))
-    ret = []
-    for p in ev2:
-        R = PolynomialRing(K, 'x')
-        x = R.gens()[0]
-
-        f = (1 - ev2[p][0] * x + (ev2[p][0] ** 2 - ev2[p][1] - p ** (
-            2 * k - 4)) * x ** 2 - ev2[p][0] * p ** (2 * k - 3) * x ** 3 + p ** (4 * k - 6) * x ** 4)
-
-        Rnum = PolynomialRing(CF, 'y')
-        x = Rnum.gens()[0]
-        fnum = Rnum(0)
-        if K != QQ:
-            for i in range(int(f.degree()) + 1):
-                fnum = fnum + f[i].complex_embeddings(NN)[embedding] * (x / p ** (k - 1.5)) ** i
-        else:
-            for i in range(int(f.degree()) + 1):
-                fnum = fnum + f[i] * (x / CF(p ** (k - 1.5))) ** i
-
-        r = fnum.roots(CF)
-        r = [1 / a[0] for a in r]
-        # a1 = r[1][0]/r[0][0]
-        # a2 = r[2][0]/r[0][0]
-        # a0 = 1/r[3][0]
-
-        ret.append((p, r))
-
-    return ret
-
-
-###############################################################
-# Functions for computing the number of coefficients needed
-# in order to be able to show plot and compute zeros.
-###############################################################
-def number_of_coefficients_needed(Q, kappa_fe, lambda_fe, max_t):
-    # TODO: This doesn't work. Trouble when computing t0
-    # We completely mimic what lcalc does when it decides whether
-    # to print a warning.
-
-    DIGITS = 14    # These are names of lcalc parameters, and we are
-    DIGITS2 = 2    # mimicking them.
-
-    logger.debug("Start NOC")
-    theta = sum(kappa_fe)
-    c = DIGITS2 * log(10.0)
-    a = len(kappa_fe)
-
-    c1 = 0.0
-    for j in range(a):
-        logger.debug("In loop NOC")
-        t0 = kappa_fe[j] * max_t + complex(lambda_fe[j]).imag()
-        logger.debug("In loop 2 NOC")
-        if abs(t0) < 2 * c / (math.pi * a):
-            logger.debug("In loop 3_1 NOC")
-            c1 += kappa_fe[j] * pi / 2.0
-        else:
-            c1 += kappa_fe[j] * abs(c / (t0 * a))
-            logger.debug("In loop 3_2 NOC")
-
-    return int(round(Q * exp(log(2.3 * DIGITS * theta / c1) * theta) + 10))
-
-
-###############################################################
-# Functions for cusp forms
-###############################################################
-
-
-def signOfEmfLfunction(level, weight, coefs, tol=10 ** (-7), num=1.3):
-    """ Computes the sign of a EMF with give level, weight and
-        coefficients numerically by computing the value of the EMF
-        at two points related by the Atkin-Lehner involution.
-        If the absolute value of the result is more than tol from 1
-        then it returns "Not able to compute" which indicates to few
-        (or wrong) coeffcients.
-        The parameter num chooses the related points and shouldn't be 1.
-    """
-    sum1 = 0
-    sum2 = 0
-    for i in range(1, len(coefs)):
-        sum1 += coefs[i - 1] * math.exp(- 2 * math.pi * i * num / math.sqrt(level))
-        logger.debug("Sum1: {0}".format(sum1))
-        sum2 += coefs[i - 1].conjugate() * math.exp(- 2 * math.pi * i / num / math.sqrt(level)) / \
-            num ** weight
-        logger.debug("Sum2: {0}".format(sum2))
-    sign = sum1 / sum2
-    if abs(abs(sign) - 1) > tol:
-        logger.critical("Not enough coefficients to compute the sign of the L-function.")
-        sign = "Not able to compute."
-    return sign
+# Different helper functions.
+
+import re
+from lmfdb.lfunctions import logger
+from sage.all import *
+from lmfdb.genus2_curves.isog_class import list_to_factored_poly_otherorder
+from lmfdb.number_fields import group_display_knowl
+from lmfdb.base import getDBConnection
+
+###############################################################
+# Functions for displaying numbers in correct format etc.
+###############################################################
+
+def p2sage(s):
+    # convert python type to sage
+    # this interprets strings, so e.g. '1/2' gets converted to Rational
+    return sage_eval(str(s))
+
+def pair2complex(pair):
+    ''' Turns the pair into a complex number.
+    '''
+    local = re.match(" *([^ ]+)[ \t]*([^ ]*)", pair)
+    if local:
+        rp = local.group(1)
+        if local.group(2):
+            ip = local.group(2)
+        else:
+            ip = 0
+    else:
+        rp = 0
+        ip = 0
+    return float(rp) + float(ip) * I
+
+
+def splitcoeff(coeff):
+    local = coeff.split("\n")
+    answer = []
+    for s in local:
+        if s:
+            answer.append(pair2complex(s))
+
+    return answer
+
+
+def truncatenumber(numb, precision):
+    localprecision = precision
+    if numb < 0:
+        localprecision = localprecision + 1
+    truncation = float(10 ** (-1.0*localprecision))
+    if float(abs(numb - 1)) < truncation:
+        return("1")
+    elif float(abs(numb - 2)) < truncation:
+        return("2")
+    elif float(abs(numb - 3)) < truncation:
+        return("3")
+    elif float(abs(numb - 4)) < truncation:
+        return("4")
+    elif float(abs(numb)) < truncation:
+        return("0")
+    elif float(abs(numb + 1)) < truncation:
+        return("-1")
+    elif float(abs(numb + 2)) < truncation:
+        return("-2")
+    return(str(numb)[0:int(localprecision)])
+
+
+def styleTheSign(sign):
+    ''' Returns the string to display as sign
+    '''
+    try:
+        logger.debug(1 - sign)
+        if sign == 0:
+            return "unknown"
+        return(seriescoeff(sign, 0, "literal", "", -6, 5))
+# the remaining code in this function can probably be deleted.
+# It does not correctly format 1.23-4.56i, and the seriescoeff function should andle all cases
+        if abs(1 - sign) < 1e-10:
+            return '1'
+        elif abs(1 + sign) < 1e-10:
+            return '-1'
+        elif abs(1 - sign.imag()) < 1e-10:
+            return 'i'
+        elif abs(1 + sign.imag()) < 1e-10:
+            return '-i'
+        elif sign.imag > 0:
+            return "${0} + {1}i$".format(truncatenumber(sign.real(), 5), truncatenumber(sign.imag(), 5))
+        else:
+            return "${0} {1}i$".format(truncatenumber(sign.real(), 5), truncatenumber(sign.imag(), 5))
+    except:
+        logger.debug("no styling of sign")
+        return str(sign)
+
+
+def seriescoeff(coeff, index, seriescoefftype, seriestype, truncationexp, precision):
+  # seriescoefftype can be: series, serieshtml, signed, literal, factor
+    truncation = float(10 ** truncationexp)
+    if type(coeff) == complex:
+        rp = coeff.real
+        ip = coeff.imag
+    else:
+        rp = real_part(coeff)
+        ip = imag_part(coeff)
+# below we use float(abs()) instead of abs() to avoid a sage bug
+    if (float(abs(rp)) > truncation) & (float(abs(ip)) > truncation):  # has a real and an imaginary part
+        ans = ""
+        if seriescoefftype == "series" or seriescoefftype == "signed":
+            ans += "+"
+            ans += "("
+            ans += truncatenumber(rp, precision)
+        elif seriescoefftype == "serieshtml":
+            ans += " + "
+            ans += "("
+            if rp > 0:
+                ans += truncatenumber(rp, precision)
+            else:
+                ans += "&minus;"+truncatenumber(float(abs(rp)), precision)
+        elif seriescoefftype == "factor":
+            ans += "("
+            ans += truncatenumber(rp, precision)
+        else:
+            ans += truncatenumber(rp, precision)
+        if ip > 0:
+            ans += " + "
+        if seriescoefftype == "series" or seriescoefftype == "signed":
+            ans += truncatenumber(ip, precision) + " i"
+        elif seriescoefftype == "serieshtml":
+            if ip > 0:
+                ans += truncatenumber(ip, precision)
+            else:
+                ans += " &minus; "+truncatenumber(float(abs(ip)), precision)
+            ans += "<em>i</em>"
+        elif seriescoefftype == "factor":
+            ans += truncatenumber(ip, precision) + "i" + ")"
+        else:
+            ans += truncatenumber(ip, precision) + "i"
+        if seriescoefftype == "series" or seriescoefftype == "serieshtml" or seriescoefftype == "signed":
+            return(ans + ")" + " " + seriesvar(index, seriestype))
+        else:
+            return(ans)
+
+    elif (float(abs(rp)) < truncation) & (float(abs(ip)) < truncation):
+        if seriescoefftype != "literal":
+            return("")
+        else:
+            return("0")
+# if we get this far, either pure real or pure imaginary
+    ans = ""
+#    if seriescoefftype=="series":
+#        ans=ans+" + "
+# commenting out the above "if" code so as to fix + - problem
+#    logger.info("rp={0}".format(rp))
+    if rp > truncation:
+        if float(abs(rp - 1)) < truncation:
+            if seriescoefftype == "literal":
+                return("1")
+            elif seriescoefftype == "signed":
+                return("+1")
+            elif seriescoefftype == "factor":
+                return("")
+            elif seriescoefftype == "series" or seriescoefftype == "serieshtml":
+                return(ans + " + " + seriesvar(index, seriestype))
+        else:
+            if seriescoefftype == "series" or seriescoefftype == "serieshtml":
+                return(" + " + ans + truncatenumber(rp, precision) + "&middot;" + seriesvar(index, seriestype))
+            elif seriescoefftype == "signed":
+                return(ans + "+" + truncatenumber(rp, precision))
+            elif seriescoefftype == "literal" or seriescoefftype == "factor":
+                return(ans + truncatenumber(rp, precision))
+    elif rp < -1 * truncation:
+        if float(abs(rp + 1)) < truncation:
+            if seriescoefftype == "literal":
+                return("-1" + seriesvar(index, seriestype))
+            elif seriescoefftype == "signed":
+                return("-1" + seriesvar(index, seriestype))
+            elif seriescoefftype == "factor":
+                return("-" + seriesvar(index, seriestype))
+            elif seriescoefftype == "series":  # adding space between minus sign and value
+                return(" - " + seriesvar(index, seriestype))
+            elif seriescoefftype == "serieshtml":  # adding space between minus sign and value
+                return(" &minus; " + seriesvar(index, seriestype))
+            else:
+                return("-" + seriesvar(index, seriestype))
+        else:
+            if seriescoefftype == "series":
+#                return(ans + " - " + truncatenumber(float(abs(rp)), precision) + seriesvar(index, seriestype))
+                return(ans + " - " + truncatenumber(-1*rp, precision) + seriesvar(index, seriestype))
+            elif seriescoefftype == "signed":
+                return(ans + "-" + truncatenumber(-1*rp, precision))
+            elif seriescoefftype == "serieshtml":
+#                return(ans + " &minus; " + truncatenumber(float(abs(rp)), precision) + seriesvar(index, seriestype))
+                return(ans + " &minus; " + truncatenumber(-1*rp, precision) + "&middot;" +  seriesvar(index, seriestype))
+            elif seriescoefftype == "literal" or seriescoefftype == "factor":
+                return(ans + truncatenumber(rp, precision))
+
+# if we get this far, it is pure imaginary
+    elif ip > truncation:
+        if float(abs(ip - 1)) < truncation:
+            if seriescoefftype == "literal":
+                return("i")
+            elif seriescoefftype == "signed":
+                return("+i")
+            elif seriescoefftype == "factor":
+                return("i")
+            elif seriescoefftype == "series":
+                return(ans + " + i" + seriesvar(index, seriestype))
+            elif seriescoefftype == "serieshtml":
+                return(ans + " + <em>i</em>" + "&middot;" + seriesvar(index, seriestype))
+                  # yes, em is not the right tag, but it is styled with CSS
+        else:
+            if seriescoefftype == "series":
+                return(ans + truncatenumber(ip, precision) + "i " + seriesvar(index, seriestype))
+            elif seriescoefftype == "serieshtml":
+                return(ans + " + " + truncatenumber(ip, precision) + "<em>i</em> " + "&middot;" + seriesvar(index, seriestype))
+            elif seriescoefftype == "signed":
+                return(ans + "+" + truncatenumber(ip, precision) + "i")
+            elif seriescoefftype == "literal" or seriescoefftype == "factor":
+                return(ans + truncatenumber(ip, precision) + "i")
+    elif ip < -1 * truncation:
+        if float(abs(ip + 1)) < truncation:
+            if seriescoefftype == "serieshtml":
+               return(" &minus;  <em>i</em>" + "&middot;" + seriesvar(index, seriestype))
+            else:
+               return("-i" + "&middot;" + seriesvar(index, seriestype))
+        else:
+            if seriescoefftype == "series":
+                return(ans + truncatenumber(ip, precision) + "i" + seriesvar(index, seriestype))
+            elif seriescoefftype == "serieshtml":
+                return(ans + " &minus; " + truncatenumber(float(abs(ip)), precision) + "<em>i</em>" + "&middot;" + seriesvar(index, seriestype))
+            elif seriescoefftype == "signed":
+                return(ans + truncatenumber(ip, precision) + " i")
+            elif seriescoefftype == "literal" or seriescoefftype == "factor":
+                return(ans + truncatenumber(ip, precision) + "i")
+
+#    elif float(abs(ip+1))<truncation:
+#        return("-" + "i"+ seriesvar(index, seriestype))
+    else:
+        return(latex(coeff) + seriesvar(index, seriestype))
+
+
+def seriesvar(index, seriestype):
+    if seriestype == "dirichlet":
+        return(" \\ " + str(index) + "^{-s}")
+    elif seriestype == "dirichlethtml":
+      # WARNING: the following change has consequences which need to be addressed! (DF and SK, July 29, 2015)
+      #  return(" " + str(index) + "<sup>-s</sup>")
+        return(str(index) + "<sup>-s</sup>")
+    elif seriestype == "":
+        return("")
+    elif seriestype == "qexpansion":
+        return("\\, " + "q^{" + str(index) + "}")
+    else:
+        return("")
+
+#-------
+
+def lfuncDStex(L, fmt):
+    return("unused")
+    #return(lfuncDShtml(L, fmt))
+# the Dirichlet series on an L-function home page did not wrap when the window was
+# narrow.  So we made a lfuncDShtml funciton which makes the Dirichlet series in
+# HTML.  Then we redirect the tex version to the html version.
+
+
+def lfuncDShtml(L, fmt):
+    """ Returns the HTML for displaying the Dirichlet series of the L-function L.
+        fmt could be any of the values: "analytic", "langlands", "abstract"
+    """
+
+    if len(L.dirichlet_coefficients) == 0:
+        return '\\text{No Dirichlet coefficients supplied.}'
+
+    numperline = 4
+    maxcoeffs = 20
+    if L.selfdual:
+        numperline = 9  # Actually, we want 8 per line, and one extra addition to counter to ensure
+                        # we add only one newline
+        maxcoeffs = 30
+    ans = ""
+    # Changes to account for very sparse series, only count actual nonzero terms to decide when to go to next line
+    # This actually jumps by 2 whenever we add a newline, to ensure we just add one new line
+    nonzeroterms = 1
+#    if fmt == "analytic" or fmt == "langlands":
+    if fmt in ["analytic", "langlands", "arithmetic"]:
+        ans += "<table class='dirichletseries'><tr>"
+        ans += "<td valign='top'>"  # + "$" 
+        if fmt == "arithmetic":
+            ans += "<span class='term'>"
+            ans += L.htmlname_arithmetic
+            ans += "&thinsp;"
+            ans += "&nbsp;=&nbsp;"
+            ans += "1<sup></sup>" + "&nbsp;"
+            ans += "</span>"
+        elif hasattr(L, 'htmlname'):
+            ans += "<span class='term'>"
+            ans += L.htmlname
+            ans += "&thinsp;"
+            ans += "&nbsp;=&nbsp;"
+            ans += "1<sup></sup>" + "&nbsp;"
+            ans += "</span>"
+        else:
+            ans += '$' 
+            ans += L.texname
+            ans += " = "
+            ans += "1^{\mathstrut}" + "$"  + "&nbsp;"
+        ans += "</td><td valign='top'>"
+
+        if fmt == "arithmetic":
+            ds_length = len(L.dirichlet_coefficients_arithmetic)
+        else:
+            ds_length = len(L.dirichlet_coefficients)
+
+        for n in range(1, ds_length):
+            if fmt == "arithmetic":
+                tmp = seriescoeff(L.dirichlet_coefficients_arithmetic[n], n + 1,
+                    "serieshtml", "dirichlethtml", -6, 5)
+            else:
+                tmp = seriescoeff(L.dirichlet_coefficients[n], n + 1,
+                    "serieshtml", "dirichlethtml", -6, 5)
+
+            if tmp != "":
+                nonzeroterms += 1
+            ans = ans + " <span class='term'>" + tmp + "</span> "  
+                # need a space between spans to allow line breaks. css stops a break within a span
+     
+            if nonzeroterms > maxcoeffs:
+                break
+            if(nonzeroterms % numperline == 0):
+              #  ans = ans + "\\cr\n"     
+                ans = ans + "\n"     # don't need  \cr in the html version
+              #  ans = ans + "&"
+                nonzeroterms += 1   # This ensures we don t add more than one newline
+   #     ans = ans + "<span> + &middot;&middot;&middot;</span>\n</td></tr>\n</table>\n"
+        ans = ans + "<span> + &#8943;</span>\n</td></tr>\n</table>\n"
+
+    elif fmt == "abstract":
+        if L.Ltype() == "riemann":
+            ans = "\[\\begin{equation} \n \\zeta(s) = \\sum_{n=1}^{\\infty} n^{-s} \n \\end{equation} \]\n"
+
+        elif L.Ltype() == "dirichlet":
+            ans = "\[\\begin{equation} \n L(s,\\chi) = \\sum_{n=1}^{\\infty} \\chi(n) n^{-s} \n \\end{equation}\]"
+            ans = ans + "where $\\chi$ is the character modulo " + str(L.charactermodulus)
+            ans = ans + ", number " + str(L.characternumber) + "."
+
+        else:
+            ans = "\[\\begin{equation} \n " + L.texname + \
+                " = \\sum_{n=1}^{\\infty} a(n) n^{-s} \n \\end{equation}\]"
+    return(ans)
+
+
+def lfuncDStex_old(L, fmt):
+    """ Returns the LaTex for displaying the Dirichlet series of the L-function L.
+        fmt could be any of the values: "analytic", "langlands", "abstract"
+    """
+
+    if len(L.dirichlet_coefficients) == 0:
+        return '\\text{No Dirichlet coefficients supplied.}'
+
+    numperline = 4
+    maxcoeffs = 20
+    if L.selfdual:
+        numperline = 9  # Actually, we want 8 per line, and one extra addition to counter to ensure
+                        # we add only one newline
+        maxcoeffs = 30
+    ans = ""
+    # Changes to account for very sparse series, only count actual nonzero terms to decide when to go to next line
+    # This actually jumps by 2 whenever we add a newline, to ensure we just add one new line
+    nonzeroterms = 1
+    if fmt == "analytic" or fmt == "langlands":
+        ans = "\\begin{align}\n"
+        ans += L.texname + "=" + seriescoeff(L.dirichlet_coefficients[0], 0, "literal", "", -
+                                                  6, 5) + "\\mathstrut&"
+        for n in range(1, len(L.dirichlet_coefficients)):
+            tmp = seriescoeff(L.dirichlet_coefficients[n], n + 1, "series", "dirichlet", -6, 5)
+            if tmp != "":
+                nonzeroterms += 1
+            ans += tmp
+            if nonzeroterms > maxcoeffs:
+                break
+            if(nonzeroterms % numperline == 0):
+                ans += "\\cr\n"
+                ans += "&"
+                nonzeroterms += 1   # This ensures we don t add more than one newline
+        ans += " + \\ \\cdots\n\\end{align}"
+
+    elif fmt == "abstract":
+        if L.Ltype() == "riemann":
+            ans = "\\begin{equation} \n \\zeta(s) = \\sum_{n=1}^{\\infty} n^{-s} \n \\end{equation} \n"
+
+        elif L.Ltype() == "dirichlet":
+            ans = "\\begin{equation} \n L(s,\\chi) = \\sum_{n=1}^{\\infty} \\chi(n) n^{-s} \n \\end{equation}"
+            ans += "where $\\chi$ is the character modulo " + str(L.charactermodulus)
+            ans += ", number " + str(L.characternumber) + "."
+
+        else:
+            ans = "\\begin{equation} \n " + L.texname + \
+                " = \\sum_{n=1}^{\\infty} a(n) n^{-s} \n \\end{equation}"
+    return(ans)
+
+#---------
+
+
+def lfuncEPtex(L, fmt):
+    """ Returns the LaTex for displaying the Euler product of the L-function L.
+        fmt could be any of the values: "abstract"
+    """
+    if L.Ltype() == "genus2curveQ" and fmt == "arithmetic":
+        return lfuncEPhtml(L, fmt)
+
+    ans = ""
+    if fmt == "abstract" or fmt == "arithmetic":
+        if fmt == "arithmetic":
+            ans = "\\begin{equation} \n " + L.texname_arithmetic + " = "
+        else:
+            ans = "\\begin{equation} \n " + L.texname + " = "
+        if L.Ltype() == "riemann":
+            ans += "\\prod_p (1 - p^{-s})^{-1}"
+        elif L.Ltype() == "dirichlet":
+            ans += "\\prod_p (1- \\chi(p) p^{-s})^{-1}"
+        elif L.Ltype() == "ellipticmodularform":
+            ans += "\\prod_{p\\ \\mathrm{bad}} (1- a(p) p^{-s})^{-1} \\prod_{p\\ \\mathrm{good}} (1- a(p) p^{-s} + \chi(p)p^{-2s})^{-1}"
+        elif L.Ltype() == "hilbertmodularform":
+            ans += "\\prod_{\mathfrak{p}\\ \\mathrm{bad}} (1- a(\mathfrak{p}) (N\mathfrak{p})^{-s})^{-1} \\prod_{\mathfrak{p}\\ \\mathrm{good}} (1- a(\mathfrak{p}) (N\mathfrak{p})^{-s} + (N\mathfrak{p})^{-2s})^{-1}"
+        elif L.Ltype() == "ellipticcurveQ":
+            ans += "\\prod_{p\\ \\mathrm{bad}} (1- a(p) p^{-s})^{-1} \\prod_{p\\ \\mathrm{good}} (1- a(p) p^{-s} + p^{-2s})^{-1}"
+        elif L.Ltype() == "maass":
+            if L.group == 'GL2':
+                ans += "\\prod_{p\\ \\mathrm{bad}} (1- a(p) p^{-s})^{-1} \\prod_{p\\ \\mathrm{good}} (1- a(p) p^{-s} + \chi(p)p^{-2s})^{-1}"
+            elif L.group == 'GL3':
+                ans += "\\prod_{p\\ \\mathrm{bad}} (1- a(p) p^{-s})^{-1}  \\prod_{p\\ \\mathrm{good}} (1- a(p) p^{-s} + \\overline{a(p)} p^{-2s} - p^{-3s})^{-1}"
+            else:
+                ans += "\\prod_p \\ \\prod_{j=1}^{" + str(L.degree) + \
+                    "} (1 - \\alpha_{j,p}\\,  p^{-s})^{-1}"
+        elif L.Ltype() == "SymmetricPower":
+            ans += lfuncEpSymPower(L)
+        elif L.langlands:
+            if L.degree > 1:
+                if fmt == "arithmetic":
+                    ans += "\\prod_p \\ \\prod_{j=1}^{" + str(L.degree) + \
+                        "} (1 - \\alpha_{j,p}\\,  p^{" + str(L.motivic_weight) + "/2 - s})^{-1}"
+                else:
+                    ans += "\\prod_p \\ \\prod_{j=1}^{" + str(L.degree) + \
+                        "} (1 - \\alpha_{j,p}\\,  p^{-s})^{-1}"
+            else:
+                ans += "\\prod_p \\  (1 - \\alpha_{p}\\,  p^{-s})^{-1}"
+
+        else:
+            return("No information is available about the Euler product.")
+        ans += " \n \\end{equation}"
+        return(ans)
+    else:
+        return("No information is available about the Euler product.")
+
+def lfuncEPhtml(L,fmt):
+    """ Euler product as a formula and a table of local factors.
+    """
+    texform_gen = "\[L(A,s) = "
+    texform_gen += "\prod_{p \\text{ prime}} F_p(p^{-s})^{-1} \]\n"
+
+    pfactors = prime_divisors(L.level)
+    if len(pfactors) == 1:  #i.e., the conductor is prime
+        pgoodset = "$p \\neq " + str(L.level) + "$"
+        pbadset = "$p = " + str(L.level) + "$"
+    else:
+        badset = "\\{" + str(pfactors[0])
+        for j in range(1,len(pfactors)):
+            badset += ",\\;"
+            badset += str(pfactors[j])
+        badset += "\\}"
+        pgoodset = "$p \\notin " + badset + "$"
+        pbadset = "$p \\in " + badset + "$"
+
+
+    ans = ""
+ #   ans += texform_gen + "where, for $p\\nmid " + str(L.level) + "$,\n"
+    ans += texform_gen + "where, for " + pgoodset + ",\n"
+    ans += "\[F_p(T) = 1 - a_p T + b_p T^2 -  a_p p T^3 + p^2 T^4 \]"
+    ans += "with $b_p = a_p^2 - a_{p^2}$. "
+  #  ans += "If $p \mid "  + str(L.level) + "$, then $F_p$ is a polynomial of degree at most 3, "
+    ans += "If " + pbadset + ", then $F_p$ is a polynomial of degree at most 3, "
+    ans += "with $F_p(0) = 1$."
+    factN = list(factor(L.level))
+    bad_primes = []
+    for lf in L.bad_lfactors:
+        bad_primes.append(lf[0])
+    eulerlim = 25
+    good_primes = []
+    for j in range(0, eulerlim):
+        this_prime = Primes().unrank(j)
+        if this_prime not in bad_primes:
+            good_primes.append(this_prime)
+    eptable = "<table id='eptable' class='ntdata euler'>\n"
+    eptable += "<thead>"
+    eptable += "<tr class='space'><th class='weight'></th><th class='weight'>$p$</th><th class='weight'>$F_p$</th><th class='weight'>$\Gal(F_p)$</th></tr>\n"
+    eptable += "</thead>"
+    numfactors = len(L.localfactors)
+    goodorbad = "bad"
+    C = getDBConnection()
+    for lf in L.bad_lfactors:
+        try:
+            thispolygal = list_to_factored_poly_otherorder(lf[1], galois=True)
+            eptable += ("<tr><td>" + goodorbad + "</td><td>" + str(lf[0]) + "</td><td>" + 
+                        "$" + thispolygal[0] + "$" +
+                        "</td>")
+            eptable += "<td>" 
+       #     eptable += group_display_knowl(4,thispolygal[1][0],C) 
+            this_gal_group = thispolygal[1]
+            eptable += group_display_knowl(this_gal_group[0][0],this_gal_group[0][1],C) 
+            for j in range(1,len(thispolygal[1])):
+                eptable += "$\\times$"
+                eptable += group_display_knowl(this_gal_group[j][0],this_gal_group[j][1],C)
+            eptable += "</td>"
+            eptable += "</tr>\n"
+
+        except IndexError:
+            eptable += "<tr><td></td><td>" + str(j) + "</td><td>" + "not available" + "</td></tr>\n"
+        goodorbad = ""
+    goodorbad = "good"
+    firsttime = " class='first'"
+    good_primes1 = good_primes[:9]
+    good_primes2 = good_primes[9:]
+    for j in good_primes1:
+        this_prime_index = prime_pi(j) - 1
+        thispolygal = list_to_factored_poly_otherorder(L.localfactors[this_prime_index],galois=True)
+        eptable += ("<tr" + firsttime + "><td>" + goodorbad + "</td><td>" + str(j) + "</td><td>" +
+                    "$" + thispolygal[0] + "$" +
+                    "</td>")
+        this_gal_group = thispolygal[1]
+        eptable += "<td>"
+        eptable += group_display_knowl(this_gal_group[0][0],this_gal_group[0][1],C) 
+        for j in range(1,len(thispolygal[1])):
+            eptable += "$\\times$"
+            eptable += group_display_knowl(this_gal_group[j][0],this_gal_group[j][1],C)
+        eptable += "</td>"
+        eptable += "</tr>\n"
+
+
+#        eptable += "<td>" + group_display_knowl(4,1,C) + "</td>"
+#        eptable += "</tr>\n"
+        goodorbad = ""
+        firsttime = ""
+    firsttime = " id='moreep'"
+    for j in good_primes2:
+        this_prime_index = prime_pi(j) - 1
+        eptable += ("<tr" + firsttime +  " class='more nodisplay'" + "><td>" + goodorbad + "</td><td>" + str(j) + "</td><td>" +
+                    "$" + list_to_factored_poly_otherorder(L.localfactors[this_prime_index], galois=True)[0] + "$" +
+                    "</td>")
+        thispolygal = list_to_factored_poly_otherorder(L.localfactors[this_prime_index],galois=True)
+        this_gal_group = thispolygal[1]
+        eptable += "<td>"
+        eptable += group_display_knowl(this_gal_group[0][0],this_gal_group[0][1],C)
+        for j in range(1,len(thispolygal[1])):
+            eptable += "$\\times$"
+            eptable += group_display_knowl(this_gal_group[j][0],this_gal_group[j][1],C)
+        eptable += "</td>"
+
+        eptable += "</tr>\n"
+        firsttime = ""
+
+    eptable += "<tr class='less toggle'><td></td><td></td><td> <a onclick='"
+    eptable += 'show_moreless("more"); return true' + "'"
+    eptable += ' href="#moreep" '
+    eptable += ">show more</a></td></tr>\n"
+    eptable += "<tr class='more toggle nodisplay'><td></td><td></td><td> <a onclick='"
+    eptable += 'show_moreless("less"); return true' + "'"
+    eptable += ' href="#eptable" '
+    eptable += ">show less</a></td></tr>\n"
+    eptable += "</table>\n"
+    ans += "\n" + eptable
+    return(ans)
+
+def lfuncEpSymPower(L):
+    """ Helper funtion for lfuncEPtex to do the symmetric power L-functions
+    """
+    ans = ''
+    for p in L.S.bad_primes:
+        poly = L.S.eulerFactor(p)
+        poly_string = " "
+        if len(poly) > 1:
+            poly_string = "(1"
+            if poly[1] != 0:
+                if poly[1] == 1:
+                    poly_string += "+%d^{ -s}" % p
+                elif poly[1] == -1:
+                    poly_string += "-%d^{- s}" % p
+                elif poly[1] < 0:
+                    poly_string += "%d\\ %d^{- s}" % (poly[1], p)
+                else:
+                    poly_string += "+%d\\ %d^{- s}" % (poly[1], p)
+
+            for j in range(2, len(poly)):
+                if poly[j] == 0:
+                    continue
+                if poly[j] == 1:
+                    poly_string += "%d^{-%d s}" % (p, j)
+                elif poly[j] == -1:
+                    poly_string += "-%d^{-%d s}" % (p, j)
+                elif poly[j] < 0:
+                    poly_string += "%d \\ %d^{-%d s}" % (poly[j], p, j)
+                else:
+                    poly_string += "+%d\\ %d^{-%d s}" % (poly[j], p, j)
+            poly_string += ")^{-1}"
+        ans += poly_string
+    ans += '\\prod_{p \\nmid %d }\\prod_{j=0}^{%d} ' % (L.E.conductor(),L.m)
+    ans += '\\left(1- \\frac{\\alpha_p^j\\beta_p^{%d-j}}' % L.m
+    ans += '{p^{s}} \\right)^{-1}'    
+    return ans
+
+#---------
+
+
+def lfuncFEtex(L, fmt):
+    """ Returns the LaTex for displaying the Functional equation of the L-function L.
+        fmt could be any of the values: "analytic", "selberg"
+    """
+    if fmt == "arithmetic":
+        mu_list = [mu - L.motivic_weight/2 for mu in L.mu_fe]
+        nu_list = [nu - L.motivic_weight/2 for nu in L.nu_fe]
+        mu_list.sort()
+        nu_list.sort()
+        texname = L.texname_arithmetic
+        try:
+            tex_name_s = L.texnamecompleteds_arithmetic
+            tex_name_1ms = L.texnamecompleted1ms_arithmetic
+        except AttributeError:
+            tex_name_s = L.texnamecompleteds
+            tex_name_1ms = L.texnamecompleted1ms
+
+    else:
+        mu_list = L.mu_fe[:]
+        nu_list = L.nu_fe[:]
+        texname = L.texname
+        tex_name_s = L.texnamecompleteds
+        tex_name_1ms = L.texnamecompleted1ms
+    ans = ""
+#    if fmt == "analytic":
+#        ans = "\\begin{align}\n" + L.texnamecompleteds + "=\\mathstrut &"
+#        if L.level > 1:
+#            # ans+=latex(L.level)+"^{\\frac{s}{2}}"
+#            ans += latex(L.level) + "^{s/2}"
+#        for mu in L.mu_fe:
+#            ans += "\Gamma_{\R}(s" + seriescoeff(mu, 0, "signed", "", -6, 5) + ")"
+#        for nu in L.nu_fe:
+#            ans += "\Gamma_{\C}(s" + seriescoeff(nu, 0, "signed", "", -6, 5) + ")"
+#        ans += " \\cdot " + L.texname + "\\cr\n"
+#        ans += "=\\mathstrut & "
+#        if L.sign == 0:
+#            ans += "\epsilon \cdot "
+#        else:
+#            ans += seriescoeff(L.sign, 0, "factor", "", -6, 5)
+#        ans += L.texnamecompleted1ms
+#        if L.sign == 0 and L.degree == 1:
+#            ans += "\quad (\\text{with }\epsilon \\text{ not computed})"
+#        if L.sign == 0 and L.degree > 1:
+#            ans += "\quad (\\text{with }\epsilon \\text{ unknown})"
+#        ans += "\n\\end{align}\n"
+#    elif fmt == "arithmetic":
+    if fmt == "arithmetic" or fmt == "analytic":
+        ans = "\\begin{align}\n" + tex_name_s + "=\\mathstrut &"
+        if L.level > 1:
+            # ans+=latex(L.level)+"^{\\frac{s}{2}}"
+            ans += latex(L.level) + "^{s/2}"
+        # set up to accommodate multiplicity of Gamma factors
+        old_mu = ""
+        curr_mu_exp = 0
+        for mu in mu_list:
+            if mu == old_mu:
+                curr_mu_exp += 1
+            else:
+                old_mu = mu
+                curr_mu_exp = 1
+                ans += "\Gamma_{\R}(s" + seriescoeff(mu, 0, "signed", "", -6, 5) + ")"
+        if curr_mu_exp >= 2:
+            ans += "^{" + str(curr_mu_exp) + "}"
+        # set up to accommodate multiplicity of Gamma factors
+        old_nu = ""
+        curr_nu_exp = 0
+        for nu in nu_list:
+            if nu == old_nu:
+                curr_nu_exp += 1
+            else:
+                old_nu = nu
+                curr_nu_exp = 1
+                ans += "\Gamma_{\C}(s" + seriescoeff(nu, 0, "signed", "", -6, 5) + ")"
+        if curr_nu_exp >= 2:
+            ans += "^{" + str(curr_nu_exp) + "}"
+        ans += " \\cdot " + texname + "\\cr\n"
+        ans += "=\\mathstrut & "
+        if L.sign == 0:
+            ans += "\epsilon \cdot "
+        else:
+            ans += seriescoeff(L.sign, 0, "factor", "", -6, 5)
+        ans += tex_name_1ms
+        if L.sign == 0 and L.degree == 1:
+            ans += "\quad (\\text{with }\epsilon \\text{ not computed})"
+        if L.sign == 0 and L.degree > 1:
+            ans += "\quad (\\text{with }\epsilon \\text{ unknown})"
+        ans += "\n\\end{align}\n"
+    elif fmt == "selberg":
+        ans += "(" + str(int(L.degree)) + ",\\ "
+        ans += str(int(L.level)) + ",\\ "
+        ans += "("
+        if L.mu_fe != []:
+            for mu in range(len(L.mu_fe) - 1):
+                ans += seriescoeff(L.mu_fe[mu], 0, "literal", "", -6, 5) + ", "
+            ans += seriescoeff(L.mu_fe[-1], 0, "literal", "", -6, 5)
+        else:
+            ans += "\\ "
+        ans += ":"
+        if L.nu_fe != []:
+            for nu in range(len(L.nu_fe) - 1):
+                ans += str(L.nu_fe[nu]) + ", "
+            ans += str(L.nu_fe[-1])
+        else:
+            ans += "\\ "
+        ans += "),\\ "
+        ans += seriescoeff(L.sign, 0, "literal", "", -6, 5)
+        ans += ")"
+
+    return(ans)
+
+
+def specialValueString(L, s, sLatex, normalization="analytic"):
+    ''' Returns the LaTex to dislpay for L(s)
+        Will eventually be replaced by specialValueTriple.
+    '''
+    number_of_decimals = 10
+    val = None
+    if hasattr(L,"lfunc_data"):
+        s_alg = s+p2sage(L.lfunc_data['analytic_normalization'])
+        for x in p2sage(L.lfunc_data['special_values']):
+            # the numbers here are always half integers
+            # so this comparison is exact
+            if x[0] == s_alg:
+                val = x[1]
+                break
+    if val is None:
+        val = L.sageLfunction.value(s)
+    if normalization == "arithmetic":
+        lfunction_value_tex = L.texname_arithmetic.replace('s)',  sLatex + ')')
+    else:
+        lfunction_value_tex = L.texname.replace('(s', '(' + sLatex)
+    # We must test for NaN first, since it would show as zero otherwise
+    # Try "RR(NaN) < float(1e-10)" in sage -- GT
+    if CC(val).real().is_NaN():
+        return "\\[{0}=\\infty\\]".format(lfunction_value_tex)
+    elif val.abs() < 1e-10:
+        return "\\[{0}=0\\]".format(lfunction_value_tex)
+    elif normalization == "arithmetic":
+        return(lfunction_value_tex,
+               latex(round(val.real(), number_of_decimals)
+                         + round(val.imag(), number_of_decimals) * I))
+    else:
+        return "\\[{0} \\approx {1}\\]".format(lfunction_value_tex,
+                                               latex(round(val.real(), number_of_decimals)
+                                                     + round(val.imag(), number_of_decimals) * I))
+
+def specialValueTriple(L, s, sLatex_analytic, sLatex_arithmetic):
+    ''' Returns [L_arithmetic, L_analytic, L_val]
+        Currently only used for genus 2 curves.
+        Eventually want to use for all L-functions.
+    '''
+    number_of_decimals = 10
+    val = None
+    if hasattr(L,"lfunc_data"):
+        s_alg = s+p2sage(L.lfunc_data['analytic_normalization'])
+        for x in p2sage(L.lfunc_data['special_values']):
+            # the numbers here are always half integers
+            # so this comparison is exact
+            if x[0] == s_alg:
+                val = x[1]
+                break
+    if val is None:
+        val = L.sageLfunction.value(s)
+    # We must test for NaN first, since it would show as zero otherwise
+    # Try "RR(NaN) < float(1e-10)" in sage -- GT
+
+    lfunction_value_tex_arithmetic = L.texname_arithmetic.replace('s)',  sLatex_arithmetic + ')')
+    lfunction_value_tex_analytic = L.texname.replace('(s', '(' + sLatex_analytic)
+
+    if CC(val).real().is_NaN():
+        Lval = "\\infty"
+    elif val.abs() < 1e-10:
+        Lval = "0"
+    else:
+        Lval = latex(round(val.real(), number_of_decimals)
+                         + round(val.imag(), number_of_decimals) * I)
+
+    return [lfunction_value_tex_analytic, lfunction_value_tex_arithmetic, Lval]
+
+###############################################################
+# Functions for Siegel dirichlet series
+###############################################################
+NN = 500
+CF = ComplexField(NN)
+
+
+def compute_dirichlet_series(p_list, PREC):
+    ''' computes the dirichlet series for a Lfunction_SMF2_scalar_valued
+    '''
+    # p_list is a list of pairs (p,y) where p is a prime and y is the list of roots of the Euler factor at x
+    LL = [0] * PREC
+    # create an empty list of the right size and now populate it with the powers of p
+    for (p, y) in p_list:
+        p_prec = log(PREC) / log(p) + 1
+        ep = euler_p_factor(y, PREC)
+        for n in range(ep.prec()):
+            if p ** n < PREC:
+                LL[p ** n] = ep.coefficients()[n]
+    for i in range(1, PREC):
+        f = factor(i)
+        if len(f) > 1:  # not a prime power
+            LL[i] = prod([LL[p ** e] for (p, e) in f])
+    return LL[1:]
+
+
+def euler_p_factor(root_list, PREC):
+    ''' computes the coefficients of the pth Euler factor expanded as a geometric series
+      ax^n is the Dirichlet series coefficient p^(-ns)
+    '''
+    PREC = floor(PREC)
+    # return satake_list
+    R = LaurentSeriesRing(CF, 'x')
+    x = R.gens()[0]
+    ep = prod([1 / (1 - a * x) for a in root_list])
+    return ep + O(x ** (PREC + 1))
+
+
+def compute_local_roots_SMF2_scalar_valued(ev_data, k, embedding):
+    ''' computes the dirichlet series for a Lfunction_SMF2_scalar_valued
+    '''
+
+    logger.debug("Start SMF2")
+    K = ev_data[0].parent().fraction_field()  # field of definition for the eigenvalues
+    ev = ev_data[1]  # dict of eigenvalues
+    L = ev.keys()
+    m = ZZ(max(L)).isqrt() + 1
+    ev2 = {}
+    for p in primes(m):
+
+        try:
+            ev2[p] = (ev[p], ev[p * p])
+        except:
+            break
+
+    logger.debug(str(ev2))
+    ret = []
+    for p in ev2:
+        R = PolynomialRing(K, 'x')
+        x = R.gens()[0]
+
+        f = (1 - ev2[p][0] * x + (ev2[p][0] ** 2 - ev2[p][1] - p ** (
+            2 * k - 4)) * x ** 2 - ev2[p][0] * p ** (2 * k - 3) * x ** 3 + p ** (4 * k - 6) * x ** 4)
+
+        Rnum = PolynomialRing(CF, 'y')
+        x = Rnum.gens()[0]
+        fnum = Rnum(0)
+        if K != QQ:
+            for i in range(int(f.degree()) + 1):
+                fnum = fnum + f[i].complex_embeddings(NN)[embedding] * (x / p ** (k - 1.5)) ** i
+        else:
+            for i in range(int(f.degree()) + 1):
+                fnum = fnum + f[i] * (x / CF(p ** (k - 1.5))) ** i
+
+        r = fnum.roots(CF)
+        r = [1 / a[0] for a in r]
+        # a1 = r[1][0]/r[0][0]
+        # a2 = r[2][0]/r[0][0]
+        # a0 = 1/r[3][0]
+
+        ret.append((p, r))
+
+    return ret
+
+
+###############################################################
+# Functions for computing the number of coefficients needed
+# in order to be able to show plot and compute zeros.
+###############################################################
+def number_of_coefficients_needed(Q, kappa_fe, lambda_fe, max_t):
+    # TODO: This doesn't work. Trouble when computing t0
+    # We completely mimic what lcalc does when it decides whether
+    # to print a warning.
+
+    DIGITS = 14    # These are names of lcalc parameters, and we are
+    DIGITS2 = 2    # mimicking them.
+
+    logger.debug("Start NOC")
+    theta = sum(kappa_fe)
+    c = DIGITS2 * log(10.0)
+    a = len(kappa_fe)
+
+    c1 = 0.0
+    for j in range(a):
+        logger.debug("In loop NOC")
+        t0 = kappa_fe[j] * max_t + complex(lambda_fe[j]).imag()
+        logger.debug("In loop 2 NOC")
+        if abs(t0) < 2 * c / (math.pi * a):
+            logger.debug("In loop 3_1 NOC")
+            c1 += kappa_fe[j] * pi / 2.0
+        else:
+            c1 += kappa_fe[j] * abs(c / (t0 * a))
+            logger.debug("In loop 3_2 NOC")
+
+    return int(round(Q * exp(log(2.3 * DIGITS * theta / c1) * theta) + 10))
+
+
+###############################################################
+# Functions for cusp forms
+###############################################################
+
+
+def signOfEmfLfunction(level, weight, coefs, tol=10 ** (-7), num=1.3):
+    """ Computes the sign of a EMF with give level, weight and
+        coefficients numerically by computing the value of the EMF
+        at two points related by the Atkin-Lehner involution.
+        If the absolute value of the result is more than tol from 1
+        then it returns "Not able to compute" which indicates to few
+        (or wrong) coeffcients.
+        The parameter num chooses the related points and shouldn't be 1.
+    """
+    sum1 = 0
+    sum2 = 0
+    for i in range(1, len(coefs)):
+        sum1 += coefs[i - 1] * math.exp(- 2 * math.pi * i * num / math.sqrt(level))
+        logger.debug("Sum1: {0}".format(sum1))
+        sum2 += coefs[i - 1].conjugate() * math.exp(- 2 * math.pi * i / num / math.sqrt(level)) / \
+            num ** weight
+        logger.debug("Sum2: {0}".format(sum2))
+    sign = sum1 / sum2
+    if abs(abs(sign) - 1) > tol:
+        logger.critical("Not enough coefficients to compute the sign of the L-function.")
+        sign = "Not able to compute."
+    return sign