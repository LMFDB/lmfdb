--- conflicted
+++ resolved
@@ -3,14 +3,6 @@
 import math, re
 
 from flask import url_for
-<<<<<<< HEAD
-import math
-from sage.all import ZZ, QQ, RR, CC, Rational, RationalField, ComplexField, PolynomialRing, LaurentSeriesRing, O, Integer, primes, CDF, I, real_part, imag_part, latex, factor, prime_divisors, prime_pi, exp, pi, prod, floor, primes_first_n, is_prime
-from lmfdb.transitive_group import group_display_knowl
-from lmfdb.db_backend import db
-from lmfdb.utils import display_complex, list_to_factored_poly_otherorder
-
-=======
 from sage.all import (
     ZZ, QQ, RR, CC, Rational, RationalField, ComplexField, PolynomialRing,
     LaurentSeriesRing, O, Integer, primes, CDF, I, real_part, imag_part,
@@ -21,7 +13,6 @@
     list_factored_to_factored_poly_otherorder)
 from lmfdb.galois_groups.transitive_group import group_display_knowl
 from lmfdb.lfunctions import logger
->>>>>>> 3709b13c
 
 ###############################################################
 # Functions for displaying numbers in correct format etc.
@@ -154,15 +145,9 @@
     elif seriescoefftype == 'signed' and coeff_display[0] != '-':
         # add the plus without the spaces
         ans += "+"
-<<<<<<< HEAD
 
     ans += coeff_display
 
-=======
-
-    ans += coeff_display
-
->>>>>>> 3709b13c
 
     if seriescoefftype == "serieshtml":
         ans = ans.replace('i',"<em>i</em>").replace('-',"&minus;")
@@ -349,17 +334,10 @@
     else:
         return("\\text{No information is available about the Euler product.}")
 
-<<<<<<< HEAD
-def lfuncEPhtml(L,fmt, prec = None):
+def lfuncEPhtml(L,fmt):
     """
         Euler product as a formula and a table of local factors.
     """
-=======
-def lfuncEPhtml(L,fmt):
-    """
-        Euler product as a formula and a table of local factors.
-    """
->>>>>>> 3709b13c
 
 
     # Formula
@@ -401,20 +379,9 @@
         ans += str(L.degree - 1) + ". "
 
     # Figuring out good and bad primes
-<<<<<<< HEAD
-    bad_primes = []
-    for lf in L.bad_lfactors:
-        bad_primes.append(lf[0])
-    eulerlim = 25
-    good_primes = []
-    for p in primes_first_n(eulerlim):
-        if p not in bad_primes:
-            good_primes.append(p)
-=======
     bad_primes = [p for p, _ in L.bad_lfactors]
     good_primes = [p for p in prime_range(100) if p not in bad_primes]
     p_index = dict(zip(prime_range(100), range(len(prime_range(100)))))
->>>>>>> 3709b13c
 
 
     #decide if we display galois
@@ -431,11 +398,7 @@
         for i,elt in enumerate(poly):
             if elt is None or (i == prec and prec != len(poly) - 1):
                 out += "+O(%s)" % (seriesvar(i, "polynomial"),)
-<<<<<<< HEAD
-                break;
-=======
                 break
->>>>>>> 3709b13c
             elif i > 0:
                 out += seriescoeff(elt, i, "series", "polynomial", 3)
         return out
@@ -450,32 +413,6 @@
     eptable += r"""<th class='weight' style="text-align: left;">$F_p$</th>"""
     eptable += "</tr>\n"
     eptable += "</thead>"
-<<<<<<< HEAD
-    def row(trclass, goodorbad, p, poly):
-        out = ""
-        try:
-            if L.coefficient_field == "CDF" or None in poly:
-                factors = str(pretty_poly(poly, prec = prec))
-                gal_groups = [[0,0]]
-            elif not display_galois:
-                factors = list_to_factored_poly_otherorder(poly, galois=display_galois, prec = prec, p = p)
-            else:
-                factors, gal_groups = list_to_factored_poly_otherorder(poly, galois=display_galois, p = p)
-            out += "<tr" + trclass + "><td>" + goodorbad + "</td><td>" + str(p) + "</td>";
-            if display_galois:
-                out += "<td class='galois'>"
-                if gal_groups[0]==[0,0]:
-                    pass   # do nothing, because the local faco is 1
-                elif gal_groups[0]==[1,1]:
-                    out += group_display_knowl(gal_groups[0][0], gal_groups[0][1],'$C_1$')
-                else:
-                    out += group_display_knowl(gal_groups[0][0], gal_groups[0][1])
-                for n, k in gal_groups[1:]:
-                    out += "$\\times$"
-                    out += group_display_knowl(n, k)
-                out += "</td>"
-            out += "<td>" +"$" + factors + "$" + "</td>"
-=======
     def group_display_knowl_C1_as_trivial(n,k):
         if [n,k] == [1,1]:
             return group_display_knowl(n, k, '$C_1$')
@@ -506,7 +443,6 @@
                     out += "$\\times$".join( [group_display_knowl_C1_as_trivial(n,k) for n, k in gal_groups] )
                 out += "</td>"
             out += "<td> %s </td>" % factors
->>>>>>> 3709b13c
             out += "</tr>\n"
 
         except IndexError:
@@ -514,33 +450,14 @@
         return out
     goodorbad = "bad"
     trclass = ""
-<<<<<<< HEAD
-    for lf in L.bad_lfactors:
-        eptable += row(trclass, goodorbad, lf[0], lf[1])
-=======
     for p, lf in L.bad_lfactors:
         if p in L.localfactors_factored_dict:
             lf = L.localfactors_factored_dict[p]
         eptable += row(trclass, goodorbad, p, lf)
->>>>>>> 3709b13c
         goodorbad = ""
         trclass = ""
     goodorbad = "good"
     trclass = " class='first'"
-<<<<<<< HEAD
-    good_primes1 = good_primes[:9]
-    good_primes2 = good_primes[9:]
-    for j in good_primes1:
-        this_prime_index = prime_pi(j) - 1
-        eptable += row(trclass, goodorbad, j, L.localfactors[this_prime_index])
-        goodorbad = ""
-        trclass = ""
-    trclass = " id='moreep'  class='more nodisplay'"
-    for j in good_primes2:
-        this_prime_index = prime_pi(j) - 1
-        eptable += row(trclass, goodorbad, j, L.localfactors[this_prime_index])
-        trclass = " class='more nodisplay'"
-=======
     for j, good_primes in enumerate([good_primes[:9], good_primes[9:]]):
         for p in good_primes:
             if p in L.localfactors_factored_dict:
@@ -556,7 +473,6 @@
         else:
             if j == 0:
                 trclass = " id='moreep'  class='more nodisplay'"
->>>>>>> 3709b13c
 
     eptable += r"""<tr class="less toggle"><td colspan="2"> <a onclick="show_moreless(&quot;more&quot;); return true" href="#moreep">show more</a></td>"""
 
@@ -952,102 +868,7 @@
     except:
         return None, None
 
-<<<<<<< HEAD
-#######################################################################
-# Functions for interacting with web structure
-#######################################################################
-
-# TODO This needs to be able to handle any sort of L-function.
-# There should probably be a more relevant field
-# in the database, instead of trying to extract this from a URL
-# FIXME move this to somewhere else
-def name_and_object_from_url(url):
-    url_split = url.rstrip('/').lstrip('/').split("/");
-    name = '??';
-    obj_exists = False;
-
-    if url_split[0] == "EllipticCurve":
-        if url_split[1] == 'Q':
-            # EllipticCurve/Q/341641/a
-            label_isogeny_class = ".".join(url_split[-2:]);
-            obj_exists = db.ec_curves.exists({"lmfdb_iso" : label_isogeny_class})
-        else:
-            # EllipticCurve/2.2.140.1/14.1/a
-            label_isogeny_class =  "-".join(url_split[-3:]);
-            obj_exists = db.ec_nfcurves.exists({"class_label" : label_isogeny_class})
-        name = 'Isogeny class ' + label_isogeny_class;
-
-    elif url_split[0] == "Character":
-        # Character/Dirichlet/19/8
-        assert url_split[1] == "Dirichlet"
-        name = """Dirichlet Character \(\chi_{%s} (%s, \cdot) \)""" %  tuple(url_split[-2:])
-        label = ".".join(url_split[-2:])
-        obj_exists = db.char_dir_values.exists({"label" : label})
-
-    elif url_split[0] == "Genus2Curve":
-        # Genus2Curve/Q/310329/a
-        assert url_split[1] == 'Q'
-        label_isogeny_class = ".".join(url_split[-2:]);
-        obj_exists = db.g2c_curves.exists({"class" : label_isogeny_class})
-        name = 'Isogeny class ' + label_isogeny_class;
-
-
-    elif url_split[0] == "ModularForm":
-        if url_split[1] == 'GL2':
-            if url_split[2] == 'Q' and url_split[3]  == 'holomorphic':
-                if len(url_split) == 10:
-                    # ModularForm/GL2/Q/holomorphic/24/2/f/a/11/2
-                    newform_label = ".".join(url_split[-6:-2])
-                    conrey_newform_label = ".".join(url_split[-6:])
-                    name =  'Modular form ' + conrey_newform_label
-                    obj_exists = db.mf_newforms.label_exists(newform_label)
-                elif len(url_split) == 8:
-                    # ModularForm/GL2/Q/holomorphic/24/2/f/a
-                    newform_label = ".".join(url_split[-4:])
-                    name =  'Modular form ' + newform_label;
-                    obj_exists = db.mf_newforms.label_exists(newform_label)
-
-
-            elif  url_split[2] == 'TotallyReal':
-                # ModularForm/GL2/TotallyReal/2.2.140.1/holomorphic/2.2.140.1-14.1-a
-                label = url_split[-1];
-                name =  'Hilbert modular form ' + label;
-                obj_exists = db.hmf_forms.label_exists(label);
-
-            elif url_split[2] ==  'ImaginaryQuadratic':
-                # ModularForm/GL2/ImaginaryQuadratic/2.0.4.1/98.1/a
-                label = '-'.join(url_split[-3:])
-                name = 'Bianchi modular form ' + label;
-                obj_exists = db.bmf_forms.label_exists(label);
-    elif url_split[0] == "ArtinRepresentation":
-        label = url_split[1]
-        name =  'Artin representation ' + label;
-        obj_exists = db.artin_reps.label_exists(label.split('c')[0]);
-
-    return name, obj_exists
-=======
-
->>>>>>> 3709b13c
-
-def names_and_urls(instances):
-    res = []
-    names = []
-    for instance in instances:
-        if not isinstance(instance, basestring):
-            instance = instance['url']
-        name, obj_exists = name_and_object_from_url(instance)
-        if not name:
-            name = ''
-        if obj_exists:
-            url = "/"+instance
-        else:
-            name = '(%s)' % (name)
-            url = ""
-        # avoid duplicates
-        if name not in names:
-            res.append((name, url))
-            names.append(name)
-    return res
+
 
 def get_bread(degree, breads=[]):
     """
