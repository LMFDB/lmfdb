{% extends 'homepage.html' %}
{% block content %}

{% include 'refine_search_form.html' %}

{% include 'matches.html' %}
{% if info.number %}

<table class="ntdata">
  <thead>
    <tr>
      <th></th><th></th>
      <th colspan="{{info.Tr_n | length}}">$L(s) = \prod_p F_p(p^{-s})^{-1}$</th>
    </tr>
    <tr>
      <th>{{ KNOWL('lfunction.label', 'Label') }}</th>
      <th>{{ KNOWL('lfunction.underlying_object', title='Origin') }}</th>
      {% for n in info.Tr_n %}
<<<<<<< HEAD
      <th> \(F_{ {{n}} }(T)\) </th>
=======
      <th class="left"> \(F_{ {{n}} }(T)\) </th>
>>>>>>> 8f070bcc
      {% endfor %}
    </tr>
  </thead>
  <tbody>
    {% for L in info.results %}
    <tr>
      <td style="text-align: left;"> <a href="{{L.url}}"> {{L.label}} </a> </td>
      <td class="mjx_basic border-right"> {% for name, url in L.origins %} <a href="{{url}}">{{name}}</a> {% endfor %} </td>
      {% for n in info.Tr_n %}
      <td class="mjx_basic left"> ${{ L.euler_factor[n] }}$ </td>
      {% endfor %}
    </tr>
    {% endfor %}
  </tbody>
</table>

{% include 'forward_back.html' %}
{% include 'download_search_results.html' %}
{% endif %}
{% include 'debug_info.html' %}

{% endblock %}<|MERGE_RESOLUTION|>--- conflicted
+++ resolved
@@ -16,11 +16,7 @@
       <th>{{ KNOWL('lfunction.label', 'Label') }}</th>
       <th>{{ KNOWL('lfunction.underlying_object', title='Origin') }}</th>
       {% for n in info.Tr_n %}
-<<<<<<< HEAD
       <th> \(F_{ {{n}} }(T)\) </th>
-=======
-      <th class="left"> \(F_{ {{n}} }(T)\) </th>
->>>>>>> 8f070bcc
       {% endfor %}
     </tr>
   </thead>
