# -*- coding: utf-8 -*-

from lmfdb.app import app
import re
import flask
from flask import render_template, url_for, request, redirect
from sage.all import gcd, randint, euler_phi
from lmfdb.utils import to_dict, flash_error
from lmfdb.characters.utils import url_character
<<<<<<< HEAD
from lmfdb.WebCharacter import (
=======
from lmfdb.characters.web_character import (
>>>>>>> 3709b13c
        WebDirichletGroup,
        WebSmallDirichletGroup,
        WebDirichletCharacter,
        WebSmallDirichletCharacter,
        WebDBDirichletCharacter,
        WebDBDirichletGroup
)
<<<<<<< HEAD
from lmfdb.WebCharacter import WebHeckeExamples, WebHeckeFamily, WebHeckeGroup, WebHeckeCharacter
from lmfdb.WebNumberField import WebNumberField
from lmfdb.characters import characters_page
from sage.databases.cremona import class_to_int
from lmfdb.db_backend import db
=======
from lmfdb.characters.web_character import WebHeckeExamples, WebHeckeFamily, WebHeckeGroup, WebHeckeCharacter
from lmfdb.number_fields.web_number_field import WebNumberField
from lmfdb.characters import characters_page
from sage.databases.cremona import class_to_int
from lmfdb import db
>>>>>>> 3709b13c
import ListCharacters

#### make url_character available from templates
@app.context_processor
def ctx_characters():
    chardata = {}
    chardata['url_character'] = url_character
    return chardata

def learn(current = None):
    r = []
    if current != 'source':
        r.append( ('Source of the data', url_for(".how_computed_page")) )
    if current != 'extent':
        r.append( ('Extent of the data', url_for(".extent_page")) )
    if current != 'labels':
        r.append( ('Labels for Dirichlet characters', url_for(".labels_page")) )
    return r

###############################################################################
#   Route functions
#   Do not use url_for on these, use url_character defined in lmfdb.utils
###############################################################################

@characters_page.route("/")
def render_characterNavigation():
    """
    FIXME: replace query by ?browse=<key>&start=<int>&end=<int>
    """
    return redirect(url_for(".render_Dirichletwebpage"), 301)

def render_DirichletNavigation():
    args = to_dict(request.args)

    info = {'args':args}
    info['bread'] = [ ('Characters',url_for(".render_characterNavigation")),
                      ('Dirichlet', url_for(".render_Dirichletwebpage")) ]

    info['learnmore'] = learn()

    if 'modbrowse' in args:
        arg = args['modbrowse']
        arg = arg.split('-')
        modulus_start = int(arg[0])
        modulus_end = int(arg[1])
        info['title'] = 'Dirichlet Characters of Modulus ' + str(modulus_start) + '-' + str(modulus_end)
        info['credit'] = 'Sage'
        h, c, rows, cols = ListCharacters.get_character_modulus(modulus_start, modulus_end)
        info['contents'] = c
        info['headers'] = h
        info['rows'] = rows
        info['cols'] = cols
        return render_template("ModulusList.html", **info)

    elif 'condbrowse' in args:
        arg = args['condbrowse']
        arg = arg.split('-')
        conductor_start = int(arg[0])
        conductor_end = int(arg[1])
        info['conductor_start'] = conductor_start
        info['conductor_end'] = conductor_end
        info['title'] = 'Dirichlet Characters of Conductor ' + str(conductor_start) + '-' + str(conductor_end)
        info['credit'] = "Sage"
        info['contents'] = ListCharacters.get_character_conductor(conductor_start, conductor_end + 1)
        return render_template("ConductorList.html", **info)

    elif 'ordbrowse' in args:
        arg = args['ordbrowse']
        arg = arg.split('-')
        order_start = int(arg[0])
        order_end = int(arg[1])
        info['order_start'] = order_start
        info['order_end'] = order_end
        info['title'] = 'Dirichlet Characters of Orders ' + str(order_start) + '-' + str(order_end)
        info['credit'] = 'SageMath'
        info['contents'] = ListCharacters.get_character_order(order_start, order_end + 1)
        return render_template("OrderList.html", **info)

    elif 'label' in args:
        label = args['label'].replace(' ','')
        if re.match(r'^[1-9][0-9]*\.[1-9][0-9]*$', label):
            slabel = label.split('.')
            m,n = int(slabel[0]), int(slabel[1])
            if m==n==1 or n < m and gcd(m,n) == 1:
                return redirect(url_for(".render_Dirichletwebpage", modulus=slabel[0], number=slabel[1]))
        if re.match(r'^[1-9][0-9]*\.[a-z]+$', label):
            slabel = label.split('.')
            return redirect(url_for(".render_Dirichletwebpage", modulus=int(slabel[0]), number=slabel[1]))
        if re.match(r'^[1-9][0-9]*$', label):
            return redirect(url_for(".render_Dirichletwebpage", modulus=label), 301)

        flash_error("%s is not a valid label for a Dirichlet character.  It should be of the form <span style='color:black'>q.n</span>, where q and n are coprime positive integers with n < q, or q=n=1.", label)
        return render_template('CharacterNavigate.html', **info)
        #FIXME, delete line below?
        #return redirect(url_for(".render_Dirichletwebpage"), 301)

    if args:
        # if user clicked refine search, reset start to 0
        if args.get('refine'):
            args['start'] = '0'
        try:
            search = ListCharacters.CharacterSearch(args)
        except ValueError as err:
            info['err'] = str(err)
            return render_template("CharacterNavigate.html" if "search" in args else "character_search_results.html" , **info)
        info['info'] = search.results()
        info['title'] = 'Dirichlet Character Search Results'
        info['bread'] = [('Characters', url_for(".render_characterNavigation")),
                         ('Dirichlet', url_for(".render_Dirichletwebpage")),
                         ('Search Results', '') ]
        info['credit'] = 'SageMath'
        return render_template("character_search_results.html", **info)
    else:
       info['title'] = 'Dirichlet Characters'
       return render_template('CharacterNavigate.html', **info)

@characters_page.route("/Labels")
def labels_page():
    info = {}
    info['title'] = 'Dirichlet Character Labels'
    info['bread'] = [ ('Characters',url_for(".render_characterNavigation")),
    ('Dirichlet', url_for(".render_Dirichletwebpage")), ('Labels', '') ]
    info['learnmore'] = learn('labels')
    return render_template("single.html", kid='character.dirichlet.conrey', **info)

@characters_page.route("/Source")
def how_computed_page():
    info = {}
    info['title'] = 'Source of Dirichlet Characters'
    info['bread'] = [ ('Characters',url_for(".render_characterNavigation")),
    ('Dirichlet', url_for(".render_Dirichletwebpage")), ('Source', '') ]
    info['learnmore'] = learn('source')
    return render_template("single.html", kid='dq.character.dirichlet.source', **info)

@characters_page.route("/Extent")
def extent_page():
    info = {}
    info['title'] = 'Extent of Dirichlet Characters Data'
    info['bread'] = [ ('Characters',url_for(".render_characterNavigation")),
    ('Dirichlet', url_for(".render_Dirichletwebpage")), ('Extent', '') ]
    info['learnmore'] = learn('extent')
    return render_template("single.html", kid='dq.character.dirichlet.extent',
                           **info)

def make_webchar(args):
    modulus = int(args['modulus'])
    if modulus < 10000:
        return WebDBDirichletCharacter(**args)
    elif modulus < 100000:
        return WebDirichletCharacter(**args)
    else:
        return WebSmallDirichletCharacter(**args)

def label_to_number(modulus, number, all=False):
    """
    Takes the second part of a character label and converts it to the second
    part of a Conrey label.  This could be trivial (just casting to an int)
    or could require converting from an orbit label to a number.

    If the label is invalid, returns 0.
    """
    try:
        number = int(number)
    except ValueError:
        # encoding Galois orbit
        if modulus < 10000:
            try:
                orbit_label = '{0}.{1}'.format(modulus, 1 + class_to_int(number))
            except ValueError:
                return 0
            else:
                number = db.char_dir_orbits.lucky({'orbit_label':orbit_label}, 'galois_orbit')
                if number is None:
                    return 0
                if not all:
                    number = number[0]
        else:
            return 0
    else:
        if number <= 0 or gcd(modulus, number) != 1 or number > modulus:
            return 0
    return number

@characters_page.route("/Dirichlet")
@characters_page.route("/Dirichlet/")
@characters_page.route("/Dirichlet/<modulus>")
@characters_page.route("/Dirichlet/<modulus>/")
@characters_page.route("/Dirichlet/<modulus>/<number>")
def render_Dirichletwebpage(modulus=None, number=None):

    if modulus is None:
        return render_DirichletNavigation()
    modulus = modulus.replace(' ','')
<<<<<<< HEAD
    if number is None and re.match('^[1-9][0-9]*\.[1-9][0-9]*$', modulus):
        return redirect(url_for(".render_Dirichletwebpage", label=modulus), 301)
=======
    if number is None and re.match('^[1-9][0-9]*\.([1-9][0-9]*|[a-z]+)$', modulus):
        modulus, number = modulus.split('.')
        return redirect(url_for(".render_Dirichletwebpage", modulus=modulus, number=number), 301)
>>>>>>> 3709b13c

    args={}
    args['type'] = 'Dirichlet'
    args['modulus'] = modulus
    args['number'] = number
    try:
        modulus = int(modulus)
    except ValueError:
        modulus = 0
    if modulus <= 0:
        flash_error ("%s is not a valid modulus for a Dirichlet character.  It should be a positive integer.", args['modulus'])
        return redirect(url_for(".render_Dirichletwebpage"))
    if modulus > 10**20:
        flash_error ("specified modulus %s is too large, it should be less than $10^{20}$.", modulus)
        return redirect(url_for(".render_Dirichletwebpage"))



    if number is None:
        if modulus < 10000:
            info = WebDBDirichletGroup(**args).to_dict()
            info['show_orbit_label'] = True
        elif modulus < 100000:
            info = WebDirichletGroup(**args).to_dict()
        else:
            info = WebSmallDirichletGroup(**args).to_dict()
        info['title'] = 'Group of Dirichlet Characters of Modulus ' + str(modulus)
        info['bread'] = [('Characters', url_for(".render_characterNavigation")),
                         ('Dirichlet', url_for(".render_Dirichletwebpage")),
                         ('%d'%modulus, url_for(".render_Dirichletwebpage", modulus=modulus))]
        info['learnmore'] = learn()
        info['code'] = dict([(k[4:],info[k]) for k in info if k[0:4] == "code"])
        info['code']['show'] = { lang:'' for lang in info['codelangs'] } # use default show names
        if 'gens' in info:
            info['generators'] = ', '.join([r'<a href="%s">$\chi_{%s}(%s,\cdot)$'%(url_for(".render_Dirichletwebpage",modulus=modulus,number=g),modulus,g) for g in info['gens']])
        return render_template('CharGroup.html', **info)

<<<<<<< HEAD
    try:
        number = int(number)
    except ValueError:
        # encoding Galois orbit
        if modulus < 10000:
            try:
                orbit_label = '{0}.{1}'.format(modulus, 1 + class_to_int(number))
            except ValueError:
                number = 0
            else:
                number = db.char_dir_orbits.lucky({'orbit_label':orbit_label}, 'galois_orbit')[0]
        else:
            number = 0
    if number <= 0 or gcd(modulus,number) != 1 or number > modulus:
        flash_error("the value %s is invalid.  It should be a positive integer coprime to and no greater than the modulus %s.", args['number'],args['modulus'])
        return redirect(url_for(".render_Dirichletwebpage"))
    args['number'] = number
    if modulus < 10000:
        webchar = WebDBDirichletCharacter(**args)
        info = webchar.to_dict()
    elif modulus < 100000:
        webchar = WebDirichletCharacter(**args)
        info = webchar.to_dict()
    else:
        info = WebSmallDirichletCharacter(**args).to_dict()
=======
    number = label_to_number(modulus, number)
    if number == 0:
        flash_error("the value %s is invalid.  It should be a positive integer coprime to and no greater than the modulus %s.", args['number'],args['modulus'])
        return redirect(url_for(".render_Dirichletwebpage"))
    args['number'] = number
    webchar = make_webchar(args)
    info = webchar.to_dict()
>>>>>>> 3709b13c
    info['bread'] = [('Characters', url_for(".render_characterNavigation")),
                     ('Dirichlet', url_for(".render_Dirichletwebpage")),
                     ('%s'%modulus, url_for(".render_Dirichletwebpage", modulus=modulus)),
                     ('%s'%number, url_for(".render_Dirichletwebpage", modulus=modulus, number=number)) ]
    info['learnmore'] = learn()
    info['code'] = dict([(k[4:],info[k]) for k in info if k[0:4] == "code"])
    info['code']['show'] = { lang:'' for lang in info['codelangs'] } # use default show names
    return render_template('Character.html', **info)

def _dir_knowl_data(label, orbit=False):
    modulus, number = label.split('.')
    modulus = int(modulus)
    numbers = label_to_number(modulus, number, all=True)
    if numbers == 0:
        return "Invalid label for Dirichlet character: %s" % label
    if isinstance(numbers, list):
        number = numbers[0]
        def conrey_link(i):
            return "<a href='%s'> %s.%s</a>" % (url_for("characters.render_Dirichletwebpage", modulus=modulus, number=i), modulus, i)
        if len(numbers) <= 2:
            numbers = map(conrey_link, numbers)
        else:
            numbers = [conrey_link(numbers[0]), '&#8230;', conrey_link(numbers[-1])]
    else:
        number = numbers
        numbers = None
    args={'type': 'Dirichlet', 'modulus': modulus, 'number': number}
    webchar = make_webchar(args)
    if orbit and modulus <= 10000:
        inf = "Dirichlet Character Orbit %d.%s\n" % (modulus, webchar.orbit_label)
    else:
        inf = r"Dirichlet Character \(\chi_{%d}(%d, \cdot)\)" % (modulus, number) + "\n"
    inf += "<div><table class='chardata'>\n"
    def row_wrap(header, val):
        return "<tr><td>%s: </td><td>%s</td></tr>\n" % (header, val)
    inf += row_wrap('Conductor', webchar.conductor)
    inf += row_wrap('Order', webchar.order)
    inf += row_wrap('Degree', euler_phi(webchar.order))
    inf += row_wrap('Parity', "Even" if webchar.parity == 1 else "Odd")
    if numbers:
        inf += row_wrap('Characters', ",&nbsp;".join(numbers))
    if modulus <= 10000:
        if not orbit:
            inf += row_wrap('Orbit Label', '%d.%s' % (modulus, webchar.orbit_label))
        inf += row_wrap('Orbit Index', webchar.orbit_index)
    inf += '</table></div>\n'
    if numbers is None:
        inf += '<div align="right">\n'
        inf += '<a href="%s">%s home page</a>\n' % (str(url_for("characters.render_Dirichletwebpage", modulus=modulus, number=number)), label)
        inf += '</div>\n'
    return inf

def dirichlet_character_data(label):
    return _dir_knowl_data(label, orbit=False)

def dirichlet_orbit_data(label):
    return _dir_knowl_data(label, orbit=True)

@app.context_processor
def ctx_dirchar():
    return {'dirichlet_character_data': dirichlet_character_data,
            'dirichlet_orbit_data': dirichlet_orbit_data}

@characters_page.route('/Dirichlet/random')
def random_Dirichletwebpage():
    modulus = randint(1,9999)
    number = randint(1,modulus-1)
    while gcd(modulus,number) > 1:
        number = randint(1,modulus-1)
    return redirect(url_for('.render_Dirichletwebpage', modulus=str(modulus), number=str(number)))

@characters_page.route("/calc-<calc>/Dirichlet/<int:modulus>/<int:number>")
def dc_calc(calc, modulus, number):
    val = request.args.get("val", [])
    args = {'type':'Dirichlet', 'modulus':modulus, 'number':number}
    if not val:
        return flask.abort(404)
    try:
        if calc == 'value':
            return WebDirichletCharacter(**args).value(val)
        if calc == 'gauss':
            return WebDirichletCharacter(**args).gauss_sum(val)
        elif calc == 'jacobi':
            return WebDirichletCharacter(**args).jacobi_sum(val)
        elif calc == 'kloosterman':
            return WebDirichletCharacter(**args).kloosterman_sum(val)
        else:
            return flask.abort(404)
    except Warning, e:
        return "<span style='color:gray;'>%s</span>" % e
    except Exception:
        return "<span style='color:red;'>Error: bad input</span>"

@characters_page.route("/Hecke/")
@characters_page.route("/Hecke/<number_field>")
@characters_page.route("/Hecke/<number_field>/<modulus>")
@characters_page.route("/Hecke/<number_field>/<modulus>/<number>")
def render_Heckewebpage(number_field=None, modulus=None, number=None):
    #args = request.args
    #temp_args = to_dict(args)

    args = {}
    args['type'] = 'Hecke'
    args['number_field'] = number_field
    args['modulus'] = modulus
    args['number'] = number

    if number_field == None:
        info = WebHeckeExamples(**args).to_dict()
        return render_template('Hecke.html', **info)
    else:
        WNF = WebNumberField(number_field)
        if WNF.is_null():
            return flask.abort(404, "Number field %s not found."%number_field)

    if modulus == None:
        try:
            info = WebHeckeFamily(**args).to_dict()
        except (ValueError,KeyError,TypeError) as err:
            return flask.abort(404,err.args)
        return render_template('CharFamily.html', **info)
    elif number == None:
        try:
            info = WebHeckeGroup(**args).to_dict()
        except (ValueError,KeyError,TypeError) as err:
            # Typical failure case is a GP error inside bnrinit which we don't really want to display
            return flask.abort(404,'Unable to construct modulus %s for number field %s'%(modulus,number_field))
        m = info['modlabel']
        info['bread'] = [('Characters', url_for(".render_characterNavigation")),
                         ('Hecke', url_for(".render_Heckewebpage")),
                         ('Number Field %s'%number_field, url_for(".render_Heckewebpage", number_field=number_field)),
                         ('%s'%m,  url_for(".render_Heckewebpage", number_field=number_field, modulus=m))]
        info['code'] = dict([(k[4:],info[k]) for k in info if k[0:4] == "code"])
        info['code']['show'] = { lang:'' for lang in info['codelangs'] } # use default show names
        return render_template('CharGroup.html', **info)
    else:
        try:
            X = WebHeckeCharacter(**args)
        except (ValueError,KeyError,TypeError) as err:
            return flask.abort(404, 'Unable to construct Hecke character %s modulo %s in number field %s.'%(number,modulus,number_field))
        info = X.to_dict()
        info['bread'] = [('Characters',url_for(".render_characterNavigation")),
                         ('Hecke',  url_for(".render_Heckewebpage")),
                         ('Number Field %s'%number_field,url_for(".render_Heckewebpage", number_field=number_field)),
                         ('%s'%X.modulus, url_for(".render_Heckewebpage", number_field=number_field, modulus=X.modlabel)),
                         ('%s'%X.number2label(X.number), '')]
        info['code'] = dict([(k[4:],info[k]) for k in info if k[0:4] == "code"])
        info['code']['show'] = { lang:'' for lang in info['codelangs'] } # use default show names
        return render_template('Character.html', **info)

@characters_page.route("/calc-<calc>/Hecke/<number_field>/<modulus>/<number>")
def hc_calc(calc, number_field, modulus, number):
    val = request.args.get("val", [])
    args = {'type':'Hecke', 'number_field':number_field, 'modulus':modulus, 'number':number}
    if not val:
        return flask.abort(404)
    try:
        if calc == 'value':
            return WebHeckeCharacter(**args).value(val)
        else:
            return flask.abort(404)
    except Exception, e:
        return "<span style='color:red;'>ERROR: %s</span>" % e

###############################################################################
##  TODO: refactor the following
###############################################################################

@characters_page.route("/Dirichlet/table")
def dirichlet_table():
    args = to_dict(request.args)
    mod = args.get('modulus',1)
    return redirect(url_for('characters.render_Dirichletwebpage',modulus=mod))

# FIXME: these group table pages are used by number fields pages.
# should refactor this into WebDirichlet.py
@characters_page.route("/Dirichlet/grouptable")
def dirichlet_group_table(**args):
    modulus = request.args.get("modulus", 1, type=int)
    info = to_dict(args)
    if "modulus" not in info:
        info["modulus"] = modulus
    info['bread'] = [('Characters', url_for(".render_characterNavigation")), ('Dirichlet Table', ' ') ]
    info['credit'] = 'SageMath'
    char_number_list = request.args.get("char_number_list",None)
    if char_number_list is not None:
        info['char_number_list'] = char_number_list
        char_number_list = [int(a) for a in char_number_list.split(',')]
        info['poly'] = request.args.get("poly", '???')
    else:
        return flask.abort(404, 'grouptable needs char_number_list argument')
    h, c = get_group_table(modulus, char_number_list)
    info['headers'] = h
    info['contents'] = c
    info['title'] = 'Group of Dirichlet Characters'
    return render_template("CharacterGroupTable.html", **info)


def get_group_table(modulus, char_list):
    # Move 1 to the front of the list
    char_list.insert(0, char_list.pop(next(j for j in range(len(char_list)) if char_list[j]==1)))
    headers = [j for j in char_list]  # Just a copy
    if modulus == 1:
        rows = [[1]]
    else:
        rows = [[(j * k) % modulus for k in char_list] for j in char_list]
    return headers, rows<|MERGE_RESOLUTION|>--- conflicted
+++ resolved
@@ -7,11 +7,7 @@
 from sage.all import gcd, randint, euler_phi
 from lmfdb.utils import to_dict, flash_error
 from lmfdb.characters.utils import url_character
-<<<<<<< HEAD
-from lmfdb.WebCharacter import (
-=======
 from lmfdb.characters.web_character import (
->>>>>>> 3709b13c
         WebDirichletGroup,
         WebSmallDirichletGroup,
         WebDirichletCharacter,
@@ -19,19 +15,11 @@
         WebDBDirichletCharacter,
         WebDBDirichletGroup
 )
-<<<<<<< HEAD
-from lmfdb.WebCharacter import WebHeckeExamples, WebHeckeFamily, WebHeckeGroup, WebHeckeCharacter
-from lmfdb.WebNumberField import WebNumberField
-from lmfdb.characters import characters_page
-from sage.databases.cremona import class_to_int
-from lmfdb.db_backend import db
-=======
 from lmfdb.characters.web_character import WebHeckeExamples, WebHeckeFamily, WebHeckeGroup, WebHeckeCharacter
 from lmfdb.number_fields.web_number_field import WebNumberField
 from lmfdb.characters import characters_page
 from sage.databases.cremona import class_to_int
 from lmfdb import db
->>>>>>> 3709b13c
 import ListCharacters
 
 #### make url_character available from templates
@@ -225,14 +213,9 @@
     if modulus is None:
         return render_DirichletNavigation()
     modulus = modulus.replace(' ','')
-<<<<<<< HEAD
-    if number is None and re.match('^[1-9][0-9]*\.[1-9][0-9]*$', modulus):
-        return redirect(url_for(".render_Dirichletwebpage", label=modulus), 301)
-=======
     if number is None and re.match('^[1-9][0-9]*\.([1-9][0-9]*|[a-z]+)$', modulus):
         modulus, number = modulus.split('.')
         return redirect(url_for(".render_Dirichletwebpage", modulus=modulus, number=number), 301)
->>>>>>> 3709b13c
 
     args={}
     args['type'] = 'Dirichlet'
@@ -270,33 +253,6 @@
             info['generators'] = ', '.join([r'<a href="%s">$\chi_{%s}(%s,\cdot)$'%(url_for(".render_Dirichletwebpage",modulus=modulus,number=g),modulus,g) for g in info['gens']])
         return render_template('CharGroup.html', **info)
 
-<<<<<<< HEAD
-    try:
-        number = int(number)
-    except ValueError:
-        # encoding Galois orbit
-        if modulus < 10000:
-            try:
-                orbit_label = '{0}.{1}'.format(modulus, 1 + class_to_int(number))
-            except ValueError:
-                number = 0
-            else:
-                number = db.char_dir_orbits.lucky({'orbit_label':orbit_label}, 'galois_orbit')[0]
-        else:
-            number = 0
-    if number <= 0 or gcd(modulus,number) != 1 or number > modulus:
-        flash_error("the value %s is invalid.  It should be a positive integer coprime to and no greater than the modulus %s.", args['number'],args['modulus'])
-        return redirect(url_for(".render_Dirichletwebpage"))
-    args['number'] = number
-    if modulus < 10000:
-        webchar = WebDBDirichletCharacter(**args)
-        info = webchar.to_dict()
-    elif modulus < 100000:
-        webchar = WebDirichletCharacter(**args)
-        info = webchar.to_dict()
-    else:
-        info = WebSmallDirichletCharacter(**args).to_dict()
-=======
     number = label_to_number(modulus, number)
     if number == 0:
         flash_error("the value %s is invalid.  It should be a positive integer coprime to and no greater than the modulus %s.", args['number'],args['modulus'])
@@ -304,7 +260,6 @@
     args['number'] = number
     webchar = make_webchar(args)
     info = webchar.to_dict()
->>>>>>> 3709b13c
     info['bread'] = [('Characters', url_for(".render_characterNavigation")),
                      ('Dirichlet', url_for(".render_Dirichletwebpage")),
                      ('%s'%modulus, url_for(".render_Dirichletwebpage", modulus=modulus)),
