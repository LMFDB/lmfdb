--- conflicted
+++ resolved
@@ -38,14 +38,10 @@
   <tr> <td colspan='3'> {{ place_code('parity') }} </td> </tr>
   <tr> <td> {{KNOWL('character.dirichlet.parity',title='Parity')}} </td> <td>=</td> <td> {{ parity }}</td> </tr>
   {% endif %}
-<<<<<<< HEAD
-  <tr> <td> {{KNOWL('character.dirichlet.galois_orbit_label',title='Orbit label')}} </td> <td>=</td> <td> {{ modulus }}.{{ orbit_label }} </td> </tr>
-=======
   {% if modulus <= 10000 %}
   <tr> <td> {{KNOWL('character.dirichlet.galois_orbit_label',title='Orbit label')}} </td> <td>=</td> <td> {{ modulus }}.{{ orbit_label }} </td> </tr>
   <tr> <td> {{KNOWL('character.dirichlet.galois_orbit_index',title='Orbit index')}} </td> <td>=</td> <td> {{ orbit_index }} </td></tr>
   {% endif %}
->>>>>>> 3709b13c
 </table>
 
 {% if galoisorbit %}
@@ -66,17 +62,6 @@
 </p>
 {% endif %} {# galoisorbit #}
 
-<<<<<<< HEAD
-{% if orbit_label %}
-<p>
-The {{KNOWL('character.dirichlet.galois_orbit_label', title='orbit label')}} for this Galois orbit
-is {{ modulus }}.{{ orbit_label }}.
-</p>
-{% endif %}
-
-
-=======
->>>>>>> 3709b13c
 {# Inducing character #}
 
 {% if isprimitive=="No" and indlabel %}
