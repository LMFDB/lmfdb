--- conflicted
+++ resolved
@@ -4,13 +4,8 @@
 import re
 from sage.all import lcm, factor, divisors
 from sage.databases.cremona import cremona_letter_code
-<<<<<<< HEAD
-from lmfdb.db_backend import db
-from lmfdb.WebCharacter import WebDirichlet, WebDirichletCharacter, logger
-=======
 from lmfdb import db
 from lmfdb.characters.web_character import WebDirichlet, WebDirichletCharacter, logger
->>>>>>> 3709b13c
 try:
     from dirichlet_conrey import DirichletGroup_conrey
 except:
