#!/usr/bin/env python
# -*- encoding: utf-8 -*-

# store passwords, check users, ...
# password hashing is done with fixed and variable salting
# Author: Harald Schilly <harald.schilly@univie.ac.at>
# Modified : Chris Brady and Heather Ratcliffe

# NEVER EVER change the fixed_salt!
fixed_salt = '=tU\xfcn|\xab\x0b!\x08\xe3\x1d\xd8\xe8d\xb9\xcc\xc3fM\xe9O\xfb\x02\x9e\x00\x05`\xbb\xb9\xa7\x98'

from lmfdb import base
from lmfdb.db_backend import PostgresBase, db
from lmfdb.db_encoding import Array
from psycopg2 import connect
from psycopg2.sql import SQL, Identifier, Placeholder
from main import logger
from datetime import datetime, timedelta

from main import logger, FLASK_LOGIN_VERSION, FLASK_LOGIN_LIMIT
from distutils.version import StrictVersion

# Read about flask-login if you are unfamiliar with this UserMixin/Login
<<<<<<< HEAD
=======
#from flask.ext.login import UserMixin, AnonymousUserMixin
>>>>>>> 1ba13d3e
from flask_login import UserMixin, AnonymousUserMixin

class PostgresUserTable(PostgresBase):
    def __init__(self):
        PostgresBase.__init__(self, 'db_users', db.conn)
        # never narrow down the rmin-rmax range, only increase it!
        self.rmin, self.rmax = -10000, 10000
        cur = self._execute(SQL("SELECT column_name FROM information_schema.columns WHERE table_schema = %s AND table_name = %s"), ['userdb', 'users'])
        self._cols = [rec[0] for rec in cur]
    def get_random_salt(self):
        """
        Generates a random salt.
        This random_salt is a way to have the passwords and code public,
        but still make it very hard to guess it.
        once computers are 10x faster, change the rmin,rmax limits
        """
        import random
        return str(random.randrange(rmin, rmax))
    def hashpwd(self, pwd, random_salt=None):
        """
        Globally unique routine how passwords are hashed.
        Once in production, never ever change it - otherwise all
        passwords are useless.
        """
        from hashlib import sha256
        hashed = sha256()
        hashed.update(pwd)  # pwd must come first!
        if not random_salt:
            random_salt = self.get_random_salt()
        hashed.update(random_salt)
        hashed.update(fixed_salt)  # fixed salt must come last!
        return hashed.hexdigest()
    def bchash(self, pwd, existing_hash = None):
        """
        Generate a bcrypt based password hash. Intended to replace
        Schilly's original hashing algorithm
        """
        try:
            import bcrypt
            if not existing_hash:
                existing_hash = unicode(bcrypt.gensalt())
            return bcrypt.hashpw(pwd.encode('utf-8'), existing_hash.encode('utf-8'))
        except Exception:
            logger.warning("Failed to return bchash, perhaps bcrypt is not installed");
            return None
    def new_user(self, uid, pwd=None, full_name=None, about=None, url=None):
        """
        generates a new user, asks for the password interactively,
        and stores it in the DB. This is now replaced with bcrypt version
        """
        if self.user_exists(uid):
            raise Exception("ERROR: User %s already exists" % uid)
        if not pwd:
            from getpass import getpass
            pwd_input = getpass("Enter  Password: ")
            pwd_input2 = getpass("Repeat Password: ")
            if pwd_input != pwd_input2:
                raise Exception("ERROR: Passwords do not match!")
            pwd = pwd_input
        password = self.bchash(pwd)
        from datetime import datetime
        insertor = SQL(u"INSERT INTO userdb.users (username, bcpassword, created, full_name, about, url) VALUES (%s, %s, %s, %s, %s, %s)")
        self._execute(insertor, [uid, password, datetime.utcnow(), full_name, about, url])
        new_user = LmfdbUser(uid)
        return new_user
    def change_password(self, uid, newpwd):
        bcpass = self.bchash(newpwd)
        updater = SQL("UPDATE userdb.users SET (bcpassword) VALUES (%s) WHERE username = %s")
        self._execute(updater, [bcpass, uid])
        logger.info("password for %s changed!" % uid)
    def user_exists(self, uid):
        selecter = SQL("SELECT 1 FROM userdb.users WHERE username = %s")
        cur = self._execute(selecter, [uid])
        return cur.rowcount > 0
    def get_user_list(self):
        """
        returns a list of tuples: [('username', 'full_name'),…]
        If full_name is None it will be replaced with username.
        """
        selecter = SQL("SELECT username, full_name FROM userdb.users")
        cur = self._execute(selecter)
        return [(uid, full_name or uid) for uid, full_name in cur]
    def authenticate(self, uid, pwd, bcpass=None, oldpass=None):
        selecter = SQL("SELECT bcpassword, password FROM userdb.users WHERE username = %s")
        cur = self._execute(selecter, [uid])
        if cur.rowcount == 0:
            raise ValueError("User not present in database!")
        bcpass, oldpass = cur.fetchone()
        if bcpass:
            if bcpass == self.bchash(pwd, existing_hash = bcpass):
                return True
        else:
            for i in range(self.rmin, self.rmax + 1):
                if oldpass == self.hashpwd(pwd, str(i)):
                    bcpass = self.bchash(pwd)
                    if bcpass:
                        logger.info("user " + uid  +  " logged in with old style password, trying to update")
                        try:
                            updater = SQL("UPDATE userdb.users SET (bcpassword) VALUES (%s) WHERE username = %s")
                            self._execute(updater, [bcpass, uid])
                            logger.info("password update for " + uid + " succeeded")
                        except Exception:
                            #if you can't update the password then likely someone is using a local install
                            #log and continue
                            logger.warning("password update for " + uid + " failed!")
                        return True
                    else:
                        logger.warning("user " + uid + " logged in with old style password, but update was not possible")
                        return False
        return False
    def save(self, data):
        data = dict(data) # copy
        uid = data.pop("username",None)
        if not uid:
            raise ValueError("data must contain username")
        if not self.user_exists(uid):
            raise ValueError("user does not exist")
        if not data:
            raise ValueError("no data to save")
        fields, values = zip(*data.items())
        updater = SQL("UPDATE userdb.users SET ({0}) VALUES ({1}) WHERE username = %s").format(SQL(", ").join(map(Identifier, fields)), Placeholder() * len(values))
        self._execute(updater, list(values) + [uid])
    def lookup(self, uid):
        selecter = SQL("SELECT {0} FROM userdb.users WHERE username = %s").format(SQL(", ").join(map(Identifier, self._cols)))
        cur = self._execute(selecter, [uid])
        if cur.rowcount == 0:
            raise ValueError("user does not exist")
        if cur.rowcount > 1:
            raise ValueError("multiple users with same username!")
        return {field:value for field,value in zip(self._cols, cur.fetchone()) if value is not None}
    def full_names(self, uids):
        selecter = SQL("SELECT username, full_name FROM userdb.users WHERE username = ANY(%s)")
        cur = self._execute(selecter, [Array(uids)])
        return [{k:v for k,v in zip(["username","full_name"], rec)} for rec in cur]
    def create_tokens(self, tokens):
        insertor = SQL("INSERT INTO userdb.tokens (id, expire) VALUES %s")
        now = datetime.utcnow()
        tdelta = timedelta(days=1)
        exp = now + tdelta
        self._execute(insertor, [(t, exp) for t in tokens], values_list=True)
    def token_exists(self, token):
        selecter = SQL("SELECT 1 FROM userdb.tokens WHERE id = %s")
        cur = self._execute(selecter, [token])
        return cur.rowcount == 1
    def delete_old_tokens(self):
        deletor = SQL("DELETE FROM userdb.tokens WHERE expire < %s")
        now = datetime.utcnow()
        tdelta = timedelta(days=8)
        cutoff = now - tdelta
        cur = self._execute(deletor, [cutoff])
    def delete_token(self, token):
        deletor = SQL("DELETE FROM userdb.tokens WHERE id = %s")
        cur = self._execute(deletor, [token])

userdb = PostgresUserTable()

class LmfdbUser(UserMixin):
    """
    The User Object

    It is backed by MongoDB.
    """
    properties = ('full_name', 'url', 'about')

    def __init__(self, uid):
        if not isinstance(uid, basestring):
            raise Exception("Username is not a basestring")

        self._uid = uid
        self._authenticated = False
        self._dirty = False  # flag if we have to save
        self._data = dict([(_, None) for _ in LmfdbUser.properties])

        if userdb.user_exists(uid):
            self._data.update(userdb.lookup(uid))

    @property
    def name(self):
        return self.full_name or self._data.get('username')

    @property
    def full_name(self):
        return self._data['full_name']

    @full_name.setter
    def full_name(self, full_name):
        self._data['full_name'] = full_name
        self._dirty = True

    @property
    def about(self):
        return self._data['about']

    @about.setter
    def about(self, about):
        self._data['about'] = about
        self._dirty = True

    @property
    def url(self):
        return self._data['url']

    @url.setter
    def url(self, url):
        if not url.startswith("http://") and not url.startswith("https://"):
            url = "http://" + url
        self._data['url'] = url
        self._dirty = True

    @property
    def created(self):
        return self._data.get('created')

    @property
    def id(self):
        return self._data['username']

    # def is_authenticated(self):
    #     """required by flask-login user class"""
    #     return self._authenticated

    def is_anonymous(self):
        """required by flask-login user class"""
        if StrictVersion(FLASK_LOGIN_VERSION) < StrictVersion(FLASK_LOGIN_LIMIT):
            return not self.is_authenticated()
        return not self.is_authenticated

    def is_admin(self):
        """true, iff has attribute admin set to True"""
        return self._data.get("admin", False)

    def authenticate(self, pwd):
        """
        checks if the given password for the user is valid.
        @return: True: OK, False: wrong password.
        """
        if not 'password' in self._data and not 'bcpassword' in self._data:
            logger.warning("no password data in db for '%s'!" % self._uid)
            return False
        self._authenticated = userdb.authenticate(self._uid, pwd)
        return self._authenticated

    def save(self):
        if not self._dirty:
            return
        logger.debug("saving '%s': %s" % (self.id, self._data))
        userdb.save(self._data)
        self._dirty = False

class LmfdbAnonymousUser(AnonymousUserMixin):
    """
    The sole purpose of this Anonymous User is the 'is_admin' method
    and probably others.
    """
    def is_admin(self):
        return False

    def name(self):
        return "Anonymous"

    # For versions of flask_login earlier than 0.3.0,
    # AnonymousUserMixin.is_anonymous() is callable. For later versions, it's a
    # property. To match the behavior of LmfdbUser, we make it callable always.
    def is_anonymous(self):
        return True

if __name__ == "__main__":
    print "Usage:"
    print "add user"
    print "remove user"
    print "…"<|MERGE_RESOLUTION|>--- conflicted
+++ resolved
@@ -21,10 +21,6 @@
 from distutils.version import StrictVersion
 
 # Read about flask-login if you are unfamiliar with this UserMixin/Login
-<<<<<<< HEAD
-=======
-#from flask.ext.login import UserMixin, AnonymousUserMixin
->>>>>>> 1ba13d3e
 from flask_login import UserMixin, AnonymousUserMixin
 
 class PostgresUserTable(PostgresBase):
@@ -156,7 +152,7 @@
             raise ValueError("multiple users with same username!")
         return {field:value for field,value in zip(self._cols, cur.fetchone()) if value is not None}
     def full_names(self, uids):
-        selecter = SQL("SELECT username, full_name FROM userdb.users WHERE username = ANY(%s)")
+        selecter = SQL("SELECT username, full_name FROM userdb.usyers WHERE username = ANY(%s)")
         cur = self._execute(selecter, [Array(uids)])
         return [{k:v for k,v in zip(["username","full_name"], rec)} for rec in cur]
     def create_tokens(self, tokens):
