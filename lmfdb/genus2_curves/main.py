# -*- coding: utf-8 -*-

import re
from ast import literal_eval
from collections import defaultdict

from flask import render_template, url_for, request, redirect, abort
<<<<<<< HEAD
from sage.all import ZZ, QQ, PolynomialRing, magma, prod, factor
=======
from sage.all import ZZ, QQ, PolynomialRing, magma, prod, latex
>>>>>>> ca4f8350

from lmfdb import db
from lmfdb.utils import (
    CountBox,
    Downloader,
    SearchArray,
    SelectBox,
    SneakyTextBox,
    StatsDisplay,
    SubsetBox,
    TextBox,
    TextBoxWithSelect,
    YesNoBox,
    coeff_to_poly,
    comma,
    display_knowl,
    flash_info,
    flash_error,
    formatters,
    parse_bool,
    parse_bracketed_posints,
    parse_bracketed_rats,
    parse_ints,
    parse_primes,
    redirect_no_cache,
    search_wrap,
    to_dict,
    web_latex,
)
from lmfdb.utils.interesting import interesting_knowls
from lmfdb.utils.search_columns import SearchColumns, MathCol, CheckCol, LinkCol, ProcessedCol, ProcessedLinkCol
from lmfdb.sato_tate_groups.main import st_link_by_name
from lmfdb.genus2_curves import g2c_page
from lmfdb.genus2_curves.web_g2c import WebG2C, min_eqn_pretty, st0_group_name, end_alg_name, geom_end_alg_name

###############################################################################
# List and dictionaries needed for routing and searching
###############################################################################

# lists determine display order in drop down lists, dictionary key is the
# database entry, dictionary value is the display value
st_group_list = [
    "J(C_2)",
    "J(C_4)",
    "J(C_6)",
    "J(D_2)",
    "J(D_3)",
    "J(D_4)",
    "J(D_6)",
    "J(T)",
    "J(O)",
    "C_{2,1}",
    "C_{6,1}",
    "D_{2,1}",
    "D_{3,2}",
    "D_{4,1}",
    "D_{4,2}",
    "D_{6,1}",
    "D_{6,2}",
    "O_1",
    "E_1",
    "E_2",
    "E_3",
    "E_4",
    "E_6",
    "J(E_1)",
    "J(E_2)",
    "J(E_3)",
    "J(E_4)",
    "J(E_6)",
    "F_{a,b}",
    "F_{ac}",
    "N(U(1)xSU(2))",
    "SU(2)xSU(2)",
    "N(SU(2)xSU(2))",
    "USp(4)",
]
st_group_dict = {a: a for a in st_group_list}

# End_QQbar tensored with RR determines ST0 (which is the search parameter):
real_geom_end_alg_list = ["M_2(C)", "M_2(R)", "C x C", "C x R", "R x R", "R"]
real_geom_end_alg_to_ST0_dict = {
    "M_2(C)": "U(1)",
    "M_2(R)": "SU(2)",
    "C x C": "U(1) x U(1)",
    "C x R": "U(1) x SU(2)",
    "R x R": "SU(2) x SU(2)",
    "R": "USp(4)",
}

# End tensored with QQ
end_alg_list = ["Q", "RM", "CM", "Q x Q", "M_2(Q)"]
end_alg_dict = {x: x for x in end_alg_list}

# End_QQbar tensored with QQ
geom_end_alg_list = [
    "Q",
    "RM",
    "CM",
    "QM",
    "Q x Q",
    "CM x Q",
    "CM x CM",
    "M_2(Q)",
    "M_2(CM)",
]
geom_end_alg_dict = {x: x for x in geom_end_alg_list}

aut_grp_list = ["2.1", "4.1", "4.2", "6.2", "8.3", "12.4"]
aut_grp_dict = {
    "2.1": "C2",
    "4.1": "C4",
    "4.2": "V4",
    "6.2": "C6",
    "8.3": "D4",
    "12.4": "D6",
}
aut_grp_dict_pretty = {
    "2.1": "$C_2$",
    "4.1": "$C_4$",
    "4.2": "$C_2^2$",
    "6.2": "$C_6$",
    "8.3": "$D_4$",
    "12.4": "$D_6$",
}

geom_aut_grp_list = ["2.1", "4.2", "8.3", "10.2", "12.4", "24.8", "48.29"]
geom_aut_grp_dict = {
    "2.1": "C2",
    "4.2": "V4",
    "8.3": "D4",
    "10.2": "C10",
    "12.4": "D6",
    "24.8": "C3:D4",
    "48.29": "GL(2,3)",
}
geom_aut_grp_dict_pretty = {
    "2.1": "$C_2$",
    "4.2": "$C_2^2$",
    "8.3": "$D_4$",
    "10.2": "$C_{10}$",
    "12.4": "$D_6$",
    "24.8": "$C_3:D_4$",
    "48.29": r"$\GL(2,3)$",
}

###############################################################################
# Routing for top level and random_curve
###############################################################################


def learnmore_list():
    return [
        ("Source and acknowledgments", url_for(".source_page")),
        ("Completeness of the data", url_for(".completeness_page")),
        ("Reliability of the data", url_for(".reliability_page")),
        ("Genus 2 curve labels", url_for(".labels_page")),
    ]


# Return the learnmore list with the matchstring entry removed
def learnmore_list_remove(matchstring):
    return [t for t in learnmore_list() if t[0].find(matchstring) < 0]


def get_bread(tail=[]):
    base = [("Genus 2 curves", url_for(".index")), (r"$\Q$", url_for(".index_Q"))]
    if not isinstance(tail, list):
        tail = [(tail, " ")]
    return base + tail


@g2c_page.route("/")
def index():
    return redirect(url_for(".index_Q", **request.args))


@g2c_page.route("/Q/")
def index_Q():
    info = to_dict(request.args, search_array=G2CSearchArray())
    if len(info) > 1:
        return genus2_curve_search(info)
    info["stats"] = G2C_stats()
    info["stats_url"] = url_for(".statistics")
    info["conductor_list"] = (
        "1-499",
        "500-999",
        "1000-9999",
        "10000-99999",
        "100000-1000000",
    )
    info["discriminant_list"] = (
        "1-499",
        "500-999",
        "1000-9999",
        "10000-99999",
        "100000-1000000",
    )
    title = r"Genus 2 curves over $\Q$"
    return render_template(
        "g2c_browse.html",
        info=info,
        title=title,
        learnmore=learnmore_list(),
        bread=get_bread(),
    )


@g2c_page.route("/Q/random/")
@redirect_no_cache
def random_curve():
    label = db.g2c_curves.random()
    return url_for_curve_label(label)


@g2c_page.route("/Q/interesting")
def interesting():
    return interesting_knowls(
        "g2c",
        db.g2c_curves,
        url_for_curve_label,
        regex=re.compile(r"\d+\.[a-z]+\.\d+\.\d+"),
        title="Some interesting genus 2 curves",
        bread=get_bread("Interesting"),
        learnmore=learnmore_list(),
    )


###############################################################################
# Curve and isogeny class pages
###############################################################################


@g2c_page.route("/Q/<int:cond>/<alpha>/<int:disc>/<int:num>")
def by_url_curve_label(cond, alpha, disc, num):
    label = str(cond) + "." + alpha + "." + str(disc) + "." + str(num)
    return render_curve_webpage(label)


@g2c_page.route("/Q/<int:cond>/<alpha>/<int:disc>/")
def by_url_isogeny_class_discriminant(cond, alpha, disc):
    data = to_dict(request.args, search_array=G2CSearchArray())
    clabel = str(cond) + "." + alpha
    # if the isogeny class is not present in the database, return a 404 (otherwise title and bread crumbs refer to a non-existent isogeny class)
    if not db.g2c_curves.exists({"class": clabel}):
        return abort(404, f"Genus 2 isogeny class {clabel} not found in database.")
    data["title"] = f"Genus 2 curves in isogeny class {clabel} of discriminant {disc}"
    data["bread"] = get_bread([
        (f"{cond}", url_for(".by_conductor", cond=cond)),
        (f"{alpha}", url_for(".by_url_isogeny_class_label", cond=cond, alpha=alpha),),
        (
            f"{disc}",
            url_for(
                ".by_url_isogeny_class_discriminant",
                cond=cond,
                alpha=alpha,
                disc=disc,
            ))])
    if len(request.args) > 0:
        # if conductor or discriminant changed, fall back to a general search
        if ("cond" in request.args and request.args["cond"] != str(cond)) or (
            "abs_disc" in request.args and request.args["abs_disc"] != str(disc)):
            return redirect(url_for(".index", **request.args), 307)
        data["title"] += " Search results"
        data["bread"].append(("Search results", ""))
    data["cond"] = cond
    data["class"] = clabel
    data["abs_disc"] = disc
    return genus2_curve_search(data)


@g2c_page.route("/Q/<int:cond>/<alpha>/")
def by_url_isogeny_class_label(cond, alpha):
    return render_isogeny_class_webpage(str(cond) + "." + alpha)


@g2c_page.route("/Q/<int:cond>/")
def by_conductor(cond):
    data = to_dict(request.args, search_array=G2CSearchArray())
    data["title"] = f"Genus 2 curves of conductor {cond}"
    data["bread"] = get_bread([(f"{cond}", url_for(".by_conductor", cond=cond))])
    if len(request.args) > 0:
        # if conductor changed, fall back to a general search
        if "cond" in request.args and request.args["cond"] != str(cond):
            return redirect(url_for(".index", **request.args), 307)
        data["title"] += " Search results"
        data["bread"].append(("Search results", ""))
    data["cond"] = cond
    return genus2_curve_search(data)


@g2c_page.route("/Q/<label>")
def by_label(label):
    # handles curve, isogeny class, and Lhash labels
    if not label.strip():  # just spaces
        return redirect(url_for(".index"))
    return genus2_curve_search({"jump": label})


def render_curve_webpage(label):
    try:
        g2c = WebG2C.by_label(label)
    except (KeyError, ValueError) as err:
        return abort(404, err.args)
    return render_template(
        "g2c_curve.html",
        properties=g2c.properties,
        info={"aut_grp_dict": aut_grp_dict, "geom_aut_grp_dict": geom_aut_grp_dict},
        data=g2c.data,
        code=g2c.code,
        bread=g2c.bread,
        learnmore=learnmore_list(),
        title=g2c.title,
        friends=g2c.friends,
        KNOWL_ID="g2c.%s" % label,
    )


def render_isogeny_class_webpage(label):
    try:
        g2c = WebG2C.by_label(label)
    except (KeyError, ValueError) as err:
        return abort(404, err.args)
    return render_template(
        "g2c_isogeny_class.html",
        properties=g2c.properties,
        data=g2c.data,
        bread=g2c.bread,
        learnmore=learnmore_list(),
        title=g2c.title,
        friends=g2c.friends,
        KNOWL_ID="g2c.%s" % label,
    )


def url_for_curve_label(label):
    slabel = label.split(".")
    return url_for(
        ".by_url_curve_label",
        cond=slabel[0],
        alpha=slabel[1],
        disc=slabel[2],
        num=slabel[3],
    )


def url_for_isogeny_class_label(label):
    slabel = label.split(".")
    return url_for(".by_url_isogeny_class_label", cond=slabel[0], alpha=slabel[1])


def class_from_curve_label(label):
    return ".".join(label.split(".")[:2])


################################################################################
# Searching
################################################################################

def genus2_lookup_equation(input_str):
    # retuns:
    # label, C_str
    # None, C_str when it couldn't find it in the DB
    # "", input_str when it fails to parse
    # 0, C_str when it fails to start magma
    R = PolynomialRing(QQ, "x")
    y = PolynomialRing(R, "y").gen()
    input_str = input_str.replace(" ", "").strip('[').strip(']')
    def read_list_coeffs(elt):
        if not elt:
            return R(0)
        else:
            return R([int(c) for c in elt.split(",")])

    if '],[' in input_str:
        fg = [read_list_coeffs(elt) for elt in input_str.split('],[')]
    elif '[' in input_str:
        fg = [read_list_coeffs(input_str), R(0)]
    else:
        fg = [R(list(coeff_to_poly(elt))) for elt in input_str.split(",")]
    if len(fg) == 1:
        fg.append(R(0));
    C_str_latex= fr"\({latex(y**2 + y*fg[1])} = {latex(fg[0])}\)"
    try:
        C = magma.HyperellipticCurve(fg)
        g2 = magma.G2Invariants(C)
    except TypeError:
        raise ValueError(f'{C_str_latex} invalid genus 2 curve')
    g2 = str([str(i) for i in g2]).replace(" ", "")
    for r in db.g2c_curves.search({"g2_inv": g2}):
        eqn = literal_eval(r["eqn"])
        fgD = [R(eqn[0]), R(eqn[1])]
        D = magma.HyperellipticCurve(fgD)
        # there is recursive bug in sage
        if str(magma.IsIsomorphic(C, D)) == "true":
            if fgD != fg:
                flash_info(f"The requested genus 2 curve {C_str_latex} is isomorphic to the one below, but uses a different defining polynomial.")
            return r["label"], ""
    return None, C_str_latex


def geom_inv_to_G2(inv):
    def igusa_clebsch_to_G2(Ilist):
        # first Igusa-Clebsch to Igusa, i.e., I |-> J
        I2, I4, I6, I10 = Ilist
        J2 = I2 / 8
        J4 = (4 * J2 ** 2 - I4) / 96
        J6 = (8 * J2 ** 3 - 160 * J2 * J4 - I6) / 576
        J8 = (J2 * J6 - J4 ** 2) / 4  # we won't use this one at all
        J10 = I10 / 4096
        return igusa_to_G2([J2, J4, J6, J8, J10])

    def igusa_to_G2(Jlist):
        monomials = [
            [5, 0, 0, 0, -1],  # g1
            [3, 1, 0, 0, -1],  # g2
            [2, 0, 1, 0, -1],  # g3
            # if J2 = 0
            [0, 5, 0, 0, -2],  # g2'
            [0, 1, 1, 0, -1],  # g3'
            # if J2 = J4 = 0
            [0, 0, 5, 0, -3],  # g3''
        ]
        # the affine invariants defining G2
        g1, g2, g3, g2a, g3a, g3b = tuple(
            prod(j ** w for j, w in zip(Jlist, m)) for m in monomials
        )
        if g1 != 0:  # if J2 != 0
            return (g1, g2, g3)
        elif g2a != 0:  # ie J2 = 0 and J4 !=0
            return (0, g2a, g3a)
        else:  # if J2 = J4 = 0
            return (0, 0, g3b)

    if len(inv) == 3:
        return inv
    elif len(inv) == 4:
        return igusa_clebsch_to_G2(inv)
    else:  # len(inv) == 5
        return igusa_to_G2(inv)


TERM_RE = r"(\+|-)?(\d*[A-Za-z]|\d+\*[A-Za-z]|\d+)(\^\d+)?"
STERM_RE = r"(\+|-)(\d*[A-Za-z]|\d+\*[A-Za-z]|\d+)(\^\d+)?"
POLY_RE = TERM_RE + "(" + STERM_RE + ")*"
ZLIST_RE = r"\[((|-)\d+\s*)*(,(|-)\d+\s*)*\]"


def genus2_jump(info):
    jump = info["jump"].replace(" ", "")
    if re.match(r"^\d+\.[a-z]+\.\d+\.\d+$", jump):
        return redirect(url_for_curve_label(jump), 301)
    elif re.match(r"^\d+\.[a-z]+$", jump):
        return redirect(url_for_isogeny_class_label(jump), 301)
    elif re.match(r"^\#\d+$", jump) and ZZ(jump[1:]) < 2 ** 61:
        # Handle direct Lhash input
        c = db.g2c_curves.lucky({"Lhash": jump[1:].strip()}, projection="class")
        if c:
            return redirect(url_for_isogeny_class_label(c), 301)
        else:
            errmsg = "hash %s not found"
    elif (
        re.match(r"^" + POLY_RE + r"$", jump)
        or re.match(r"^" + POLY_RE  + r"$", jump)
        or re.match(r"^(\[|)" + POLY_RE + r"," + POLY_RE + r"(\]|)$", jump)
        or re.match(r"^" + ZLIST_RE + r"$", jump)
        or re.match(r"^(\[|)" + ZLIST_RE + r"," + ZLIST_RE + r"(\]|)$", jump)
    ):
        label, eqn_str = genus2_lookup_equation(jump)
        if label:
            return redirect(url_for_curve_label(label), 301)
        elif label is None:
            # the input was parsed
            errmsg = f"unable to find equation {eqn_str} (interpreted from %s) in the genus 2 curve in the database"
    else:
        errmsg = "%s is not valid input. Expected a label, e.g., 169.a.169.1"
        errmsg += ", or a univariate polynomial, e.g., x^5 + 1"
        errmsg += "."
    flash_error(errmsg, jump)
    return redirect(url_for(".index"))


class G2C_download(Downloader):
    table = db.g2c_curves
    title = "Genus 2 curves"
    columns = "eqn"
    column_wrappers = {"eqn": literal_eval}
    data_format = ["[[f coeffs],[h coeffs]]"]
    data_description = "defining the hyperelliptic curve y^2+h(x)y=f(x)."
    function_body = {
        "magma": [
            "R<x>:=PolynomialRing(Rationals());",
            "return [HyperellipticCurve(R![c:c in r[1]],R![c:c in r[2]]):r in data];",
        ],
        "sage": [
            "R.<x>=PolynomialRing(QQ)",
            "return [HyperellipticCurve(R(r[0]),R(r[1])) for r in data]",
        ],
        "gp": ["[apply(Polrev,c)|c<-data];"],
    }


def parse_sort(info, query):
    default = ["cond", "class", "abs_disc", "disc_sign", "label"]
    d = defaultdict(
        lambda: default, (
            ("", default),
            ("abs_disc", ["abs_disc"] + default),
            ("num_rat_pts1", [("num_rat_pts", 1)] + default),
            ("num_rat_pts-1", [("num_rat_pts", -1)] + default),
            ("num_rat_wpts1", [("num_rat_wpts", 1)] + default),
            ("num_rat_wpts-1", [("num_rat_wpts", -1)] + default),
            ("torsion_order1", [("torsion_order", 1)] + default),
            ("torsion_order-1", [("torsion_order", -1)] + default),
            ("analytic_sha1", [("analytic_sha", 1)] + default),
            ("analytic_sha-1", [("analytic_sha", -1)] + default),
        ))
    query["__sort__"] = d[info.get("sort_order")]

g2c_columns = SearchColumns([
    LinkCol("label", "g2c.label", "Label", url_for_curve_label, default=True),
    ProcessedLinkCol("class", "g2c.isogeny_class", "Class", lambda v: url_for_isogeny_class_label(class_from_curve_label(v)), class_from_curve_label, default=True, orig="label"),
    ProcessedCol("cond", "g2c.conductor", "Conductor", lambda v: web_latex(factor(v)), align="center", default=True),
    ProcessedCol("eqn", "g2c.minimal_equation", "Equation", lambda v: min_eqn_pretty(literal_eval(v)), default=True, mathmode=True),
    MathCol("analytic_rank", "g2c.analytic_rank", "Rank*", default=True),
    ProcessedCol("torsion_subgroup", "g2c.torsion", "Torsion",
              lambda tors: r"\oplus".join([r"\Z/%s\Z"%n for n in literal_eval(tors)]) if tors != "[]" else r"\mathsf{trivial}", default=True, mathmode=True, align="center"),
    ProcessedCol("geom_end_alg", "g2c.geom_end_alg", r"$\textrm{End}^0(J_{\overline\Q})$", lambda v: r"\(%s\)"%geom_end_alg_name(v), short_title="Qbar-end algebra", default=True, align="center"),
    ProcessedCol("end_alg", "g2c.end_alg", r"$\textrm{End}^0(J)$", lambda v: r"\(%s\)"%end_alg_name(v), short_title="Q-end algebra", align="center"),
    CheckCol("is_gl2_type", "g2c.gl2type", r"$\GL_2\textsf{-type}$", short_title="GL2-type", default=True),
    ProcessedCol("st_group", "g2c.st_group", "Sato-Tate", lambda v: st_link_by_name(1, 4, v), align="left"),
    CheckCol("is_simple_base", "ag.simple", r"$\Q$-simple", short_title="Q-simple"),
    CheckCol("is_simple_geom", "ag.geom_simple", r"\(\overline{\Q}\)-simple", short_title="Qbar-simple"),
    MathCol("aut_grp_tex", "g2c.aut_grp", r"\(\Aut(X)\)", short_title="Q-Automorphisms"),
    MathCol("geom_aut_grp_tex", "g2c.geom_aut_grp", r"\(\Aut(X_{\overline{\Q}})\)", short_title="Qbar-Automorphisms"),
    CheckCol("locally_solvable", "g2c.locally_solvable", "Locally solvable"),
    MathCol("num_rat_pts", "g2c.all_rational_points", r"$\Q$-points", short_title="Q-points*"),
    MathCol("num_rat_wpts", "g2c.num_rat_wpts",  r"$\Q$-Weierstrass points", short_title="Q-Weierstrass points"),
    CheckCol("has_square_sha", "g2c.analytic_sha", "Square Ш*"),
    MathCol("analytic_sha", "g2c.analytic_sha", "Analytic Ш*"),
    MathCol("two_selmer_rank", "g2c.two_selmer_rank", "2-Selmer rank"),
    ProcessedCol("tamagawa_product", "g2c.tamagawa", "Tamagawa", lambda v: web_latex(factor(v)), short_title="Tamagawa product", align="center"),
    ProcessedCol("regulator", "g2c.regulator", "Regulator", lambda v: r"\(%.6f\)"%v, align="right"),
    ProcessedCol("real_period", "g2c.real_period", "Real period", lambda v: r"\(%.6f\)"%v, align="right"),
    ProcessedCol("leading_coeff", "g2c.bsd_invariants", "Leading coefficient", lambda v: r"\(%.6f\)"%v, align="right"),
])

@search_wrap(
    table=db.g2c_curves,
    title="Genus 2 curve search results",
    err_title="Genus 2 curves search input error",
    shortcuts={"jump": genus2_jump, "download": G2C_download()},
    columns=g2c_columns,
    bread=lambda: get_bread("Search results"),
    learnmore=learnmore_list,
    url_for_label=lambda label: url_for(".by_label", label=label),
)
def genus2_curve_search(info, query):
    parse_ints(info, query, "abs_disc", "absolute discriminant")
    parse_bool(info, query, "is_gl2_type", "is of GL2-type")
    parse_bool(info, query, "has_square_sha", "has square Sha")
    parse_bool(info, query, "locally_solvable", "is locally solvable")
    parse_bool(info, query, "is_simple_geom", "is geometrically simple")
    parse_ints(info, query, "cond", "conductor")
    if info.get("analytic_sha") == "None":
        query["analytic_sha"] = None
    else:
        parse_ints(info, query, "analytic_sha", "analytic order of sha")
    parse_ints(info, query, "num_rat_pts", "rational points")
    parse_ints(info, query, "num_rat_wpts", "rational Weierstrass points")
    parse_bracketed_posints(
        info,
        query,
        "torsion",
        "torsion structure",
        maxlength=4,
        check_divisibility="increasing",
    )
    parse_ints(info, query, "torsion_order", "torsion order")
    if "torsion" in query and "torsion_order" not in query:
        t_o = 1
        for n in query["torsion"]:
            t_o *= int(n)
        query["torsion_order"] = t_o
    if "torsion" in query:
        query["torsion_subgroup"] = str(query["torsion"]).replace(" ", "")
        query.pop("torsion")  # search using string key, not array of ints
    parse_bracketed_rats(
        info,
        query,
        "geometric_invariants",
        qfield="g2_inv",
        minlength=3,
        maxlength=5,
        listprocess=geom_inv_to_G2,
        split=False,
        keepbrackets=True,
    )

    parse_ints(info, query, "two_selmer_rank", "2-Selmer rank")
    parse_ints(info, query, "analytic_rank", "analytic rank")
    # G2 invariants and drop-list items don't require parsing -- they are all strings (supplied by us, not the user)
    if "g20" in info and "g21" in info and "g22" in info:
        query["g2_inv"] = "['%s','%s','%s']" % (info["g20"], info["g21"], info["g22"])
    if "class" in info:
        query["class"] = info["class"]
    # Support legacy aut_grp_id
    if info.get("aut_grp_id"):
        info["aut_grp_label"] = ".".join(info.pop("aut_grp_id")[1:-1].split(","))
    if info.get("geom_aut_grp_id"):
        info["geom_aut_grp_label"] = ".".join(info.pop("geom_aut_grp_id")[1:-1].split(","))
    for fld in (
        "st_group",
        "real_geom_end_alg",
        "aut_grp_label",
        "geom_aut_grp_label",
        "end_alg",
        "geom_end_alg",
    ):
        if info.get(fld):
            query[fld] = info[fld]
    parse_primes(
        info,
        query,
        "bad_primes",
        name="bad primes",
        qfield="bad_primes",
        mode=info.get("bad_quantifier"),
    )
    parse_sort(info, query)


################################################################################
# Statistics
################################################################################


class G2C_stats(StatsDisplay):
    """
    Class for creating and displaying statistics for genus 2 curves over Q
    """

    def __init__(self):
        self.ncurves = comma(db.g2c_curves.count())
        self.max_D = comma(db.g2c_curves.max("abs_disc"))
        self.disc_knowl = display_knowl(
            "g2c.abs_discriminant", title="absolute discriminant"
        )

    @property
    def short_summary(self):
        stats_url = url_for(".statistics")
        g2c_knowl = display_knowl("g2c.g2curve", title="genus 2 curves")
        return (
            r'The database currently contains %s %s over $\Q$ of %s up to %s.  Here are some <a href="%s">further statistics</a>.'
            % (self.ncurves, g2c_knowl, self.disc_knowl, self.max_D, stats_url)
        )

    @property
    def summary(self):
        nclasses = comma(db.lfunc_instances.count({"type": "G2Q"}))
        return (
            "The database currently contains %s genus 2 curves in %s isogeny classes, with %s at most %s."
            % (self.ncurves, nclasses, self.disc_knowl, self.max_D)
        )

    table = db.g2c_curves
    baseurl_func = ".index_Q"
    knowls = {
        "num_rat_pts": "g2c.num_rat_pts",
        "num_rat_wpts": "g2c.num_rat_wpts",
        "aut_grp_label": "g2c.aut_grp",
        "geom_aut_grp_label": "g2c.geom_aut_grp",
        "analytic_rank": "g2c.analytic_rank",
        "two_selmer_rank": "g2c.two_selmer_rank",
        "analytic_sha": "g2c.analytic_sha",
        "has_square_sha": "g2c.has_square_sha",
        "locally_solvable": "g2c.locally_solvable",
        "is_gl2_type": "g2c.gl2type",
        "real_geom_end_alg": "g2c.st_group_identity_component",
        "st_group": "g2c.st_group",
        "torsion_order": "g2c.torsion_order",
    }
    short_display = {
        "num_rat_pts": "rational points",
        "num_rat_wpts": "Weierstrass points",
        "aut_grp_label": "automorphism group",
        "geom_aut_grp_label": "automorphism group",
        "two_selmer_rank": "2-Selmer rank",
        "analytic_sha": "analytic order of &#1064;",
        "has_square_sha": "has square &#1064;",
        "is_gl2_type": "is of GL2-type",
        "real_geom_end_alg": "identity component",
        "st_group": "Sato-Tate group",
        "torsion_order": "torsion order",
    }
    top_titles = {
        "num_rat_pts": "rational points",
        "num_rat_wpts": "rational Weierstrass points",
        "aut_grp_label": r"$\mathrm{Aut}(X)$",
        "geom_aut_grp_label": r"$\mathrm{Aut}(X_{\overline{\mathbb{Q}}})$",
        "analytic_sha": "analytic order of &#1064;",
        "has_square_sha": "squareness of &#1064;",
        "locally_solvable": "local solvability",
        "is_gl2_type": r"$\mathrm{GL}_2$-type",
        "real_geom_end_alg": "Sato-Tate group identity components",
        "st_group": "Sato-Tate groups",
        "torsion_order": "torsion subgroup orders",
    }
    formatters = {
        "aut_grp_label": lambda x: aut_grp_dict_pretty.get(x, x),
        "geom_aut_grp_label": lambda x: geom_aut_grp_dict_pretty[x],
        "has_square_sha": formatters.boolean,
        "is_gl2_type": formatters.boolean,
        "real_geom_end_alg": lambda x: "\\(" + st0_group_name(x) + "\\)",
        "st_group": lambda x: st_link_by_name(1, 4, x),
    }
    query_formatters = {
        "aut_grp_label": lambda x: "aut_grp_label=%s" % x,
        "geom_aut_grp_label": lambda x: "geom_aut_grp_label=%s" % x,
        "real_geom_end_alg": lambda x: "real_geom_end_alg=%s" % x,
        "st_group": lambda x: "st_group=%s" % x,
    }

    stat_list = [
        {"cols": "num_rat_pts", "totaler": {"avg": True}},
        {"cols": "num_rat_wpts", "totaler": {"avg": True}},
        {"cols": "aut_grp_label"},
        {"cols": "geom_aut_grp_label"},
        {"cols": "analytic_rank", "totaler": {"avg": True}},
        {"cols": "two_selmer_rank", "totaler": {"avg": True}},
        {"cols": "has_square_sha"},
        {"cols": "analytic_sha", "totaler": {"avg": True}},
        {"cols": "locally_solvable"},
        {"cols": "is_gl2_type"},
        {"cols": "real_geom_end_alg"},
        {"cols": "st_group"},
        {"cols": "torsion_order", "totaler": {"avg": True}},
    ]


@g2c_page.route("/Q/stats")
def statistics():
    title = r"Genus 2 curves over $\Q$: Statistics"
    bread = get_bread("Statistics")
    return render_template(
        "display_stats.html",
        info=G2C_stats(),
        title=title,
        bread=bread,
        learnmore=learnmore_list(),
    )


@g2c_page.route("/Q/Source")
def source_page():
    t = r"Source and acknowledgments for genus 2 curve data over $\Q$"
    bread = get_bread("Source")
    return render_template(
        "double.html",
        kid="rcs.source.g2c",
        kid2="rcs.ack.g2c",
        title=t,
        bread=bread,
        learnmore=learnmore_list_remove("Source"),
    )


@g2c_page.route("/Q/Completeness")
def completeness_page():
    t = r"Completeness of genus 2 curve data over $\Q$"
    bread = get_bread("Completeness")
    return render_template(
        "single.html",
        kid="rcs.cande.g2c",
        title=t,
        bread=bread,
        learnmore=learnmore_list_remove("Completeness"),
    )


@g2c_page.route("/Q/Reliability")
def reliability_page():
    t = r"Reliability of genus 2 curve data over $\Q$"
    bread = get_bread("Reliability")
    return render_template(
        "single.html",
        kid="rcs.rigor.g2c",
        title=t,
        bread=bread,
        learnmore=learnmore_list_remove("Reliability"),
    )


@g2c_page.route("/Q/Labels")
def labels_page():
    t = r"Labels for genus 2 curves over $\Q$"
    bread = get_bread("Labels")
    return render_template(
        "single.html",
        kid="g2c.label",
        title=t,
        bread=bread,
        learnmore=learnmore_list_remove("labels"),
    )


class G2CSearchArray(SearchArray):
    noun = "curve"
    plural_noun = "curves"

    def __init__(self):
        geometric_invariants = SneakyTextBox(
            name="geometric_invariants",
            knowl="g2c.geometric_invariants",
            label=r"\(\overline{\Q}\)-invariants",
            example="[8,3172,30056,-692224] or [-1/169,33/169,43/169]",
            width=689,
            short_width=190 * 3 - 10 * 3,
            colspan=(1, 4, 3),
            example_span="",
        )

        bad_quantifier = SubsetBox(
            name="bad_quantifier",
            min_width=115,
        )

        bad_primes = TextBoxWithSelect(
            name="bad_primes",
            knowl="g2c.good_reduction",
            label="Bad primes",
            short_label=r"Bad \(p\)",
            example="5,13",
            example_span="2 or 2,3,5",
            select_box=bad_quantifier,
        )

        conductor = TextBox(
            name="cond",
            knowl="ag.conductor",
            label="Conductor",
            example="169",
            example_span="169, 100-1000",
        )

        discriminant = TextBox(
            name="abs_disc",
            knowl="g2c.abs_discriminant",
            label="Absolute discriminant",
            short_label="Absolute discriminant",
            example="169",
            example_span="169, 0-1000",
        )

        rational_points = TextBox(
            name="num_rat_pts",
            knowl="g2c.num_rat_pts",
            label="Rational points*",
            example="1",
            example_span="0, 20-26",
        )

        rational_weirstrass_points = TextBox(
            name="num_rat_wpts",
            knowl="g2c.num_rat_wpts",
            label="Rational Weierstrass points",
            short_label="Weierstrass points",
            example="1",
            example_span="1, 0-6",
        )

        torsion_order = TextBox(
            name="torsion_order",
            knowl="g2c.torsion_order",
            label="Torsion order",
            example="2",
        )

        torsion_structure = TextBox(
            name="torsion",
            knowl="g2c.torsion",
            label="Torsion structure",
            short_label="Torsion",
            example="[2,2,2]",
        )

        two_selmer_rank = TextBox(
            name="two_selmer_rank",
            knowl="g2c.two_selmer_rank",
            label="2-Selmer rank",
            example="1",
        )

        analytic_sha = TextBox(
            name="analytic_sha",
            knowl="g2c.analytic_sha",
            label="Analytic order of &#1064;*",
            short_label="Analytic &#1064;*",
            example="2",
        )

        analytic_rank = TextBox(
            name="analytic_rank",
            knowl="g2c.analytic_rank",
            label="Analytic rank*",
            example="1",
        )

        is_gl2_type = YesNoBox(
            name="is_gl2_type",
            knowl="g2c.gl2type",
            label=r"$\GL_2$-type",
        )

        st_group = SelectBox(
            name="st_group",
            knowl="g2c.st_group",
            label="Sato-Tate group",
            short_label=r"\(\mathrm{ST}(X)\)",
            options=([("", "")] + [(elt, st_group_dict[elt]) for elt in st_group_list]),
        )

        st_group_identity_component = SelectBox(
            name="real_geom_end_alg",
            knowl="g2c.st_group_identity_component",
            label="Sate-Tate identity component",
            short_label=r"\(\mathrm{ST}^0(X)\)",
            options=(
                [("", "")]
                + [
                    (elt, real_geom_end_alg_to_ST0_dict[elt])
                    for elt in real_geom_end_alg_list
                ]
            ),
        )

        Q_automorphism = SelectBox(
            name="aut_grp_label",
            knowl="g2c.aut_grp",
            label=r"\(\Q\)-automorphism group",
            short_label=r"\(\mathrm{Aut}(X)\)",
            options=([("", "")] + [(elt, aut_grp_dict[elt]) for elt in aut_grp_list]),
        )

        geometric_automorphism = SelectBox(
            name="geom_aut_grp_label",
            knowl="g2c.aut_grp",
            label=r"\(\overline{\Q}\)-automorphism group",
            short_label=r"\(\mathrm{Aut}(X_{\overline{\Q}})\)",
            options=(
                [("", "")]
                + [(elt, geom_aut_grp_dict[elt]) for elt in geom_aut_grp_list]
            ),
        )

        Q_endomorphism = SelectBox(
            name="end_alg",
            knowl="g2c.end_alg",
            label=r"\(\Q\)-endomorphism algebra",
            short_label=r"\(\Q\)-end algebra",
            options=([("", "")] + [(elt, end_alg_dict[elt]) for elt in end_alg_list]),
        )

        geometric_endomorphism = SelectBox(
            name="geom_end_alg",
            knowl="g2c.geom_end_alg",
            label=r"\(\overline{\Q}\)-endomorphism algebra",
            short_label=r"\(\overline{\Q}\)-end algebra",
            options=(
                [("", "")]
                + [(elt, geom_end_alg_dict[elt]) for elt in geom_end_alg_list]
            ),
        )

        locally_solvable = YesNoBox(
            name="locally_solvable",
            knowl="g2c.locally_solvable",
            label="Locally solvable",
        )

        has_square_sha = YesNoBox(
            name="has_square_sha",
            knowl="g2c.analytic_sha",
            label=r"Order of &#1064; is square*",
            short_label=r"Square &#1064;*",
        )

        geometrically_simple = YesNoBox(
            name="is_simple_geom",
            knowl="ag.geom_simple",
            label="Geometrically simple",
            short_label=r"\(\overline{\Q}\)-simple",
        )

        count = CountBox()

        self.browse_array = [
            [geometric_invariants],
            [bad_primes, geometrically_simple],
            [conductor, is_gl2_type],
            [discriminant, st_group],
            [rational_points, st_group_identity_component],
            [rational_weirstrass_points, Q_automorphism],
            [torsion_order, geometric_automorphism],
            [torsion_structure, Q_endomorphism],
            [two_selmer_rank, geometric_endomorphism],
            [analytic_sha, has_square_sha],
            [analytic_rank, locally_solvable],
            [count],
        ]

        self.refine_array = [
            [
                conductor,
                discriminant,
                rational_points,
                rational_weirstrass_points,
                torsion_order,
            ],
            [
                bad_primes,
                two_selmer_rank,
                analytic_rank,
                analytic_sha,
                torsion_structure,
            ],
            [
                Q_endomorphism,
                st_group,
                Q_automorphism,
                has_square_sha,
                geometrically_simple,
            ],
            [
                geometric_endomorphism,
                st_group_identity_component,
                geometric_automorphism,
                locally_solvable,
                is_gl2_type,
            ],
            [geometric_invariants],
        ]

    sort_knowl = "g2c.sort_order"

    def sort_order(self, info):
        X = [
            ("", "label"),
            ("abs_disc", "absolute discriminant"),
            ("num_rat_pts1", "rational points (inc)"),
            ("num_rat_pts-1", "rational points (dec)"),
            ("num_rat_wpts1", "Weierstrass points (inc)"),
            ("num_rat_wpts-1", "Weierstrass points (dec)"),
            ("torsion_order1", "torsion order (inc)"),
            ("torsion_order-1", "torsion order (dec)"),
            ("analytic_sha1", "analytic sha (inc)"),
            ("analytic_sha-1", "analytic sha (dec)"),
        ]
        return X

    def jump_box(self, info):
        info["jump_example"] = "169.a.169.1"
        info["jump_egspan"] = "e.g. 169.a.169.1 or 169.a or 1088.b"
        info["jump_egspan"] += " or x^5 + 1"
        info["jump_knowl"] = "g2c.search_input"
        info["jump_prompt"] = "Label or polynomial"
        return SearchArray.jump_box(self, info)<|MERGE_RESOLUTION|>--- conflicted
+++ resolved
@@ -5,11 +5,7 @@
 from collections import defaultdict
 
 from flask import render_template, url_for, request, redirect, abort
-<<<<<<< HEAD
-from sage.all import ZZ, QQ, PolynomialRing, magma, prod, factor
-=======
-from sage.all import ZZ, QQ, PolynomialRing, magma, prod, latex
->>>>>>> ca4f8350
+from sage.all import ZZ, QQ, PolynomialRing, magma, prod, factor, latex
 
 from lmfdb import db
 from lmfdb.utils import (
