--- conflicted
+++ resolved
@@ -332,21 +332,6 @@
 # Statistics
 ################################################################################
 
-<<<<<<< HEAD
-def aut_grp_format(id):
-    return r"\("+aut_grp_dict[id]+r"\)"
-
-def geom_aut_grp_format(id):
-    return r"\("+geom_aut_grp_dict[id]+r"\)"
-
-def st0_group_format(name):
-    return r"\("+st0_group_name(name)+r"\)"
-
-def st_group_format(name):
-    return st_link_by_name(1,4,name)
-
-=======
->>>>>>> 9351a104
 class G2C_stats(StatsDisplay):
     """
     Class for creating and displaying statistics for genus 2 curves over Q
