# -*- coding: utf-8 -*-

<<<<<<< HEAD
from ast import literal_eval
import re
from operator import mul
from flask import render_template, url_for, request, redirect, abort
from sage.all import ZZ

from lmfdb.db_backend import db
from lmfdb.utils import to_dict, comma, flash_error, display_knowl
from lmfdb.search_parsing import parse_bool, parse_ints, parse_bracketed_posints
from lmfdb.search_wrapper import search_wrap
from lmfdb.downloader import Downloader
from lmfdb.genus2_curves import g2c_page
from lmfdb.genus2_curves.web_g2c import WebG2C, list_to_min_eqn, st0_group_name
from lmfdb.sato_tate_groups.main import st_link_by_name
from lmfdb.display_stats import StatsDisplay, boolean_format
=======
import re
from ast import literal_eval
from operator import mul

from flask import render_template, url_for, request, redirect, abort
from sage.all import ZZ

from lmfdb import db
from lmfdb.utils import (
    to_dict, comma, flash_error, display_knowl,
    parse_bool, parse_ints, parse_bracketed_posints,
    search_wrap,
    Downloader,
    StatsDisplay, formatters)
from lmfdb.sato_tate_groups.main import st_link_by_name
from lmfdb.genus2_curves import g2c_page
from lmfdb.genus2_curves.web_g2c import WebG2C, list_to_min_eqn, st0_group_name
>>>>>>> 3709b13c

credit_string = "Andrew Booker, Jeroen Sijsling, Andrew Sutherland, John Voight,  Raymond van Bommel, Dan Yasaki"

###############################################################################
# List and dictionaries needed routing and searching
###############################################################################

# lists determine display order in drop down lists, dictionary key is the
# database entry, dictionary value is the display value
st_group_list = ['J(C_2)', 'J(C_4)', 'J(C_6)', 'J(D_2)', 'J(D_3)', 'J(D_4)',
        'J(D_6)', 'J(T)', 'J(O)', 'C_{2,1}', 'C_{6,1}', 'D_{2,1}', 'D_{3,2}',
        'D_{4,1}', 'D_{4,2}', 'D_{6,1}', 'D_{6,2}', 'O_1', 'E_1', 'E_2', 'E_3',
        'E_4', 'E_6', 'J(E_1)', 'J(E_2)', 'J(E_3)', 'J(E_4)', 'J(E_6)',
        'F_{a,b}', 'F_{ac}', 'N(G_{1,3})', 'G_{3,3}', 'N(G_{3,3})', 'USp(4)']
st_group_dict = {a:a for a in st_group_list}

# End_QQbar tensored with RR determines ST0 (which is the search parameter):
real_geom_end_alg_list = ['M_2(C)', 'M_2(R)', 'C x C', 'C x R', 'R x R', 'R']
real_geom_end_alg_to_ST0_dict = {
        'M_2(C)':'U(1)',
        'M_2(R)':'SU(2)',
        'C x C':'U(1) x U(1)',
        'C x R':'U(1) x SU(2)',
        'R x R':'SU(2) x SU(2)',
        'R':'USp(4)'
        }

aut_grp_list = ['[2,1]', '[4,1]', '[4,2]', '[6,2]', '[8,3]', '[12,4]']
aut_grp_dict = {
        '[2,1]':'C_2',
        '[4,1]':'C_4',
        '[4,2]':'V_4',
        '[6,2]':'C_6',
        '[8,3]':'D_4',
        '[12,4]':'D_6'
        }

geom_aut_grp_list = ['[2,1]', '[4,2]', '[8,3]', '[10,2]', '[12,4]', '[24,8]', '[48,29]']
geom_aut_grp_dict = {
        '[2,1]':'C_2',
        '[4,2]':'V_4',
        '[8,3]':'D_4',
        '[10,2]':'C_{10}',
        '[12,4]':'D_6',
        '[24,8]':'2D_6',
        '[48,29]':'\\tilde{S}_4'}

###############################################################################
# Routing for top level and random_curve
###############################################################################

def learnmore_list():
    return [('Completeness of the data', url_for(".completeness_page")),
            ('Source of the data', url_for(".how_computed_page")),
            ('Genus 2 curve labels', url_for(".labels_page"))]

# Return the learnmore list with the matchstring entry removed
def learnmore_list_remove(matchstring):
    return filter(lambda t:t[0].find(matchstring) <0, learnmore_list())

@g2c_page.route("/")
def index():
    return redirect(url_for(".index_Q", **request.args))

@g2c_page.route("/Q/")
def index_Q():
    if len(request.args) > 0:
        return genus2_curve_search(request.args)
    info = {'stats' : G2C_stats()}
    info["stats_url"] = url_for(".statistics")
    info["curve_url"] =  lambda label: url_for_curve_label(label)
    curve_labels = ('169.a.169.1', '277.a.277.1', '1116.a.214272.1','1369.a.50653.1', '11664.a.11664.1')
    info["curve_list"] = [ {'label':label,'url':url_for_curve_label(label)} for label in curve_labels ]
    info["conductor_list"] = ('1-499', '500-999', '1000-99999','100000-1000000')
    info["discriminant_list"] = ('1-499', '500-999', '1000-99999','100000-1000000')
    info["st_group_list"] = st_group_list
    info["st_group_dict"] = st_group_dict
    info["real_geom_end_alg_list"] = real_geom_end_alg_list
    info["real_geom_end_alg_to_ST0_dict"] = real_geom_end_alg_to_ST0_dict
    info["aut_grp_list"] = aut_grp_list
    info["aut_grp_dict"] = aut_grp_dict
    info["geom_aut_grp_list"] = geom_aut_grp_list
    info["geom_aut_grp_dict"] = geom_aut_grp_dict
    title = 'Genus 2 Curves over $\Q$'
    bread = (('Genus 2 Curves', url_for(".index")), ('$\Q$', ' '))
    return render_template("g2c_browse.html", info=info, credit=credit_string, title=title, learnmore=learnmore_list(), bread=bread)

@g2c_page.route("/Q/random")
def random_curve():
    label = db.g2c_curves.random()
    return redirect(url_for_curve_label(label), 307)

###############################################################################
# Curve and isogeny class pages
###############################################################################

@g2c_page.route("/Q/<int:cond>/<alpha>/<int:disc>/<int:num>")
def by_url_curve_label(cond, alpha, disc, num):
    label = str(cond)+"."+alpha+"."+str(disc)+"."+str(num)
    return render_curve_webpage(label)

@g2c_page.route("/Q/<int:cond>/<alpha>/<int:disc>/")
def by_url_isogeny_class_discriminant(cond, alpha, disc):
    data = to_dict(request.args)
    clabel = str(cond)+"."+alpha
    # if the isogeny class is not present in the database, return a 404 (otherwise title and bread crumbs refer to a non-existent isogeny class)
    if not db.g2c_curves.exists({'class':clabel}):
        return abort(404, 'Genus 2 isogeny class %s not found in database.'%clabel)
    data['title'] = 'Genus 2 Curves in Isogeny Class %s of Discriminant %s' % (clabel,disc)
    data['bread'] = [('Genus 2 Curves', url_for(".index")),
        ('$\Q$', url_for(".index_Q")),
        ('%s' % cond, url_for(".by_conductor", cond=cond)),
        ('%s' % alpha, url_for(".by_url_isogeny_class_label", cond=cond, alpha=alpha)),
        ('%s' % disc, url_for(".by_url_isogeny_class_discriminant", cond=cond, alpha=alpha, disc=disc))]
    if len(request.args) > 0:
        # if conductor or discriminant changed, fall back to a general search
        if ('cond' in request.args and request.args['cond'] != str(cond)) or \
           ('abs_disc' in request.args and request.args['abs_disc'] != str(disc)):
            return redirect (url_for(".index", **request.args), 307)
        data['title'] += ' Search Results'
        data['bread'].append(('Search Results',''))
    data['cond'] = cond
    data['class'] = clabel
    data['abs_disc'] = disc
    return genus2_curve_search(data)

@g2c_page.route("/Q/<int:cond>/<alpha>/")
def by_url_isogeny_class_label(cond, alpha):
    return render_isogeny_class_webpage(str(cond)+"."+alpha)

@g2c_page.route("/Q/<int:cond>/")
def by_conductor(cond):
    data = to_dict(request.args)
    data['title'] = 'Genus 2 Curves of Conductor %s' % cond
    data['bread'] = [('Genus 2 Curves', url_for(".index")), ('$\Q$', url_for(".index_Q")), ('%s' % cond, url_for(".by_conductor", cond=cond))]
    if len(request.args) > 0:
        # if conductor changed, fall back to a general search
        if 'cond' in request.args and request.args['cond'] != str(cond):
            return redirect (url_for(".index", **request.args), 307)
        data['title'] += ' Search Results'
        data['bread'].append(('Search Results',''))
    data['cond'] = cond
    return genus2_curve_search(data)

@g2c_page.route("/Q/<label>")
def by_label(label):
    # handles curve, isogeny class, and Lhash labels
    return genus2_curve_search({'jump':label})

def render_curve_webpage(label):
    try:
        g2c = WebG2C.by_label(label)
    except (KeyError,ValueError) as err:
        return abort(404,err.args)
    return render_template("g2c_curve.html",
                           properties2=g2c.properties,
                           credit=credit_string,
                           info={'aut_grp_dict':aut_grp_dict,'geom_aut_grp_dict':geom_aut_grp_dict},
                           data=g2c.data,
                           code=g2c.code,
                           bread=g2c.bread,
                           learnmore=learnmore_list(),
                           title=g2c.title,
                           friends=g2c.friends)

def render_isogeny_class_webpage(label):
    try:
        g2c = WebG2C.by_label(label)
    except (KeyError,ValueError) as err:
        return abort(404,err.args)
    return render_template("g2c_isogeny_class.html",
                           properties2=g2c.properties,
                           credit=credit_string,
                           data=g2c.data,
                           bread=g2c.bread,
                           learnmore=learnmore_list(),
                           title=g2c.title,
                           friends=g2c.friends)

def url_for_curve_label(label):
    slabel = label.split(".")
    return url_for(".by_url_curve_label", cond=slabel[0], alpha=slabel[1], disc=slabel[2], num=slabel[3])

def url_for_isogeny_class_label(label):
    slabel = label.split(".")
    return url_for(".by_url_isogeny_class_label", cond=slabel[0], alpha=slabel[1])

def class_from_curve_label(label):
    return '.'.join(label.split(".")[:2])

################################################################################
# Searching
################################################################################

def genus2_jump(info):
    jump = info["jump"].strip()
    if re.match(r'^\d+\.[a-z]+\.\d+\.\d+$',jump):
        return redirect(url_for_curve_label(jump), 301)
    else:
        if re.match(r'^\d+\.[a-z]+$', jump):
            return redirect(url_for_isogeny_class_label(jump), 301)
        else:
            # Handle direct Lhash input
            if re.match(r'^\#\d+$',jump) and ZZ(jump[1:]) < 2**61:
                c = db.g2c_curves.lucky({'Lhash': jump[1:].strip()}, projection="class")
                if c:
                    return redirect(url_for_isogeny_class_label(c), 301)
                else:
                    errmsg = "hash %s not found"
            else:
                errmsg = "%s is not a valid genus 2 curve or isogeny class label"
    flash_error (errmsg, jump)
    return redirect(url_for(".index"))

class G2C_download(Downloader):
    table = db.g2c_curves
    title = 'Genus 2 curves'
    columns = 'eqn'
    data_format = ['[[f coeffs],[h coeffs]]']
    data_description = 'defining the hyperelliptic curve y^2+h(x)y=f(x).'
    function_body = {'magma':['R<x>:=PolynomialRing(Rationals());',
                              'return [HyperellipticCurve(R!r[1],R!r[2]):r in data];'],
                     'sage':['R.<x>=PolynomialRing(QQ)',
                             'return [HyperellipticCurve(R(r[0]),R(r[1])) for r in data]'],
                     'gp':['[apply(Polrev,c)|c<-data];']}

@search_wrap(template="g2c_search_results.html",
             table=db.g2c_curves,
             title='Genus 2 Curve Search Results',
             err_title='Genus 2 Curves Search Input Error',
             shortcuts={'jump':genus2_jump,
                        'download':G2C_download()},
             projection=['label','eqn','st_group','is_gl2_type','is_simple_geom','analytic_rank'],
             cleaners={"class": lambda v: class_from_curve_label(v["label"]),
                       "equation_formatted": lambda v: list_to_min_eqn(literal_eval(v.pop("eqn"))),
                       "st_group_link": lambda v: st_link_by_name(1,4,v.pop('st_group'))},
             bread=lambda:[('Genus 2 Curves', url_for(".index")),
                           ('$\Q$', url_for(".index_Q")),
                           ('Search Results', '.')],
             learnmore=learnmore_list,
             credit=lambda:credit_string)
def genus2_curve_search(info, query):
    info["st_group_list"] = st_group_list
    info["st_group_dict"] = st_group_dict
    info["real_geom_end_alg_list"] = real_geom_end_alg_list
    info["real_geom_end_alg_to_ST0_dict"] = real_geom_end_alg_to_ST0_dict
    info["aut_grp_list"] = aut_grp_list
    info["aut_grp_dict"] = aut_grp_dict
    info["geom_aut_grp_list"] = geom_aut_grp_list
    info["geom_aut_grp_dict"] = geom_aut_grp_dict
    parse_ints(info,query,'abs_disc','absolute discriminant')
    parse_bool(info,query,'is_gl2_type','is of GL2-type')
    parse_bool(info,query,'has_square_sha','has square Sha')
    parse_bool(info,query,'locally_solvable','is locally solvable')
    parse_bool(info,query,'is_simple_geom','is geometrically simple')
    parse_ints(info,query,'cond','conductor')
    parse_ints(info,query,'num_rat_pts','rational points')
    parse_ints(info,query,'num_rat_wpts','rational Weierstrass points')
    parse_bracketed_posints(info, query, 'torsion', 'torsion structure', maxlength=4,check_divisibility="increasing")
    parse_ints(info,query,'torsion_order','torsion order')
    if 'torsion' in query and not 'torsion_order' in query:
        query['torsion_order'] = reduce(mul,[int(n) for n in query['torsion']],1)
    if 'torsion' in query:
        query['torsion_subgroup'] = str(query['torsion']).replace(" ","")
        query.pop('torsion') # search using string key, not array of ints
    parse_ints(info,query,'two_selmer_rank','2-Selmer rank')
    parse_ints(info,query,'analytic_rank','analytic rank')
    # G2 invariants and drop-list items don't require parsing -- they are all strings (supplied by us, not the user)
    if 'g20' in info and 'g21' in info and 'g22' in info:
        query['g2_inv'] = "['%s','%s','%s']"%(info['g20'], info['g21'], info['g22'])
    if 'class' in info:
        query['class'] = info['class']
    for fld in ('st_group', 'real_geom_end_alg', 'aut_grp_id', 'geom_aut_grp_id'):
        if info.get(fld): query[fld] = info[fld]
    info["curve_url"] = lambda label: url_for_curve_label(label)
    info["class_url"] = lambda label: url_for_isogeny_class_label(label)

################################################################################
# Statistics
################################################################################

def aut_grp_format(id):
    return "\("+aut_grp_dict[id]+"\)"

def geom_aut_grp_format(id):
    return "\("+geom_aut_grp_dict[id]+"\)"

def st0_group_format(name):
    return "\("+st0_group_name(name)+"\)"

def st_group_format(name):
    return st_link_by_name(1,4,name)

class G2C_stats(StatsDisplay):
    """
    Class for creating and displaying statistics for genus 2 curves over Q
    """
    def __init__(self):
        self.ncurves = comma(db.g2c_curves.count())
        self.max_D = comma(db.g2c_curves.max('abs_disc'))
        self.disc_knowl = display_knowl('g2c.abs_discriminant', title = "absolute discriminant")

    @property
    def short_summary(self):
        stats_url = url_for(".statistics")
        g2c_knowl = display_knowl('g2c.g2curve', title='genus 2 curves')
        return 'The database currently contains %s %s over $\Q$ of %s up to %s.  Here are some <a href="%s">further statistics</a>.' % (self.ncurves, g2c_knowl, self.disc_knowl, self.max_D, stats_url)

    @property
    def summary(self):
        nclasses = comma(db.lfunc_instances.count({'type':'G2Q'}))
        return 'The database currently contains %s genus 2 curves in %s isogeny classes, with %s at most %s.' % (self.ncurves, nclasses, self.disc_knowl, self.max_D)

    table = db.g2c_curves
    baseurl_func = ".index_Q"
    knowls = {'num_rat_pts': 'g2c.num_rat_pts',
              'num_rat_wpts': 'g2c.num_rat_wpts',
              'aut_grp_id': 'g2c.aut_grp',
              'geom_aut_grp_id': 'g2c.geom_aut_grp',
              'analytic_rank': 'g2c.analytic_rank',
              'two_selmer_rank': 'g2c.two_selmer_rank',
              'has_square_sha': 'g2c.has_square_sha',
              'locally_solvable': 'g2c.locally_solvable',
              'is_gl2_type': 'g2c.gl2type',
              'real_geom_end_alg': 'g2c.st_group_identity_component',
              'st_group': 'g2c.st_group',
              'torsion_order': 'g2c.torsion_order'}
    row_titles = {'num_rat_pts': 'rational points',
                  'num_rat_wpts': 'Weierstrass points',
                 'aut_grp_id': 'automorphism group',
                  'geom_aut_grp_id': 'automorphism group',
                  'two_selmer_rank': '2-Selmer rank',
                  'has_square_sha': 'has square Sha',
                  'is_gl2_type': 'is of GL2-type',
                  'real_geom_end_alg': 'identity component',
                  'st_group': 'Sato-Tate group',
                  'torsion_order': 'torsion order'}
    top_titles = {'num_rat_wpts': 'rational Weierstrass points',
                  'aut_grp_id': '$\mathrm{Aut}(X)$',
                  'geom_aut_grp_id': '$\mathrm{Aut}(X_{\overline{\mathbb{Q}}})$',
                  'has_square_sha': 'squareness of &#1064;',
                  'locally_solvable': 'local solvability',
                  'is_gl2_type': '$\mathrm{GL}_2$-type',
                  'real_geom_end_alg': 'Sato-Tate group identity components',
                  'torsion_order': 'torsion subgroup orders'}
    formatters = {'aut_grp_id': aut_grp_format,
                  'geom_aut_grp_id': geom_aut_grp_format,
<<<<<<< HEAD
                  'has_square_sha': boolean_format,
                  'is_gl2_type': boolean_format,
=======
                  'has_square_sha': formatters.boolean,
                  'is_gl2_type': formatters.boolean,
>>>>>>> 3709b13c
                  'real_geom_end_alg': st0_group_format,
                  'st_group': st_group_format}

    stat_list = [
        {'cols': 'num_rat_pts', 'totaler': {'avg': True}},
        {'cols': 'num_rat_wpts', 'totaler': {'avg': True}},
        {'cols': 'aut_grp_id'},
        {'cols': 'geom_aut_grp_id'},
        {'cols': 'analytic_rank', 'totaler': {'avg': True}},
        {'cols': 'two_selmer_rank', 'totaler': {'avg': True}},
        {'cols': 'has_square_sha'},
        {'cols': 'locally_solvable'},
        {'cols': 'is_gl2_type'},
        {'cols': 'real_geom_end_alg'},
        {'cols': 'st_group'},
        {'cols': 'torsion_order', 'totaler': {'avg': True}},
    ]

@g2c_page.route("/Q/stats")
def statistics():
    title = 'Genus 2 curves over $\Q$: Statistics'
    bread = (('Genus 2 Curves', url_for(".index")), ('$\Q$', url_for(".index_Q")), ('Statistics', ' '))
    return render_template("display_stats.html", info=G2C_stats(), credit=credit_string, title=title, bread=bread, learnmore=learnmore_list())



@g2c_page.route("/Completeness")
def completeness_page():
    t = 'Completeness of Genus 2 Curve Data over $\Q$'
    bread = (('Genus 2 Curves', url_for(".index")), ('$\Q$', url_for(".index")),('Completeness',''))
    return render_template("single.html", kid='dq.g2c.extent',
                           credit=credit_string, title=t, bread=bread, learnmore=learnmore_list_remove('Completeness'))

@g2c_page.route("/Source")
def how_computed_page():
    t = 'Source of Genus 2 Curve Data over $\Q$'
    bread = (('Genus 2 Curves', url_for(".index")), ('$\Q$', url_for(".index")),('Source',''))
    return render_template("single.html", kid='dq.g2c.source',
                           credit=credit_string, title=t, bread=bread, learnmore=learnmore_list_remove('Source'))

@g2c_page.route("/Labels")
def labels_page():
    t = 'Labels for Genus 2 Curves over $\Q$'
    bread = (('Genus 2 Curves', url_for(".index")), ('$\Q$', url_for(".index")),('Labels',''))
    return render_template("single.html", kid='g2c.label',
                           credit=credit_string, title=t, bread=bread, learnmore=learnmore_list_remove('labels'))<|MERGE_RESOLUTION|>--- conflicted
+++ resolved
@@ -1,22 +1,5 @@
 # -*- coding: utf-8 -*-
 
-<<<<<<< HEAD
-from ast import literal_eval
-import re
-from operator import mul
-from flask import render_template, url_for, request, redirect, abort
-from sage.all import ZZ
-
-from lmfdb.db_backend import db
-from lmfdb.utils import to_dict, comma, flash_error, display_knowl
-from lmfdb.search_parsing import parse_bool, parse_ints, parse_bracketed_posints
-from lmfdb.search_wrapper import search_wrap
-from lmfdb.downloader import Downloader
-from lmfdb.genus2_curves import g2c_page
-from lmfdb.genus2_curves.web_g2c import WebG2C, list_to_min_eqn, st0_group_name
-from lmfdb.sato_tate_groups.main import st_link_by_name
-from lmfdb.display_stats import StatsDisplay, boolean_format
-=======
 import re
 from ast import literal_eval
 from operator import mul
@@ -34,7 +17,6 @@
 from lmfdb.sato_tate_groups.main import st_link_by_name
 from lmfdb.genus2_curves import g2c_page
 from lmfdb.genus2_curves.web_g2c import WebG2C, list_to_min_eqn, st0_group_name
->>>>>>> 3709b13c
 
 credit_string = "Andrew Booker, Jeroen Sijsling, Andrew Sutherland, John Voight,  Raymond van Bommel, Dan Yasaki"
 
@@ -382,13 +364,8 @@
                   'torsion_order': 'torsion subgroup orders'}
     formatters = {'aut_grp_id': aut_grp_format,
                   'geom_aut_grp_id': geom_aut_grp_format,
-<<<<<<< HEAD
-                  'has_square_sha': boolean_format,
-                  'is_gl2_type': boolean_format,
-=======
                   'has_square_sha': formatters.boolean,
                   'is_gl2_type': formatters.boolean,
->>>>>>> 3709b13c
                   'real_geom_end_alg': st0_group_format,
                   'st_group': st_group_format}
 
