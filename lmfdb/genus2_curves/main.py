<<<<<<< HEAD
# -*- coding: utf-8 -*-
=======
# -*- coding: utf8 -*-
# -*- coding: utf8 -*-
>>>>>>> 8a17fb7d

import StringIO
from ast import literal_eval
import re
import time
from operator import mul
from flask import render_template, url_for, request, redirect, send_file, abort
from sage.all import ZZ
from sage.misc.cachefunc import cached_method

from lmfdb.db_backend import db
from lmfdb.utils import to_dict, comma, flash_error
from lmfdb.search_parsing import parse_bool, parse_ints, parse_bracketed_posints, parse_count, parse_start
from lmfdb.genus2_curves import g2c_page
from lmfdb.genus2_curves.web_g2c import WebG2C, list_to_min_eqn, st0_group_name
from lmfdb.sato_tate_groups.main import st_link_by_name

credit_string = "Andrew Booker, Jeroen Sijsling, Andrew Sutherland, John Voight,  Raymond van Bommel, Dan Yasaki"

###############################################################################
# global database connection and stats objects
###############################################################################

the_g2cstats = None
def g2cstats():
    global the_g2cstats
    if the_g2cstats is None:
        the_g2cstats = G2C_stats()
    return the_g2cstats

###############################################################################
# List and dictionaries needed routing and searching
###############################################################################

# lists determine display order in drop down lists, dictionary key is the
# database entry, dictionary value is the display value
st_group_list = ['J(C_2)', 'J(C_4)', 'J(C_6)', 'J(D_2)', 'J(D_3)', 'J(D_4)',
        'J(D_6)', 'J(T)', 'J(O)', 'C_{2,1}', 'C_{6,1}', 'D_{2,1}', 'D_{3,2}',
        'D_{4,1}', 'D_{4,2}', 'D_{6,1}', 'D_{6,2}', 'O_1', 'E_1', 'E_2', 'E_3',
        'E_4', 'E_6', 'J(E_1)', 'J(E_2)', 'J(E_3)', 'J(E_4)', 'J(E_6)',
        'F_{a,b}', 'F_{ac}', 'N(G_{1,3})', 'G_{3,3}', 'N(G_{3,3})', 'USp(4)']
st_group_dict = {a:a for a in st_group_list}

# End_QQbar tensored with RR determines ST0 (which is the search parameter):
real_geom_end_alg_list = ['M_2(C)', 'M_2(R)', 'C x C', 'C x R', 'R x R', 'R']
real_geom_end_alg_to_ST0_dict = {
        'M_2(C)':'U(1)',
        'M_2(R)':'SU(2)',
        'C x C':'U(1) x U(1)',
        'C x R':'U(1) x SU(2)',
        'R x R':'SU(2) x SU(2)',
        'R':'USp(4)'
        }

aut_grp_list = ['[2,1]', '[4,1]', '[4,2]', '[6,2]', '[8,3]', '[12,4]']
aut_grp_dict = {
        '[2,1]':'C_2',
        '[4,1]':'C_4',
        '[4,2]':'V_4',
        '[6,2]':'C_6',
        '[8,3]':'D_4',
        '[12,4]':'D_6'
        }

geom_aut_grp_list = ['[2,1]', '[4,2]', '[8,3]', '[10,2]', '[12,4]', '[24,8]', '[48,29]']
geom_aut_grp_dict = {
        '[2,1]':'C_2',
        '[4,2]':'V_4',
        '[8,3]':'D_4',
        '[10,2]':'C_{10}',
        '[12,4]':'D_6',
        '[24,8]':'2D_6',
        '[48,29]':'\\tilde{S}_4'}

###############################################################################
# Routing for top level, random_curve,  and stats
###############################################################################

def learnmore_list():
    return [('Completeness of the data', url_for(".completeness_page")),
            ('Source of the data', url_for(".how_computed_page")),
            ('Genus 2 curve labels', url_for(".labels_page"))]

# Return the learnmore list with the matchstring entry removed
def learnmore_list_remove(matchstring):
    return filter(lambda t:t[0].find(matchstring) <0, learnmore_list())

@g2c_page.route("/")
def index():
    return redirect(url_for(".index_Q", **request.args))

@g2c_page.route("/Q/")
def index_Q():
    if len(request.args) > 0:
        return genus2_curve_search(to_dict(request.args))
    info = {'counts' : g2cstats().counts()}
    info["stats_url"] = url_for(".statistics")
    info["curve_url"] =  lambda label: url_for_curve_label(label)
    curve_labels = ('169.a.169.1', '1116.a.214272.1', '11664.a.11664.1', '1369.a.50653.1', '15360.f.983040.2')
    info["curve_list"] = [ {'label':label,'url':url_for_curve_label(label)} for label in curve_labels ]
    info["conductor_list"] = ('1-499', '500-999', '1000-99999','100000-1000000')
    info["discriminant_list"] = ('1-499', '500-999', '1000-99999','100000-1000000')
    info["st_group_list"] = st_group_list
    info["st_group_dict"] = st_group_dict
    info["real_geom_end_alg_list"] = real_geom_end_alg_list
    info["real_geom_end_alg_to_ST0_dict"] = real_geom_end_alg_to_ST0_dict
    info["aut_grp_list"] = aut_grp_list
    info["aut_grp_dict"] = aut_grp_dict
    info["geom_aut_grp_list"] = geom_aut_grp_list
    info["geom_aut_grp_dict"] = geom_aut_grp_dict
    title = 'Genus 2 curves over $\Q$'
    bread = (('Genus 2 Curves', url_for(".index")), ('$\Q$', ' '))
    return render_template("g2c_browse.html", info=info, credit=credit_string, title=title, learnmore=learnmore_list(), bread=bread)

@g2c_page.route("/Q/random")
def random_curve():
    label = db.g2c_curves.random()
    return redirect(url_for_curve_label(label), 307)

@g2c_page.route("/Q/stats")
def statistics():
    info = { 'counts': g2cstats().counts(), 'stats': g2cstats().stats() }
    title = 'Genus 2 curves over $\Q$: statistics'
    bread = (('Genus 2 Curves', url_for(".index")), ('$\Q$', url_for(".index_Q")), ('Statistics', ' '))
    return render_template("g2c_stats.html", info=info, credit=credit_string, title=title, bread=bread, learnmore=learnmore_list())

###############################################################################
# Curve and isogeny class pages
###############################################################################

@g2c_page.route("/Q/<int:cond>/<alpha>/<int:disc>/<int:num>")
def by_url_curve_label(cond, alpha, disc, num):
    label = str(cond)+"."+alpha+"."+str(disc)+"."+str(num)
    return render_curve_webpage(label)

@g2c_page.route("/Q/<int:cond>/<alpha>/<int:disc>/")
def by_url_isogeny_class_discriminant(cond, alpha, disc):
    data = to_dict(request.args)
    clabel = str(cond)+"."+alpha
    # if the isogeny class is not present in the database, return a 404 (otherwise title and bread crumbs refer to a non-existent isogeny class)
    if not db.g2c_curves.exists({'class':clabel}):
        return abort(404, 'Genus 2 isogeny class %s not found in database.'%clabel)
    data['title'] = 'Genus 2 curves in isogeny class %s of discriminant %s' % (clabel,disc)
    data['bread'] = [('Genus 2 Curves', url_for(".index")),
        ('$\Q$', url_for(".index_Q")),
        ('%s' % cond, url_for(".by_conductor", cond=cond)),
        ('%s' % alpha, url_for(".by_url_isogeny_class_label", cond=cond, alpha=alpha)),
        ('%s' % disc, url_for(".by_url_isogeny_class_discriminant", cond=cond, alpha=alpha, disc=disc))]
    if len(request.args) > 0:
        # if conductor or discriminant changed, fall back to a general search
        if ('cond' in request.args and request.args['cond'] != str(cond)) or \
           ('abs_disc' in request.args and request.args['abs_disc'] != str(disc)):
            return redirect (url_for(".index", **request.args), 307)
        data['title'] += ' search results'
        data['bread'].append(('search results',''))
    data['cond'] = cond
    data['class'] = clabel
    data['abs_disc'] = disc
    return genus2_curve_search(data)

@g2c_page.route("/Q/<int:cond>/<alpha>/")
def by_url_isogeny_class_label(cond, alpha):
    return render_isogeny_class_webpage(str(cond)+"."+alpha)

@g2c_page.route("/Q/<int:cond>/")
def by_conductor(cond):
    data = to_dict(request.args)
    data['title'] = 'Genus 2 curves of conductor %s' % cond
    data['bread'] = [('Genus 2 Curves', url_for(".index")), ('$\Q$', url_for(".index_Q")), ('%s' % cond, url_for(".by_conductor", cond=cond))]
    if len(request.args) > 0:
        # if conductor changed, fall back to a general search
        if 'cond' in request.args and request.args['cond'] != str(cond):
            return redirect (url_for(".index", **request.args), 307)
        data['title'] += ' search results'
        data['bread'].append(('search results',''))
    data['cond'] = cond
    return genus2_curve_search(data)

@g2c_page.route("/Q/<label>")
def by_label(label):
    # handles curve, isogeny class, and Lhash labels
    return genus2_curve_search({'jump':label})

def render_curve_webpage(label):
    try:
        g2c = WebG2C.by_label(label)
    except (KeyError,ValueError) as err:
        return abort(404,err.args)
    return render_template("g2c_curve.html",
                           properties2=g2c.properties,
                           credit=credit_string,
                           info={'aut_grp_dict':aut_grp_dict,'geom_aut_grp_dict':geom_aut_grp_dict},
                           data=g2c.data,
                           code=g2c.code,
                           bread=g2c.bread,
                           learnmore=learnmore_list(),
                           title=g2c.title,
                           friends=g2c.friends)

def render_isogeny_class_webpage(label):
    try:
        g2c = WebG2C.by_label(label)
    except (KeyError,ValueError) as err:
        return abort(404,err.args)
    return render_template("g2c_isogeny_class.html",
                           properties2=g2c.properties,
                           credit=credit_string,
                           data=g2c.data,
                           bread=g2c.bread,
                           learnmore=learnmore_list(),
                           title=g2c.title,
                           friends=g2c.friends)

def url_for_curve_label(label):
    slabel = label.split(".")
    return url_for(".by_url_curve_label", cond=slabel[0], alpha=slabel[1], disc=slabel[2], num=slabel[3])

def url_for_isogeny_class_label(label):
    slabel = label.split(".")
    return url_for(".by_url_isogeny_class_label", cond=slabel[0], alpha=slabel[1])

def class_from_curve_label(label):
    return '.'.join(label.split(".")[:2])

################################################################################
# Searching
################################################################################

def genus2_curve_search(info):
    if 'jump' in info:
        jump = info["jump"].strip()
        if re.match(r'^\d+\.[a-z]+\.\d+\.\d+$',jump):
            return redirect(url_for_curve_label(jump), 301)
        else:
            if re.match(r'^\d+\.[a-z]+$', jump):
                return redirect(url_for_isogeny_class_label(jump), 301)
            else:
                # Handle direct Lhash input
                if re.match(r'^\#\d+$',jump) and ZZ(jump[1:]) < 2**61:
                    c = db.g2c_curves.lucky({'Lhash': jump[1:].strip()}, projection="class")
                    if c:
                        return redirect(url_for_isogeny_class_label(c), 301)
                    else:
                        errmsg = "hash %s not found"
                else:
                    errmsg = "%s is not a valid genus 2 curve or isogeny class label"
        flash_error (errmsg, jump)
        return redirect(url_for(".index"))
    if info.get('download','').strip():
        return download_search(info)

    info["st_group_list"] = st_group_list
    info["st_group_dict"] = st_group_dict
    info["real_geom_end_alg_list"] = real_geom_end_alg_list
    info["real_geom_end_alg_to_ST0_dict"] = real_geom_end_alg_to_ST0_dict
    info["aut_grp_list"] = aut_grp_list
    info["aut_grp_dict"] = aut_grp_dict
    info["geom_aut_grp_list"] = geom_aut_grp_list
    info["geom_aut_grp_dict"] = geom_aut_grp_dict
    bread = info.get('bread',(('Genus 2 Curves', url_for(".index")), ('$\Q$', url_for(".index_Q")), ('Search Results', '.')))

    query = {}
    try:
        parse_ints(info,query,'abs_disc','absolute discriminant')
        parse_bool(info,query,'is_gl2_type','is of GL2-type')
        parse_bool(info,query,'has_square_sha','has square Sha')
        parse_bool(info,query,'locally_solvable','is locally solvable')
        parse_bool(info,query,'is_simple_geom','is geometrically simple')
        parse_ints(info,query,'cond','conductor')
        parse_ints(info,query,'num_rat_pts','rational points')
        parse_ints(info,query,'num_rat_wpts','rational Weierstrass points')
        parse_bracketed_posints(info, query, 'torsion', 'torsion structure', maxlength=4,check_divisibility="increasing")
        parse_ints(info,query,'torsion_order','torsion order')
        if 'torsion' in query and not 'torsion_order' in query:
            query['torsion_order'] = reduce(mul,[int(n) for n in query['torsion']],1)
        if 'torsion' in query:
            query['torsion_subgroup'] = str(query['torsion']).replace(" ","")
            query.pop('torsion') # search using string key, not array of ints
        parse_ints(info,query,'two_selmer_rank','2-Selmer rank')
        parse_ints(info,query,'analytic_rank','analytic rank')
        # G2 invariants and drop-list items don't require parsing -- they are all strings (supplied by us, not the user)
        if 'g20' in info and 'g21' in info and 'g22' in info:
            query['g2_inv'] = "['%s','%s','%s']"%(info['g20'], info['g21'], info['g22'])
        if 'class' in info:
            query['class'] = info['class']
        for fld in ('st_group', 'real_geom_end_alg', 'aut_grp_id', 'geom_aut_grp_id'):
            if info.get(fld): query[fld] = info[fld]
    except ValueError as err:
        info['err'] = str(err)
        return render_template("g2c_search_results.html", info=info, title='Genus 2 Curves Search Input Error', bread=bread, credit=credit_string)

    if 'result_count' in info:
        nres = db.g2c_curves.count(query)
        return jsonify({"nres":str(nres)})
    count = parse_count(info, 50)
    start = parse_start(info)
    # Database query happens here
    res = db.g2c_curves.search(query, ['label','eqn','st_group','is_gl2_type','is_simple_geom','analytic_rank'], limit=count, offset=start, info=info)

    for v in res:
        v["class"] = class_from_curve_label(v["label"])
        v["equation_formatted"] = list_to_min_eqn(literal_eval(v.pop("eqn")))
        v["st_group_link"] = st_link_by_name(1,4,v.pop('st_group'))

    info["curves"] = res
    info["curve_url"] = lambda label: url_for_curve_label(label)
    info["class_url"] = lambda label: url_for_isogeny_class_label(label)

    title = info.get('title','Genus 2 Curve search results')
    credit = credit_string

    return render_template("g2c_search_results.html", info=info, credit=credit,learnmore=learnmore_list(), bread=bread, title=title)

################################################################################
# Statistics
################################################################################

def boolean_format(value):
    return 'True' if value else 'False'

def aut_grp_format(id):
    return "\("+aut_grp_dict[id]+"\)"

def geom_aut_grp_format(id):
    return "\("+geom_aut_grp_dict[id]+"\)"

def st0_group_format(name):
    return "\("+st0_group_name(name)+"\)"

def st_group_format(name):
    return st_link_by_name(1,4,name)

stats_attribute_list = [
    {'name':'num_rat_pts','top_title':'rational points','row_title':'rational points','knowl':'g2c.num_rat_pts','avg':True},
    {'name':'num_rat_wpts','top_title':'rational Weierstrass points','row_title':'Weierstrass points','knowl':'g2c.num_rat_wpts','avg':True},
    {'name':'aut_grp_id','top_title':'$\mathrm{Aut}(X)$','row_title':'automorphism group','knowl':'g2c.aut_grp','format':aut_grp_format},
    {'name':'geom_aut_grp_id','top_title':'$\mathrm{Aut}(X_{\overline{\mathbb{Q}}})$','row_title':'automorphism group','knowl':'g2c.geom_aut_grp','format':geom_aut_grp_format},
    {'name':'analytic_rank','top_title':'analytic ranks','row_title':'analytic rank','knowl':'g2c.analytic_rank','avg':True},
    {'name':'two_selmer_rank','top_title':'2-Selmer ranks','row_title':'2-Selmer rank','knowl':'g2c.two_selmer_rank','avg':True},
    {'name':'has_square_sha','top_title':'squareness of &#1064;','row_title':'has square Sha','knowl':'g2c.has_square_sha', 'format':boolean_format},
    {'name':'locally_solvable','top_title':'local solvability','row_title':'locally solvable','knowl':'g2c.locally_solvable', 'format':boolean_format},
    {'name':'is_gl2_type','top_title':'$\mathrm{GL}_2$-type','row_title':'is of GL2-type','knowl':'g2c.gl2type', 'format':boolean_format},
    {'name':'real_geom_end_alg','top_title':'Sato-Tate group identity components','row_title':'identity component','knowl':'g2c.st_group_identity_component', 'format':st0_group_format},
    {'name':'st_group','top_title':'Sato-Tate groups','row_title':'Sato-Tate groups','knowl':'g2c.st_group', 'format':st_group_format},
    {'name':'torsion_order','top_title':'torsion subgroup orders','row_title':'torsion order','knowl':'g2c.torsion_order','avg':True},
]

class G2C_stats(object):
    """
    Class for creating and displaying statistics for genus 2 curves over Q
    """
    @cached_method
    def counts(self):
        counts = {}
        ncurves = db.g2c_curves.count()
        counts['ncurves']  = ncurves
        counts['ncurves_c'] = comma(ncurves)
        nclasses = db.lfunc_instances.count({'type':'G2Q'})
        counts['nclasses'] = nclasses
        counts['nclasses_c'] = comma(nclasses)
        max_D = db.g2c_curves.max('abs_disc')
        counts['max_D'] = max_D
        counts['max_D_c'] = comma(max_D)
        return counts

        self.init_g2c_count()
        return self._counts

    @cached_method
    def stats(self):
        dists = []
        for attr in stats_attribute_list:
            counts = db.g2c_curves.stats.display_data([attr["name"]],
                                                      url_for(".index_Q"),
                                                      include_avg=attr.get("avg",False),
                                                      formatter=attr.get("format"),
                                                      count_key='curves')
            rows = [counts[i:i+10] for i in range(0,len(counts),10)]
            dists.append({'attribute':attr,'rows':rows})
        return {"distributions": dists}

download_languages = ['magma', 'sage', 'gp', 'text']
download_comment_prefix = {'magma':'//','sage':'#','gp':'\\\\','text':'#'}
download_assignment_start = {'magma':'data :=[','sage':'data =[','gp':'data = {[','text':'data - ['}
download_assignment_end = {'magma':'];','sage':']','gp':']}','text':']'}
download_file_suffix = {'magma':'.m','sage':'.sage','gp':'.gp','text':'.txt'}
download_make_data = {
'magma':'function make_data()\n  R<x>:=PolynomialRing(Rationals());\n  return [HyperellipticCurve(R!r[1],R!r[2]):r in data];\nend function;\n',
'sage':'def make_data():\n\tR.<x>=PolynomialRing(QQ)\n\treturn [HyperellipticCurve(R(r[0]),R(r[1])) for r in data]\n\n',
'gp':'make_data()=[apply(Polrev,c)|c<-data];\n\n',
'text':''
}
download_make_data_comment = {
        'magma': 'To create a list of curves, type "curves:= make_data();"',
        'sage':'To create a list of curves, type "curves = make_data()"',
        'gp':'To create a list of curves [f,h], type "curves = make_data()"',
        'text':''}

def download_search(info):
    lang = info.get('Submit','text').strip()
    filename = 'genus2_curves' + download_file_suffix[lang]
    mydate = time.strftime("%d %B %Y")
    # reissue query here
    try:
        res = list(db.g2c_curves.search(literal_eval(info.get('query','{}')),projection='eqn'))
    except Exception as err:
        return "Unable to parse query: %s"%err
    c = download_comment_prefix[lang]
    s =  '\n'
    s += c + ' Genus 2 curves downloaded from the LMFDB downloaded on %s.\n'% mydate
    s += c + ' Query "%s" returned %d curves.\n\n' %(str(info.get('query')), len(res))
    s += c + ' Below is a list called data. Each entry has the form:\n'
    s += c + '   [[f coeffs],[h coeffs]]\n'
    s += c + ' defining the hyperelliptic curve y^2+h(x)y=f(x)\n'
    s += c + '\n'
    s += c + ' ' + download_make_data_comment[lang] + '\n'
    s += '\n'
    s += download_assignment_start[lang] + '\\\n'
    s += str(',\n'.join(str(r) for r in res)) # list of curve equations
    s += download_assignment_end[lang]
    s += '\n\n'
    s += download_make_data[lang]
    strIO = StringIO.StringIO()
    strIO.write(s)
    strIO.seek(0)
    return send_file(strIO, attachment_filename=filename, as_attachment=True, add_etags=False)


@g2c_page.route("/Completeness")
def completeness_page():
    t = 'Completeness of genus 2 curve data over $\Q$'
    bread = (('Genus 2 Curves', url_for(".index")), ('$\Q$', ' '),('Completeness',''))
    return render_template("single.html", kid='dq.g2c.extent',
                           credit=credit_string, title=t, bread=bread, learnmore=learnmore_list_remove('Completeness'))

@g2c_page.route("/Source")
def how_computed_page():
    t = 'Source of genus 2 curve data over $\Q$'
    bread = (('Genus 2 Curves', url_for(".index")), ('$\Q$', ' '),('Source',''))
    return render_template("single.html", kid='dq.g2c.source',
                           credit=credit_string, title=t, bread=bread, learnmore=learnmore_list_remove('Source'))

@g2c_page.route("/Labels")
def labels_page():
    t = 'Labels for genus 2 curves over $\Q$'
    bread = (('Genus 2 Curves', url_for(".index")), ('$\Q$', ' '),('Labels',''))
    return render_template("single.html", kid='g2c.label',
                           credit=credit_string, title=t, bread=bread, learnmore=learnmore_list_remove('labels'))<|MERGE_RESOLUTION|>--- conflicted
+++ resolved
@@ -1,9 +1,4 @@
-<<<<<<< HEAD
 # -*- coding: utf-8 -*-
-=======
-# -*- coding: utf8 -*-
-# -*- coding: utf8 -*-
->>>>>>> 8a17fb7d
 
 import StringIO
 from ast import literal_eval
