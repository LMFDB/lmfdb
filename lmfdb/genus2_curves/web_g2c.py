# -*- coding: utf-8 -*-

from ast import literal_eval
import os
import re
import yaml
from lmfdb import db
from lmfdb.utils import (key_for_numerically_sort, encode_plot, prop_int_pretty,
                         list_to_factored_poly_otherorder, make_bigint, names_and_urls,
                         display_knowl, web_latex_factored_integer, integer_squarefree_part, integer_prime_divisors)
from lmfdb.lfunctions.LfunctionDatabase import get_instances_by_Lhash_and_trace_hash
from lmfdb.ecnf.main import split_full_label as split_ecnf_label
from lmfdb.elliptic_curves.web_ec import split_lmfdb_label
from lmfdb.number_fields.number_field import field_pretty
from lmfdb.number_fields.web_number_field import nf_display_knowl
from lmfdb.cluster_pictures.web_cluster_picture import cp_display_knowl
from lmfdb.groups.abstract.main import abstract_group_display_knowl
from lmfdb.galois_groups.transitive_group import transitive_group_display_knowl
from lmfdb.sato_tate_groups.main import st_display_knowl, st_anchor
from lmfdb.genus2_curves import g2c_logger
from sage.all import latex, ZZ, QQ, CC, lcm, gcd, PolynomialRing, implicit_plot, point, real, sqrt, var, nth_prime
from sage.plot.text import text
from flask import url_for


###############################################################################
# Pretty print functions
###############################################################################

def decimal_pretty(s, min_chars_before_decimal=1, max_chars_after_decimal=6,
                   max_chars=10):
    m = s.index(".") if "." in s else len(s)
    if m < min_chars_before_decimal:
        s = (min_chars_before_decimal-m)*' ' + s
    n = min(min(max_chars, len(s)), min_chars_before_decimal+max_chars_after_decimal+1)
    # truncate for the moment (as we do elsewhere in the LMFDB, revisit if we switch to rounding
    return s[:n]


def bool_pretty(v):
    return 'yes' if v else 'no'


def intlist_to_poly(s):
    return latex(PolynomialRing(QQ, 'x')(s))


def strlist_to_nfelt(L, varname):
    return latex(PolynomialRing(QQ, varname)(L))


def min_eqn_pretty(fh):
    xR = PolynomialRing(QQ, 'x')
    polys = [xR(tup) for tup in fh]
    yR = PolynomialRing(xR, 'y')
    lhs = yR([0, polys[1], 1])
    return str(lhs).replace("*", "") + " = " + str(polys[0]).replace("*", "")


def simplify_hyperelliptic(fh):
    xR = PolynomialRing(QQ, 'x')
    f = 4*xR(fh[0]) + xR(fh[1])**2
    n = gcd(f.coefficients())
    f = (integer_squarefree_part(n) * f) / n
    return f.coefficients(sparse=False)


def simplify_hyperelliptic_point(fh, pt):
    xR = PolynomialRing(QQ, 'x')
    f = 4*xR(fh[0]) + xR(fh[1])**2
    f1 = xR(fh[1])
    n = gcd(f.coefficients())
    xzR = PolynomialRing(QQ,['x', 'z'])
    z = xzR('z')
    f1 = (xzR(f1)*z**(4-len(fh[1]))).homogenize(z)
    return [pt[0], (2*pt[1] + f1([pt[0],pt[2]])) / n, pt[2]]


def comp_poly(fh):
    xR = PolynomialRing(QQ, 'x')
    f = 4*xR(fh[0]) + xR(fh[1])**2
    f1 = xR(fh[1])
    n = gcd(f.coefficients())
    xyzR = PolynomialRing(QQ,['x', 'y', 'z'])
    y = xyzR('y')
    z = xyzR('z')
    f1 = (xyzR(f1)*z**(4-len(fh[1]))).homogenize(z)
    return (2*y + f1) / n


def min_eqns_pretty(fh):
    xR = PolynomialRing(QQ, 'x')
    polys = [ xR(tup) for tup in fh ]
    yR = PolynomialRing(xR, 'y')
    lhs = yR([0, polys[1], 1])
    slist = [str(lhs).replace("*","") + " = " + str(polys[0]).replace("*","")]
    xzR = PolynomialRing(QQ,['x', 'z'])
    z = xzR('z')
    polys = [x.homogenize(z) for x in [xzR(polys[0])*z**(7-len(fh[0])),
                                       xzR(polys[1])*z**(4-len(fh[1]))]]
    yR = PolynomialRing(xzR, 'y')
    lhs = yR([0, polys[1], 1])
    slist.append(str(lhs).replace("*","") + " = " + str(polys[0]).replace("*",""))
    slist.append("y^2 = " + str(xR(simplify_hyperelliptic(fh))).replace("*",""))
    return slist


def url_for_ec(label):
    if '-' not in label:
        return url_for('ec.by_ec_label', label=label)
    nf, cond, isog, num = split_ecnf_label(label)
    return url_for('ecnf.show_ecnf', nf=nf, conductor_label=cond, class_label=isog, number=num)


def url_for_ec_class(ec_label):
    if '-' not in ec_label:
        cond, iso, num = split_lmfdb_label(ec_label)
        return url_for('ec.by_double_iso_label', conductor=cond, iso_label=iso)
    nf, cond, isog, num = split_ecnf_label(ec_label)
    return url_for('ecnf.show_ecnf_isoclass', nf=nf, conductor_label=cond, class_label=isog)


def ec_label_class(ec_label):
    x = ec_label
    while x[-1].isdigit():
        x = x[:-1]
    return x


def g2c_lmfdb_label(cond, alpha, disc, num):
    return "%s.%s.%s.%s" % (cond, alpha, disc, num)


g2c_lmfdb_label_regex = re.compile(r'(\d+)\.([a-z]+)\.(\d+)\.(\d+)')


def split_g2c_lmfdb_label(lab):
    return g2c_lmfdb_label_regex.match(lab).groups()


def factorsRR_raw_to_pretty(factorsRR):
    if factorsRR == ['RR']:
        return r'\R'
    elif factorsRR == ['CC']:
        return r'\C'
    elif factorsRR == ['RR', 'RR']:
        return r'\R \times \R'
    elif factorsRR == ['RR', 'CC']:
        return r'\R \times \C'
    elif factorsRR == ['CC', 'RR']:
        return r'\R \times \C',
    elif factorsRR == ['CC', 'CC']:
        return r'\C \times \C'
    elif factorsRR == ['HH']:
        return r'\H'
    elif factorsRR == ['M_2(RR)']:
        return r'\mathrm{M}_2 (\R)'
    elif factorsRR == ['M_2(CC)']:
        return r'\mathrm{M}_2 (\C)'


def ring_pretty(L, f):
    # Only usable for at most quadratic fields
    # TODO: Generalize, so that we can use it for cyclotomic maximal orders as
    # well. Note that this requires further modification of the code below.
    if len(L) == 2:
        return r'\Z'
    c,b,a = L
    D = b**2 - 4*a*c
    if f == 1:
        if D % 4 == 0:
            return r'\Z [\sqrt{' + str(D//4) + r'}]'
        return r'\Z [\frac{1 + \sqrt{' + str(D) + r'}}{2}]'
    if D % 4 == 0:
        return r'\Z [' + str(f) + r'\sqrt{' + str(D//4) + r'}]'
    if f % 2 == 0:
        return r'\Z [' + (str(f//2) if f != 2 else "") + r'\sqrt{' + str(D) + r'}]'
    return r'\Z [\frac{1 +' + str(f) + r'\sqrt{' + str(D) + r'}}{2}]'


def QpName(p):
    if p == 0:
        return r"$\R$"
    return r"$\Q_{" + str(p) + "}$"


###############################################################################
# Plot functions
###############################################################################

def inflate_interval(a, b, x=1.5):
    c = (a+b)/2
    d = (b-a)/2
    d *= x
    return (c-d, c+d)


def eqn_list_to_curve_plot(L, rat_pts):
    xpoly_rng = PolynomialRing(QQ, 'x')
    poly_tup = [xpoly_rng(tup) for tup in L]
    f = poly_tup[0]
    h = poly_tup[1]
    g = f+h**2/4
    if len(g.real_roots()) == 0 and g(0) < 0:
        return text(r"$X(\mathbb{R})=\emptyset$",(1,1),fontsize=50)
    X0 = [real(z[0]) for z in g.base_extend(CC).roots()]+[real(z[0]) for z in g.derivative().base_extend(CC).roots()]
    a,b = inflate_interval(min(X0),max(X0),1.5)
    groots = [a]+g.real_roots()+[b]
    if b-a < 1e-7:
        a = -3
        b = 3
        groots = [a, b]
    ngints = len(groots)-1
    plotzones = []
    npts = 100
    for j in range(ngints):
        c = groots[j]
        d = groots[j+1]
        if g((c+d)/2) < 0:
            continue
        (c,d) = inflate_interval(c,d,1.1)
        s = (d-c)/npts
        u = c
        yvals = []
        for i in range(npts+1):
            v = g(u)
            if v > 0:
                v = sqrt(v)
                w = -h(u)/2
                yvals.append(w+v)
                yvals.append(w-v)
            u += s
        (m, M) = inflate_interval(min(yvals), max(yvals), 1.2)
        plotzones.append((c, d, m, M))
    x = var('x')
    y = var('y')
    plot = sum(implicit_plot(y**2 + y*h(x) - f(x), (x,R[0],R[1]),(y,R[2],R[3]), aspect_ratio='automatic', plot_points=500, zorder=1) for R in plotzones)
    xmin = min([R[0] for R in plotzones])
    xmax = max([R[1] for R in plotzones])
    ymin = min([R[2] for R in plotzones])
    ymax = max([R[3] for R in plotzones])
    for P in rat_pts:
        (x,y,z) = P
        z = ZZ(z)
        if z:  # Do not attempt to plot points at infinity
            x = ZZ(x)/z
            y = ZZ(y)/z**3
            if x >= xmin and x <= xmax and y >= ymin and y <= ymax:
                plot += point((x, y), color='red', size=40, zorder=2)
    return plot


###############################################################################
# Name conversions for the Sato-Tate and real endomorphism algebras
###############################################################################

def real_geom_end_alg_name(name):
    name_dict = {
        "R":r"\R",
        "C":r"\C",
        "R x R":r"\R \times \R",
        "C x R":r"\C \times \R",
        "C x C":r"\C \times \C",
        "M_2(R)":r"\mathrm{M}_2(\R)",
        "M_2(C)":r"\mathrm{M}_2(\C)"
        }
    if name in name_dict.keys():
        return name_dict[name]
    else:
        return name


def geom_end_alg_name(name):
    name_dict = {
        "Q":r"\Q",
        "RM":r"\mathsf{RM}",
        "Q x Q":r"\Q \times \Q",
        "CM x Q":r"\mathsf{CM} \times \Q",
        "CM":r"\mathsf{CM}",
        "CM x CM":r"\mathsf{CM} \times \mathsf{CM}",
        "QM":r"\mathsf{QM}",
        "M_2(Q)":r"\mathrm{M}_2(\Q)",
        "M_2(CM)":r"\mathrm{M}_2(\mathsf{CM})"
        }
    if name in name_dict.keys():
        return name_dict[name]
    else:
        return name


def end_alg_name(name):
    name_dict = {
        "Q": r"\Q",
        "RM": r"\mathsf{RM}",
        "Q x Q": r"\Q \times \Q",
        "CM": r"\mathsf{CM}",
        "M_2(Q)": r"\mathrm{M}_2(\Q)",
        }
    if name in name_dict:
        return name_dict[name]
    return name


def st0_group_name(name):
    st0_dict = {
        'M_2(C)': r'\mathrm{U}(1)',
        'M_2(R)': r'\mathrm{SU}(2)',
        'C x C': r'\mathrm{U}(1)\times\mathrm{U}(1)',
        'C x R': r'\mathrm{U}(1)\times\mathrm{SU}(2)',
        'R x R': r'\mathrm{SU}(2)\times\mathrm{SU}(2)',
        'R': r'\mathrm{USp}(4)'
        }
    if name in st0_dict:
        return st0_dict[name]
    return name


def plot_from_label(label):
    curve = db.g2c_curves.lookup(label)
    ratpts = db.g2c_ratpts.lookup(curve['label'])
    min_eqn = literal_eval(curve['eqn'])
    plot = encode_plot(eqn_list_to_curve_plot(min_eqn, ratpts['rat_pts']))
    return plot


###############################################################################
# Statement functions for displaying formatted endomorphism data
###############################################################################

def gl2_statement_base(factorsRR, base):
    if factorsRR in [ ['RR', 'RR'], ['CC'] ]:
        return r"Of \(\GL_2\)-type over " + base
    return r"Not of \(\GL_2\)-type over " + base


def gl2_simple_statement(factorsQQ, factorsRR):
    if factorsRR in [ ['RR', 'RR'], ['CC'] ]:
        gl2 = r"Of \(\GL_2\)-type"
    else:
        gl2 = r"Not of \(\GL_2\)-type"
    if len(factorsQQ) == 1 and factorsQQ[0][2] != 1:
        simple = "simple"
    else:
        simple = "not simple"
    return gl2 + ", " + simple


def end_statement(factorsQQ, factorsRR, field='', ring=None):
    # field is a latex string describing the basechange field (default is empty)
    # ring is optional, if unspecified only endomorphism algebra is described
    statement = '<table style="margin-left: 10px; margin-top: -12px">'
    factorsQQ_number = len(factorsQQ)
    factorsQQ_pretty = [ field_pretty(fac[0]) for fac in factorsQQ if fac[0] ]

    # endomorphism ring is an invariant of the curve but not the isogeny class, so we make it optional
    if ring:
        # First row: description of the endomorphism ring as an order in the endomorphism algebra
        statement += r"<tr><td>\(\End (J_{%s})\)</td><td>\(\simeq\)</td><td>" % field
        # First the case of a maximal order:
        if ring[0] == 1:
            # Single factor:
            if factorsQQ_number == 1:
                # Number field or not:
                if factorsQQ[0][2] == -1:
                    # Prettify in quadratic case:
                    if len(factorsQQ[0][1]) in [2, 3]:
                        statement += r"\(%s\)" % ring_pretty(factorsQQ[0][1], 1)
                    else:
                        statement += r"the maximal order of \(\End (J_{%s}) \otimes \Q\)" % field
                else:
                    # Use M_2 over integers if this applies:
                    if factorsQQ[0][2] == 1 and factorsQQ[0][0] == '1.1.1.1':
                        statement += r"\(\mathrm{M}_2 (\Z)\)"
                    # TODO: Add flag that indicates whether we are over a PID, in
                    # which case we can use the following lines:
                    #if factorsQQ[0][2] == 1:
                    #    statement += (r"\(\mathrm{M}_2 (%s)\)"
                    #        % ring_pretty(factorsQQ[0][1], 1))
                    else:
                        statement += r"a maximal order of \(\End (J_{%s}) \otimes \Q\)" % field
            # If there are two factors, then they are both at most quadratic
            # and we can prettify them
            else:
                statement += r'\(' + r' \times '.join(ring_pretty(factorQQ[1], 1) for factorQQ in factorsQQ) + r'\)'
        # Then the case where there is still a single factor:
        elif factorsQQ_number == 1:
            # Number field case:
            if factorsQQ[0][2] == -1:
                # Prettify in quadratic case:
                if len(factorsQQ[0][1]) in [2, 3]:
                    statement += r"\(%s\)" % ring_pretty(factorsQQ[0][1], ring[0])
                else:
                    statement += r"an order of conductor of norm \(%s\) in \(\End (J_{%s}) \otimes \Q\)" % (ring[0], field)
            # Otherwise mention whether the order is Eichler:
            elif ring[1] == 1:
                statement += r"an Eichler order of index \(%s\) in a maximal order of \(\End (J_{%s}) \otimes \Q\)" % (ring[0], field)
            else:
                statement += r"a non-Eichler order of index \(%s\) in a maximal order of \(\End (J_{%s}) \otimes \Q\)" % (ring[0], field)
        # Finally the case of two factors. We can prettify to some extent, since we
        # can describe the maximal order here
        else:
            statement += r"an order of index \(%s\) in \(%s\)" % (ring[0], r' \times '.join(ring_pretty(factorQQ[1], 1) for factorQQ in factorsQQ))
        # End of first row:
        statement += "</td></tr>"

    # Second row: description of endomorphism algebra factors (this is the first row if ring=None)
    statement += r"<tr><td>\(\End (J_{%s}) \otimes \Q \)</td><td>\(\simeq\)</td><td>" % field
    # In the case of only one factor we either get a number field or a
    # quaternion algebra:
    if factorsQQ_number == 1:
        # First we deal with the number field case,
        # in which we have set the discriminant to be -1
        if factorsQQ[0][2] == -1:
            # Prettify if labels available, otherwise return defining polynomial:
            if factorsQQ_pretty:
                statement += "<a href=%s>%s</a>" % (url_for("number_fields.by_label", label=factorsQQ[0][0]), factorsQQ_pretty[0])
            else:
                statement += r"the number field with defining polynomial \(%s\)" % intlist_to_poly(factorsQQ[0][1])
            # Detect CM by presence of a quartic polynomial:
            if len(factorsQQ[0][1]) == 5:
                statement += " (CM)"
                # TODO: Get the following line to work
                #statement += " ({{ KNOWL('ag.complex_multiplication', title='CM') }})"
        # Up next is the case of a matrix ring (trivial discriminant), with
        # labels and full prettification always available:
        elif factorsQQ[0][2] == 1:
            statement += r"\(\mathrm{M}_2(\)<a href=%s>%s</a>\()\)" % (url_for("number_fields.by_label", label=factorsQQ[0][0]), factorsQQ_pretty[0])
        # And finally we deal with quaternion algebras over the rationals:
        else:
            statement += ("the quaternion algebra over <a href=%s>%s</a> of discriminant %s"
                % (url_for("number_fields.by_label", label=factorsQQ[0][0]), factorsQQ_pretty[0], factorsQQ[0][2]))
    # If there are two factors, then we get two at most quadratic fields:
    else:
        statement += (r"<a href=%s>%s</a> \(\times\) <a href=%s>%s</a>"
            % (url_for("number_fields.by_label", label=factorsQQ[0][0]),
                factorsQQ_pretty[0], url_for("number_fields.by_label",
                label=factorsQQ[1][0]), factorsQQ_pretty[1]))
    # End of second row:
    statement += "</td></tr>"

    # Third row: description of algebra tensored with RR (this is the second row if ring=None)
    statement += r"<tr><td>\(\End (J_{%s}) \otimes \R\)</td><td>\(\simeq\)</td> <td>\(%s\)</td></tr>" % (field, factorsRR_raw_to_pretty(factorsRR))

    # End of statement:
    statement += "</table>"
    return statement


def end_field_statement(field_label, poly):
    if field_label == '1.1.1.1':
        return r"All \(\overline{\Q}\)-endomorphisms of the Jacobian are defined over \(\Q\)."
    elif field_label != '':
        pretty = field_pretty(field_label)
        url = url_for("number_fields.by_label", label=field_label)
        return r"""Smallest field over which all endomorphisms are defined:<br>
        Galois number field \(K = \Q (a) \simeq \) <a href=%s>%s</a> with defining polynomial \(%s\)""" % (url, pretty, poly)
    else:
        return r"""Smallest field over which all endomorphisms are defined:<br>
        Galois number field \(K = \Q (a)\) with defining polynomial \(%s\)""" % poly


def end_lattice_statement(lattice):
    statement = ''
    for ED in lattice:
        statement += "<p>"
        if ED[0][0]:
            # Add link and prettify if available:
            statement += (r"Over subfield \(F \simeq \) <a href=%s>%s</a> with generator \(%s\) with minimal polynomial \(%s\)"
                % (url_for("number_fields.by_label", label=ED[0][0]),
                   field_pretty(ED[0][0]), strlist_to_nfelt(ED[0][2], 'a'),
                   intlist_to_poly(ED[0][1])))
        else:
            statement += (r"Over subfield \(F\) with generator \(%s\) with minimal polynomial \(%s\)"
                % (strlist_to_nfelt(ED[0][2], 'a'), intlist_to_poly(ED[0][1])))
        statement += ":\n"
        statement += end_statement(ED[1], ED[2], field='F', ring=ED[3])
        statement += "&nbsp;&nbsp;Sato Tate group: %s" % st_display_knowl(ED[4])
        statement += "<br>&nbsp;&nbsp;"
        statement += gl2_simple_statement(ED[1], ED[2])
        statement += "</p>\n"
    return statement


def split_field_statement(is_simple_geom, field_label, poly):
    if is_simple_geom:
        return r"Simple over \(\overline{\Q}\)"
    elif field_label == '1.1.1.1':
        return r"Splits over \(\Q\)"
    elif field_label != '':
        pretty = field_pretty(field_label)
        url = url_for("number_fields.by_label", label=field_label)
        return (r"Splits over the number field \(\Q (b) \simeq \) <a href=%s>%s</a> with defining polynomial:<br>&nbsp;&nbsp;\(%s\)"
            % (url, pretty, poly))
    else:
        return r"Splits over the number field \(\Q (b)\) with defining polynomial:<br>&nbsp;&nbsp;\(%s\)" % poly


def split_statement(coeffs, labels, condnorms):
    if len(coeffs) == 1:
        statement = "Decomposes up to isogeny as the square of the elliptic curve isogeny class:"
    else:
        statement = "Decomposes up to isogeny as the product of the non-isogenous elliptic curve isogeny classes:"
    for n in range(len(coeffs)):
        # Use labels when possible:
        label = labels[n] if labels else ''
        if label:
            statement += "<br>&nbsp;&nbsp;Elliptic curve isogeny class <a href=%s>%s</a>" % (url_for_ec_class(label), ec_label_class(label))
        # Otherwise give defining equation:
        else:
            statement += r"<br>&nbsp;&nbsp;\(y^2 = x^3 - g_4 / 48 x - g_6 / 864\) with"
            statement += r"<br>&nbsp;&nbsp;\(g_4 = %s\)<br>&nbsp;&nbsp;\(g_6 = %s\)" % tuple(map (lambda x: strlist_to_nfelt(x, 'b'),coeffs[n]))
            statement += "<br>&nbsp;&nbsp; Conductor norm: %s" % condnorms[n]
    return statement


# function for displaying GSp4 subgroup data
def gsp4_subgroup_data(label):
    try:
        data = db.gps_gsp4zhat.lookup(label)
    except ValueError:
        return "Invalid label for subgroup of GSp(4,Zhat): %s" % label

    def row_wrap(cap, val): return "<tr><td>%s: </td><td>%s</td></tr>\n" % (cap, val)
    def matrix(m): return r'$\begin{bmatrix}%s&%s&%s&%s\\%s&%s&%s&%s\\%s&%s&%s&%s\\%s&%s&%s&%s\end{bmatrix}$' % (m[0],m[1],m[2],m[3],m[4],m[5],m[6],m[7],m[8],m[9],m[10],m[11],m[12],m[13],m[14],m[15])
    info = '<table>\n'
    info += row_wrap('Subgroup <b>%s</b>' % (label), "<small>" + ', '.join(matrix(m) for m in data['generators']) + "</small>")
    info += "<tr><td></td><td></td></tr>\n"
    info += row_wrap('Level', data['level'])
    info += row_wrap('Index', data['index'])

    info += row_wrap('Contains $-1$', "yes" if data['quadratic_twists'][0] == label else "no")
    N = ZZ(data['level'])
    ell = N.prime_divisors()[0]
    e = N.valuation(ell)
    if e == 1:
        info += row_wrap("(%s,%s)-isogeny field degree" % (ell,ell), min([r[1] for r in data['isogeny_orbits'] if r[0] == ell]))
        info += row_wrap("Cyclic %s-torsion field degree" % (ell), min([r[1] for r in data['orbits'] if r[0] == ell]))
        fulltorsflddeg = ell**4*(ell**4-1)*(ell**2-1)*(ell-1) // data['index']
        info += row_wrap("Full %s-torsion field degree" % (ell), fulltorsflddeg)
    info += "</table>\n"
    return info


# create friend entry from url (typically coming from lfunc_instances)
def lfunction_friend_from_url(url):
    if url[0] == '/':
        url = url[1:]
    parts = url.split("/")
    if parts[0] == "Genus2Curve" and parts[1] == "Q":
        label = parts[2] + "." + parts[3]
        return ("Isogeny class " + label, "/" + url)
    if parts[0] == "EllipticCurve" and parts[1] == "Q":
        label = parts[2] + "." + parts[3]
        return ("EC isogeny class " + label, "/" + url)
    if parts[0] == "EllipticCurve":
        label = parts[1] + "-" + parts[2] + "-" + parts[3]
        return ("EC isogeny class " + label, "/" + url)
    if parts[0] == "ModularForm" and parts[1] == "GL2" and parts[2] == "TotallyReal" and parts[4] == "holomorphic":
        label = parts[5]
        return ("Hilbert MF " + label, "/" + url)
    if parts[0] == "ModularForm" and parts[1] == "GL2" and parts[2] == "ImaginaryQuadratic":
        label = '.'.join(parts[4:6])
        return ("Bianchi MF " + label, "/" + url)
    if parts[0] == "ModularForm" and parts[1] == "GL2" and parts[2] == "Q" and parts[3] == "holomorphic":
        label = '.'.join(parts[4:8])
        return ("Modular form " + label, "/" + url)
    return (url, "/" + url)


# add new friend to list of friends, but only if really new (don't add an elliptic curve and its isogeny class)
def add_friend(friends, friend):
    for oldfriend in friends:
        if oldfriend[0] == friend[0] or oldfriend[1] in friend[1] or friend[1] in oldfriend[1]:
            return
        # compare again with slashes converted to dots to deal with minor differences in url/label formatting
        olddots = ".".join(oldfriend[1].split("/"))
        newdots = ".".join(friend[1].split("/"))
        if olddots in newdots or newdots in olddots:
            return
    friends.append(friend)


def th_wrap(kwl, title, colspan=1):
    if colspan > 1:
        return ' <th colspan=%s>%s</th>' % (colspan, display_knowl(kwl, title=title))
    else:
        return ' <th>%s</th>' % display_knowl(kwl, title=title)


def td_wrapl(val):
    return r' <td align="left">\(%s\)</td>' % val


def td_wrapr(val):
    return r' <td align="right">\(%s\)</td>' % val


def td_wrapc(val):
    return r' <td align="center">\(%s\)</td>' % val


def td_wrapcn(val):
    return r' <td align="center">%s</td>' % val


def point_string(P):
    return '(' + ' : '.join(map(str, P)) + ')'


def mw_gens_table(invs,gens,hts,pts,comp=PolynomialRing(QQ,['x', 'y', 'z'])('y')):
    def divisor_data(P):
        R = PolynomialRing(QQ, ['x', 'z'])
        x = R('x')
        z = R('z')
        xP, yP = P[0], P[1]
        xden, yden = lcm([r[1] for r in xP]), lcm([r[1] for r in yP])
        xD = sum([ZZ(xden)*ZZ(xP[i][0])/ZZ(xP[i][1])*x**i*z**(len(xP)-i-1) for i in range(len(xP))])
        if str(xD.factor())[:4] == "(-1)":
            xD = -xD
        yD = sum([ZZ(yden)*ZZ(yP[i][0])/ZZ(yP[i][1])*x**i*z**(len(yP)-i-1) for i in range(len(yP))])
        yD = comp(x, yD, z)
        return [make_bigint(elt, 10) for elt in [str(xD.factor()).replace("**","^").replace("*",""), str(yden)+"y" if yden > 1 else "y", str(yD).replace("**","^").replace("*","")]], xD, yD, yden
    if not invs:
        return ''
    gentab = ['<table class="ntdata">', '<thead>', '<tr>',
              th_wrap('g2c.mw_generator', 'Generator'),
              th_wrap('g2c.mw_generator', '$D_0$'), '<th></th>', '<th></th>', '<th></th>', '<th></th>', '<th></th>',
              th_wrap('ag.canonical_height', 'Height'),
              th_wrap('g2c.mw_generator_order', 'Order'),
              '</tr>', '</thead>', '<tbody>']
    for i in range(len(invs)):
        gentab.append('<tr>')
        D, xD, yD, yden = divisor_data(gens[i])
        D0 = [P for P in pts if P[2] and xD(P[0],P[2]) == 0 and yD(P[0],P[2]) == yden*P[1]]
        Dinf = [P for P in pts if P[2] == 0 and not (xD(P[0],P[2]) == 0 and yD(P[0],P[2]) == yden*P[1])]
        div = (r'2 \cdot' + point_string(D0[0]) if len(D0) == 1 and len(Dinf) != 1 else ' + '.join(point_string(P) for P in D0)) if D0 else 'D_0'
        div += ' - '
        div += (r'2 \cdot' + point_string(Dinf[0]) if len(Dinf) == 1 and len(D0) != 1 else ' - '.join(point_string(P) for P in Dinf)) if Dinf else r'D_\infty'
        gentab.extend([td_wrapl(div), td_wrapr(D[0]),td_wrapc('='),td_wrapl("0,"),td_wrapr(D[1]),td_wrapc("="),td_wrapl(D[2]),
                       td_wrapc(decimal_pretty(str(hts[i]))) if invs[i] == 0 else td_wrapc('0'), td_wrapc(r'\infty') if invs[i] == 0 else td_wrapc(invs[i])])
        gentab.append('</tr>')
    gentab.extend(['</tbody>', '</table>'])
    return '\n'.join(gentab)


def mw_gens_simple_table(invs, gens, hts, pts, fh):
    spts = [simplify_hyperelliptic_point(fh, pt) for pt in pts]
    return mw_gens_table(invs, gens, hts, spts, comp=comp_poly(fh))


def local_table(N, D, tama, bad_lpolys, cluster_pics):
    loctab = ['<table class="ntdata">', '<thead>', '<tr>',
              th_wrap('ag.bad_prime', 'Prime'),
              th_wrap('ag.conductor', r'ord(\(N\))'),
              th_wrap('g2c.discriminant', r'ord(\(\Delta\))'),
              th_wrap('g2c.tamagawa', 'Tamagawa'),
              th_wrap('g2c.bad_lfactors', 'L-factor'),
              th_wrap('ag.cluster_picture', 'Cluster picture'),
              '</tr>', '</thead>', '<tbody>']
    for p in integer_prime_divisors(D):
        loctab.append('  <tr>')
        cplist = [r for r in tama if r[0] == p]
        if cplist:
            cp = str(cplist[0][1]) if cplist[0][1] > 0 else '?'
        else:
            cp = '1' if N % p != 0 else '?'
        Lplist = [r for r in bad_lpolys if r[0] == p]
        if Lplist:
            Lp = Lplist[0][1]
        else:
            Lp = '?'
        Cluslist = [r for r in cluster_pics if r[0] == p]
        if Cluslist:
            ClusThmb = '<img src="' + Cluslist[0][2] + '" height=19 style="position: relative; top: 50%; transform: translateY(10%);" />'
            Clus = cp_display_knowl(Cluslist[0][1], img=ClusThmb)
        else:
            Clus = ''
        loctab.extend([td_wrapr(p),td_wrapc(N.ord(p)),td_wrapc(D.ord(p)),td_wrapc(cp),td_wrapl(Lp),td_wrapcn(Clus)])
        loctab.append('  </tr>')
    loctab.extend(['</tbody>', '</table>'])
    return '\n'.join(loctab)


def galrep_table(galrep):
    galtab = ['<table class="ntdata">', '<thead>', '<tr>',
              th_wrap('', r'Prime \(\ell\)'),
              th_wrap('g2c.galois_rep_image', r'mod-\(\ell\) image'),
              '</tr>', '</thead>', '<tbody>']
    for i in range(len(galrep)):
        p = galrep[i]['prime']
        modellimage_lbl = galrep[i]['modell_image']
        galtab.append('  <tr>')
        modellimg = display_knowl('gsp4.subgroup_data', title=modellimage_lbl, kwargs={'label':modellimage_lbl})
        galtab.extend([td_wrapc(p),td_wrapcn(modellimg)])
        galtab.append('  </tr>')
    galtab.extend(['</tbody>', '</table>'])
    return '\n'.join(galtab)


def ratpts_table(pts, pts_v):
    def sorted_points(pts):
        return sorted(pts,key=lambda P:(max([abs(x) for x in P]),sum([abs(x) for x in P])))
    if len(pts) > 1:
        # always put points at infinity first, regardless of height
        pts = sorted_points([P for P in pts if P[2] == 0]) + sorted_points([P for P in pts if P[2] != 0])
    kid = 'g2c.all_rational_points' if pts_v else 'g2c.known_rational_points'
    if len(pts) == 0:
        if pts_v:
            return 'This curve has no %s.' % display_knowl(kid, 'rational points')
        else:
            return 'No %s for this curve.' % display_knowl(kid, 'rational points are known')
    spts = [point_string(P) for P in pts]
    caption = 'All points' if pts_v else 'Known points'
    tabcols = 6
    if len(pts) <= tabcols+1:
        return r'%s: \(%s\)' % (display_knowl(kid,caption),r',\, '.join(spts))
    ptstab = ['<table class="ntdata">', '<thead>', '<tr>', th_wrap(kid, caption, colspan=tabcols)]
    ptstab.extend(['</tr>', '</thead>', '<tbody>'])
    for i in range(0, len(pts), 6):
        ptstab.append('<tr>')
        ptstab.extend([td_wrapc(P) for P in spts[i:i+6]])
        if i+6 > len(pts):
            ptstab.extend(['<td></td>' for i in range(i+6-len(pts))]) # pad last line
        ptstab.append('</tr>')
    ptstab.extend(['</tbody>', '</table>'])
    return '\n'.join(ptstab)


def ratpts_simpletable(pts, pts_v, fh):
    spts = [simplify_hyperelliptic_point(fh, pt) for pt in pts]
    return ratpts_table(spts, pts_v)


def make_galois_data_table(nonmax_primes, torsion_primes, verbose_output):
    """Unpack nonsurjective prime arrays into output for html templates"""
    print(nonmax_primes)
    print(torsion_primes)
    print(verbose_output)

    verbose_output_split = [x.split(':') for x in verbose_output]
    image_types, witnesses = map(list, zip(*verbose_output_split))

    image_types = [x.split('.',1)[1] for x in image_types]
    witnesses = [x.split('=',1)[1] for x in witnesses]

    is_torsion = [p in torsion_primes for p in nonmax_primes]
    is_torsion = ['yes' if t else 'no' for t in is_torsion]

    table = [{'p': p,
              'image_type': im,
              'witnesses': wit,
              'is_torsion' : tors}
                               for p,im,wit,tors in zip(nonmax_primes,
                                                        image_types,
                                                        witnesses,
                                                        is_torsion)]
    print(table)
    return table

###############################################################################
# Genus 2 curve class definition
###############################################################################

class WebG2C():
    """
    Class for a genus 2 curve (or isogeny class) over Q.  Attributes include:
        data -- information about the curve and its Jacobian to be displayed (taken from db and polished)
        plot -- (possibly empty) plot of the curve over R (omitted for isogeny classes)
        properties -- information to be displayed in the properties box (including link plot if present)
        friends -- labels of related objects (e.g. L-function, Jacobian factors, etc...)
        code -- code snippets for relevant attributes in data
        bread -- bread crumbs for home page (conductor, isogeny class id, discriminant, curve id)
        title -- title to display on home page
    """
    def __init__(self, curve, endo, tama, ratpts, clus, galrep, is_curve=True):
        self.make_object(curve, endo, tama, ratpts, clus, galrep, is_curve)

    @staticmethod
    def by_label(label):
        """
        Searches for a specific genus 2 curve or isogeny class in the curves collection by its label.
        It label is an isogeny class label, constructs an object for an arbitrarily chosen curve in the isogeny class
        Constructs the WebG2C object if the curve is found, raises an error otherwise
        """
        try:
            slabel = label.split(".")
            if len(slabel) == 2:
                curve = db.g2c_curves.lucky({"class": label})
            elif len(slabel) == 4:
                curve = db.g2c_curves.lookup(label)
            else:
                raise ValueError("Invalid genus 2 label %s." % label)
        except AttributeError:
            raise ValueError("Invalid genus 2 label %s." % label)
        if not curve:
            if len(slabel) == 2:
                raise KeyError("Genus 2 isogeny class %s not found in the database." % label)
            else:
                raise KeyError("Genus 2 curve %s not found in database." % label)
        endo = db.g2c_endomorphisms.lookup(curve['label'])
        if not endo:
            g2c_logger.error("Endomorphism data for genus 2 curve %s not found in database." % label)
            raise KeyError("Endomorphism data for genus 2 curve %s not found in database." % label)
        tama = list(db.g2c_tamagawa.search({"label": curve['label']}))
        if len(tama) == 0:
            g2c_logger.error("Tamagawa number data for genus 2 curve %s not found in database." % label)
            raise KeyError("Tamagawa number data for genus 2 curve %s not found in database." % label)
        if len(slabel) == 4:
            ratpts = db.g2c_ratpts.lookup(curve['label'])
            if not ratpts:
                g2c_logger.warning("No rational points data for genus 2 curve %s found in database." % label)
        else:
            ratpts = {}
        clus = []
        for x in tama:
            if x['p'] != 2:
                try:
                    clusentry = db.cluster_pictures.lucky({"label": x['cluster_label']})
                    #clusimg = clusentry['image']
                    clusthmb = clusentry['thumbnail']
                    clus.append([x['p'], x['cluster_label'], clusthmb])
                except Exception:
                    g2c_logger.error("Cluster picture data for genus 2 curve %s not found in database." % label)
                    raise KeyError("Cluster picture data for genus 2 curve %s not found in database." % label)
<<<<<<< HEAD
        galrep = db.g2c_nonmaximal_test.lookup(curve['label'])
        return WebG2C(curve, endo, tama, ratpts, clus, galrep, is_curve=(len(slabel)==4))
=======
        galrep = list(db.g2c_galrep.search({'lmfdb_label': curve['label']},['prime', 'modell_image']))
        return WebG2C(curve, endo, tama, ratpts, clus, galrep, is_curve=(len(slabel) == 4))
>>>>>>> 529ecd56

    def make_object(self, curve, endo, tama, ratpts, clus, galrep, is_curve):
        from lmfdb.genus2_curves.main import url_for_curve_label

        # all information about the curve, its Jacobian, isogeny class, and endomorphisms goes in the data dictionary
        # most of the data from the database gets polished/formatted before we put it in the data dictionary
        data = self.data = {}

        data['label'] = curve['label'] if is_curve else curve['class']
        data['slabel'] = data['label'].split('.')

        # set attributes common to curves and isogeny classes here
        data['Lhash'] = str(curve['Lhash'])
        data['cond'] = ZZ(curve['cond'])
        data['cond_factor_latex'] = web_latex_factored_integer(data['cond'])
        data['analytic_rank'] = ZZ(curve['analytic_rank'])
        data['mw_rank'] = ZZ(0) if curve.get('mw_rank') is None else ZZ(curve['mw_rank']) # 0 will be marked as a lower bound
        data['mw_rank_proved'] = curve['mw_rank_proved']
        data['analytic_rank_proved'] = curve['analytic_rank_proved']
        data['hasse_weil_proved'] = curve['hasse_weil_proved']
        data['st_group'] = curve['st_group']
        data['st_group_link'] = st_display_knowl(curve['st_label'])
        data['st0_group_name'] = st0_group_name(curve['real_geom_end_alg'])
        data['is_gl2_type'] = curve['is_gl2_type']
        data['root_number'] = ZZ(curve['root_number'])
        data['lfunc_url'] = url_for("l_functions.l_function_genus2_page", cond=data['slabel'][0], x=data['slabel'][1])
        data['bad_lfactors'] = literal_eval(curve['bad_lfactors'])
        data['bad_lfactors_pretty'] = [ (c[0], list_to_factored_poly_otherorder(c[1])) for c in data['bad_lfactors']]
        if is_curve:
            # invariants specific to curve
            data['class'] = curve['class']
            data['abs_disc'] = ZZ(curve['abs_disc'])
            data['disc'] = curve['disc_sign'] * data['abs_disc']
            data['min_eqn'] = literal_eval(curve['eqn'])
            data['min_eqn_display'] = min_eqns_pretty(data['min_eqn'])
            data['disc_factor_latex'] = web_latex_factored_integer(data['disc'])
            data['igusa_clebsch'] = [ZZ(a) for a in literal_eval(curve['igusa_clebsch_inv'])]
            data['igusa'] = [ZZ(a) for a in literal_eval(curve['igusa_inv'])]
            data['g2'] = [QQ(a) for a in literal_eval(curve['g2_inv'])]
            data['igusa_clebsch_factor_latex'] = [web_latex_factored_integer(i) for i in data['igusa_clebsch']]
            data['igusa_factor_latex'] = [ web_latex_factored_integer(j) for j in data['igusa'] ]
            data['aut_grp'] = abstract_group_display_knowl(curve['aut_grp_label'], f"${curve['aut_grp_tex']}$")
            data['geom_aut_grp'] = abstract_group_display_knowl(curve['geom_aut_grp_label'], f"${curve['geom_aut_grp_tex']}$")
            data['num_rat_wpts'] = ZZ(curve['num_rat_wpts'])
            data['has_square_sha'] = "square" if curve['has_square_sha'] else "twice a square"
            P = curve['non_solvable_places']
            if len(P):
                sz = "except over "
                sz += ", ".join(QpName(p) for p in P)
                last = " and"
                if len(P) > 2:
                    last = ", and"
                sz = last.join(sz.rsplit(",", 1))
            else:
                sz = "everywhere"
            data['non_solvable_places'] = sz
            data['two_selmer_rank'] = ZZ(curve['two_selmer_rank'])
            data['torsion_order'] = curve['torsion_order']

            data['end_ring_base'] = endo['ring_base']
            data['end_ring_geom'] = endo['ring_geom']
            data['real_period'] = decimal_pretty(str(curve['real_period']))
            data['regulator'] = decimal_pretty(str(curve['regulator'])) if curve['regulator'] > -0.5 else 'unknown'
            if data['mw_rank'] == 0 and data['mw_rank_proved']:
                data['regulator'] = '1' # display an exact 1 when we know this

            data['tamagawa_product'] = ZZ(curve['tamagawa_product']) if curve.get('tamagawa_product') else 0
            data['analytic_sha'] = ZZ(curve['analytic_sha']) if curve.get('analytic_sha') else 0
            data['leading_coeff'] = decimal_pretty(str(curve['leading_coeff'])) if curve['leading_coeff'] else 'unknown'

            data['rat_pts'] = ratpts['rat_pts']
            data['rat_pts_v'] = ratpts['rat_pts_v']
            data['rat_pts_table'] = ratpts_table(ratpts['rat_pts'],ratpts['rat_pts_v'])
            data['rat_pts_simple_table'] = ratpts_simpletable(ratpts['rat_pts'],ratpts['rat_pts_v'],data['min_eqn'])

            data['mw_gens_v'] = ratpts['mw_gens_v']
            lower = len([n for n in ratpts['mw_invs'] if n == 0])
            upper = data['analytic_rank']
            invs = ratpts['mw_invs'] if data['mw_gens_v'] or lower >= upper else [0 for n in range(upper-lower)] + ratpts['mw_invs']
            if len(invs) == 0:
                data['mw_group'] = 'trivial'
            else:
                data['mw_group'] = r'\(' + r' \oplus '.join((r'\Z' if n == 0 else r'\Z/{%s}\Z' % n) for n in invs) + r'\)'
            if lower >= upper:
                data['mw_gens_table'] = mw_gens_table (ratpts['mw_invs'], ratpts['mw_gens'], ratpts['mw_heights'], ratpts['rat_pts'])
                data['mw_gens_simple_table'] = mw_gens_simple_table (ratpts['mw_invs'], ratpts['mw_gens'], ratpts['mw_heights'], ratpts['rat_pts'], data['min_eqn'])

            if curve['two_torsion_field'][0]:
                data['two_torsion_field_knowl'] = nf_display_knowl (curve['two_torsion_field'][0], field_pretty(curve['two_torsion_field'][0]))
            else:
                t = curve['two_torsion_field']
                data['two_torsion_field_knowl'] = r"splitting field of \(%s\) with Galois group %s" % (intlist_to_poly(t[1]),transitive_group_display_knowl(f"{t[2][0]}T{t[2][1]}"))

            tamalist = [[item['p'], item['tamagawa_number']] for item in tama]
            data['local_table'] = local_table(data['cond'], data['abs_disc'], tamalist, data['bad_lfactors_pretty'], clus)
            data['galrep_table'] = galrep_table(galrep)

            lmfdb_label = data['label']
            cond, alpha, disc, num = split_g2c_lmfdb_label(lmfdb_label)
            self.downloads = [#('Frobenius eigenvalues to text', url_for(".download_G2C_fouriercoeffs", label=self.lmfdb_label, limit=1000)),
                          ('All stored data to text', url_for(".download_G2C_all", label=lmfdb_label)),
                          ('Code to Magma', url_for(".g2c_code_download", conductor=cond, iso=alpha, discriminant=disc, number=num, label=lmfdb_label, download_type='magma'))#,
                          #('Code to SageMath', url_for(".g2c_code_download", conductor=cond, iso=alpha, discriminant=disc, number=num, label=lmfdb_label, download_type='sage')),
                          #('Code to GP', url_for(".g2c_code_download", conductor=cond, iso=alpha, discriminant=disc, number=num, label=lmfdb_label, download_type='gp'))
            ]
            #TODO (?) also for the isogeny class
        else:
            # invariants specific to isogeny class
            curves_data = list(db.g2c_curves.search({"class": curve['class']}, ['label', 'eqn']))
            if not curves_data:
                raise KeyError("No curves found in database for isogeny class %s of genus 2 curve %s." % (curve['class'],curve['label']))
            data['curves'] = [ {"label": c['label'], "equation_formatted": min_eqn_pretty(literal_eval(c['eqn'])), "url": url_for_curve_label(c['label'])} for c in curves_data ]
            lfunc_data = db.lfunc_lfunctions.lucky({'Lhash':str(curve['Lhash'])})
            if not lfunc_data:
                raise KeyError("No Lfunction found in database for isogeny class of genus 2 curve %s." % curve['label'])
            if lfunc_data and lfunc_data.get('euler_factors'):
                data['good_lfactors'] = [[nth_prime(n+1),lfunc_data['euler_factors'][n]] for n in range(len(lfunc_data['euler_factors'])) if nth_prime(n+1) < 30 and (data['cond'] % nth_prime(n+1))]
                data['good_lfactors_pretty'] = [ (c[0], list_to_factored_poly_otherorder(c[1])) for c in data['good_lfactors']]

        # Endomorphism data over QQ:
        data['gl2_statement_base'] = gl2_statement_base(endo['factorsRR_base'], r'\(\Q\)')
        data['factorsQQ_base'] = endo['factorsQQ_base']
        data['factorsRR_base'] = endo['factorsRR_base']
        data['end_statement_base'] = (r"Endomorphism %s over \(\Q\):<br>" % ("ring" if is_curve else "algebra")
            + end_statement(data['factorsQQ_base'], endo['factorsRR_base'], ring=data['end_ring_base'] if is_curve else None))

        # Field over which all endomorphisms are defined
        data['end_field_label'] = endo['fod_label']
        data['end_field_poly'] = intlist_to_poly(endo['fod_coeffs'])
        data['end_field_statement'] = end_field_statement(data['end_field_label'], data['end_field_poly'])

        # Endomorphism data over QQbar:
        data['factorsQQ_geom'] = endo['factorsQQ_geom']
        data['factorsRR_geom'] = endo['factorsRR_geom']
        if data['end_field_label'] != '1.1.1.1':
            data['gl2_statement_geom'] = gl2_statement_base(data['factorsRR_geom'], r'\(\overline{\Q}\)')
            data['end_statement_geom'] = (r"Endomorphism %s over \(\overline{\Q}\):" % ("ring" if is_curve else "algebra")
                + end_statement(data['factorsQQ_geom'], data['factorsRR_geom'], field=r'\overline{\Q}', ring=data['end_ring_geom'] if is_curve else None))
        data['real_geom_end_alg_name'] = real_geom_end_alg_name(curve['real_geom_end_alg'])
        data['geom_end_alg_name'] = geom_end_alg_name(curve['geom_end_alg'])
        data['end_alg_name'] = end_alg_name(curve['end_alg'])

        # Endomorphism data over intermediate fields not already treated (only for curves, not necessarily isogeny invariant):
        if is_curve:
            data['end_lattice'] = (endo['lattice'])[1:-1]
            if data['end_lattice']:
                data['end_lattice_statement'] = end_lattice_statement(data['end_lattice'])

        # Field over which the Jacobian decomposes (base field if Jacobian is geometrically simple)
        data['is_simple_geom'] = endo['is_simple_geom']
        data['split_field_label'] = endo['spl_fod_label']
        data['split_field_poly'] = intlist_to_poly(endo['spl_fod_coeffs'])
        data['split_field_statement'] = split_field_statement(data['is_simple_geom'], data['split_field_label'], data['split_field_poly'])

        # Elliptic curve factors for non-simple Jacobians
        if not data['is_simple_geom']:
            data['split_coeffs'] = endo['spl_facs_coeffs']
            if 'spl_facs_labels' in endo and len(endo['spl_facs_labels']) == len(endo['spl_facs_coeffs']):
                data['split_labels'] = endo['spl_facs_labels']
            data['split_condnorms'] = endo['spl_facs_condnorms']
            data['split_statement'] = split_statement(data['split_coeffs'], data.get('split_labels'), data['split_condnorms'])

        # Galois representation data
        if not galrep:
            data['exists_galrep_data'] = False
            print('No data')
        else:
            print('Data!!!')
            data['exists_galrep_data'] = True
            data['nonmax_primes'] = galrep['nonmax_primes']
            data['torsion_primes'] = galrep['torsion_primes']
            data['verbose_output'] = galrep['verbose_output']
            data['is_rigorous'] = galrep['is_rigorous']
            if data['nonmax_primes']:
                data['galois_data'] = make_galois_data_table(data['nonmax_primes'],
                                                            data['torsion_primes'],
                                                            data['verbose_output'])

        # Properties
        self.properties = properties = [('Label', data['label'])]
        if is_curve:
            plot_from_db = db.g2c_plots.lucky({"label": curve['label']})
            if (plot_from_db is None):
                self.plot = encode_plot(eqn_list_to_curve_plot(data['min_eqn'], ratpts['rat_pts'] if ratpts else []))
            else:
                self.plot = plot_from_db['plot']
            plot_link = '<a href="{0}"><img src="{0}" width="200" height="150"/></a>'.format(self.plot)

            properties += [
                (None, plot_link),
                ('Conductor', prop_int_pretty(data['cond'])),
                ('Discriminant', prop_int_pretty(data['disc'])),
                ]
            if data['mw_rank_proved']:
                properties += [('Mordell-Weil group', data['mw_group'])]
        else:
            properties += [('Conductor', prop_int_pretty(data['cond']))]
        properties += [
            ('Sato-Tate group', st_anchor(curve['st_label'])),
            (r'\(\End(J_{\overline{\Q}}) \otimes \R\)', r'\(%s\)' % data['real_geom_end_alg_name']),
            (r'\(\End(J_{\overline{\Q}}) \otimes \Q\)', r'\(%s\)' % data['geom_end_alg_name']),
            (r'\(\End(J) \otimes \Q\)', r'\(%s\)' % data['end_alg_name']),
            (r'\(\overline{\Q}\)-simple', bool_pretty(data['is_simple_geom'])),
            (r'\(\mathrm{GL}_2\)-type', bool_pretty(data['is_gl2_type'])),
            ]

        if is_curve:
            self.downloads = [("Underlying data", url_for(".G2C_data", label=data['label']))]
        else:
            self.downloads = []

        # Friends
        self.friends = friends = []
        if is_curve:
            friends.append(('Isogeny class %s.%s' % (data['slabel'][0], data['slabel'][1]), url_for(".by_url_isogeny_class_label", cond=data['slabel'][0], alpha=data['slabel'][1])))

        # first deal with ECs and MFs
        ecs = []
        mfs = []
        if 'split_labels' in data:
            for friend_label in data['split_labels']:
                if is_curve:
                    ecs.append(("Elliptic curve " + friend_label, url_for_ec(friend_label)))
                else:
                    ecs.append(("Elliptic curve " + ec_label_class(friend_label), url_for_ec_class(friend_label)))
                try:
                    cond, iso = ec_label_class(friend_label).split(".")
                    newform_label = ".".join([cond, str(2), 'a', iso])
                    mfs.append(("Modular form " + newform_label, url_for("cmf.by_url_newform_label", level=cond, weight=2, char_orbit_label='a', hecke_orbit=iso)))
                except ValueError:
                    # means the friend isn't an elliptic curve over Q; adding Hilbert/Bianchi modular forms
                    # is dealt with via the L-functions instances below
                    pass

        ecs.sort(key=lambda x: key_for_numerically_sort(x[0]))
        mfs.sort(key=lambda x: key_for_numerically_sort(x[0]))

        # then again EC from lfun
        instances = []
        for elt in db.lfunc_instances.search({'Lhash':data['Lhash'], 'type': 'ECQP'}, 'url'):
            instances.extend(elt.split('|'))

        # and then the other isogeny friends
        instances.extend([
            elt['url'] for elt in
            get_instances_by_Lhash_and_trace_hash(data["Lhash"],
                                                  4,
                                                  int(data["Lhash"])
                                                  )
            ])

        exclude = {elt[1].rstrip('/').lstrip('/') for elt in self.friends
                   if elt[1]}
        exclude.add(data['lfunc_url'].lstrip('/L/').rstrip('/'))
        for elt in ecs + mfs + names_and_urls(instances, exclude=exclude):
            # because of the splitting we must use G2C specific code
            add_friend(friends, elt)
        if is_curve:
            friends.append(('Twists', url_for(".index_Q",
                                              g20=str(data['g2'][0]),
                                              g21=str(data['g2'][1]),
                                              g22=str(data['g2'][2]))))

        friends.append(('L-function', data['lfunc_url']))

        # Breadcrumbs
        self.bread = bread = [
             ('Genus 2 curves', url_for(".index")),
             (r'$\Q$', url_for(".index_Q")),
             ('%s' % data['slabel'][0], url_for(".by_conductor", cond=data['slabel'][0])),
             ('%s' % data['slabel'][1], url_for(".by_url_isogeny_class_label", cond=data['slabel'][0], alpha=data['slabel'][1]))
             ]
        if is_curve:
            bread += [
                ('%s' % data['slabel'][2], url_for(".by_url_isogeny_class_discriminant", cond=data['slabel'][0], alpha=data['slabel'][1], disc=data['slabel'][2])),
                ('%s' % data['slabel'][3], url_for(".by_url_curve_label", cond=data['slabel'][0], alpha=data['slabel'][1], disc=data['slabel'][2], num=data['slabel'][3]))
                ]

        # Title
        self.title = "Genus 2 " + ("curve " if is_curve else "isogeny class ") + data['label']

        # Code snippets (only for curves)
        if not is_curve:
            return
        self.code = code = {}
        code['show'] = {'sage':'', 'magma':''} # use default show names
        f,h = fh = data['min_eqn']
        g = simplify_hyperelliptic(fh)
        code['curve'] = {'sage':'R.<x> = PolynomialRing(QQ); C = HyperellipticCurve(R(%s), R(%s));' % (f, h),
                         'magma':'R<x> := PolynomialRing(Rationals()); C := HyperellipticCurve(R!%s, R!%s);' % (f, h) }
        code['simple_curve'] = {'sage':'X = HyperellipticCurve(R(%s))' % (g), 'magma':'X,pi:= SimplifiedModel(C);' }
        if data['abs_disc'] % 4096 == 0:
            ind2 = [a[0] for a in data['bad_lfactors']].index(2)
            bad2 = data['bad_lfactors'][ind2][1]
            magma_cond_option = ': ExcFactors:=[*<2,Valuation('+str(data['cond'])+',2),R!'+str(bad2)+'>*]'
        else:
            magma_cond_option = ''
        code['cond'] = {'magma': 'Conductor(LSeries(C%s)); Factorization($1);' % magma_cond_option}
        code['disc'] = {'magma':'Discriminant(C); Factorization(Integers()!$1);'}
        code['geom_inv'] = {'sage':'C.igusa_clebsch_invariants(); [factor(a) for a in _]',
                            'magma':'IgusaClebschInvariants(C); IgusaInvariants(C); G2Invariants(C);'}
        code['aut'] = {'magma':'AutomorphismGroup(C); IdentifyGroup($1);'}
        code['autQbar'] = {'magma':'AutomorphismGroup(ChangeRing(C,AlgebraicClosure(Rationals()))); IdentifyGroup($1);'}
        code['num_rat_wpts'] = {'magma':'#Roots(HyperellipticPolynomials(SimplifiedModel(C)));'}
        if ratpts:
            code['rat_pts'] = {'magma': '[' + ','.join("C![%s,%s,%s]" % (p[0], p[1], p[2]) for p in ratpts['rat_pts']) + ']; // minimal model'}
            code['rat_pts_simp'] = {'magma': '[' + ','.join(["C![%s,%s,%s]" % (p[0], p[1], p[2]) for p in [simplify_hyperelliptic_point(data['min_eqn'], pt) for pt in ratpts['rat_pts']]]) + ']; // simplified model'}
        code['mw_group'] = {'magma':'MordellWeilGroupGenus2(Jacobian(C));'}
        code['two_selmer'] = {'magma':'TwoSelmerGroup(Jacobian(C)); NumberOfGenerators($1);'}
        code['has_square_sha'] = {'magma':'HasSquareSha(Jacobian(C));'}
        code['locally_solvable'] = {'magma':'f,h:=HyperellipticPolynomials(C); g:=4*f+h^2; HasPointsEverywhereLocally(g,2) and (#Roots(ChangeRing(g,RealField())) gt 0 or LeadingCoefficient(g) gt 0);'}
        code['torsion_subgroup'] = {'magma':'TorsionSubgroup(Jacobian(SimplifiedModel(C))); AbelianInvariants($1);'}

        self._code = None

    def get_code(self):
        if self._code is None:

            # read in code.yaml from current directory:
            _curdir = os.path.dirname(os.path.abspath(__file__))
            self._code = yaml.load(open(os.path.join(_curdir, "code.yaml")), Loader=yaml.FullLoader)

            # Fill in placeholders for this specific curve:
            for lang in ['magma']: #TODO: 'sage', 'pari',
                self._code['curve'][lang] = self._code['curve'][lang] % (self.data['min_eqn'])

        return self._code<|MERGE_RESOLUTION|>--- conflicted
+++ resolved
@@ -731,28 +731,17 @@
     return ratpts_table(spts, pts_v)
 
 
-def make_galois_data_table(nonmax_primes, torsion_primes, verbose_output):
+def make_galois_data_table(nonmax_primes, torsion_primes):
     """Unpack nonsurjective prime arrays into output for html templates"""
     print(nonmax_primes)
     print(torsion_primes)
-    print(verbose_output)
-
-    verbose_output_split = [x.split(':') for x in verbose_output]
-    image_types, witnesses = map(list, zip(*verbose_output_split))
-
-    image_types = [x.split('.',1)[1] for x in image_types]
-    witnesses = [x.split('=',1)[1] for x in witnesses]
 
     is_torsion = [p in torsion_primes for p in nonmax_primes]
     is_torsion = ['yes' if t else 'no' for t in is_torsion]
 
     table = [{'p': p,
-              'image_type': im,
-              'witnesses': wit,
               'is_torsion' : tors}
-                               for p,im,wit,tors in zip(nonmax_primes,
-                                                        image_types,
-                                                        witnesses,
+                               for p,tors in zip(nonmax_primes,
                                                         is_torsion)]
     print(table)
     return table
@@ -772,8 +761,8 @@
         bread -- bread crumbs for home page (conductor, isogeny class id, discriminant, curve id)
         title -- title to display on home page
     """
-    def __init__(self, curve, endo, tama, ratpts, clus, galrep, is_curve=True):
-        self.make_object(curve, endo, tama, ratpts, clus, galrep, is_curve)
+    def __init__(self, curve, endo, tama, ratpts, clus, galrep, nonsurj, is_curve=True):
+        self.make_object(curve, endo, tama, ratpts, clus, galrep, nonsurj, is_curve)
 
     @staticmethod
     def by_label(label):
@@ -822,15 +811,12 @@
                 except Exception:
                     g2c_logger.error("Cluster picture data for genus 2 curve %s not found in database." % label)
                     raise KeyError("Cluster picture data for genus 2 curve %s not found in database." % label)
-<<<<<<< HEAD
-        galrep = db.g2c_nonmaximal_test.lookup(curve['label'])
-        return WebG2C(curve, endo, tama, ratpts, clus, galrep, is_curve=(len(slabel)==4))
-=======
+        nonsurj = db.g2c_nonmaximal_test.lookup(curve['label'])
         galrep = list(db.g2c_galrep.search({'lmfdb_label': curve['label']},['prime', 'modell_image']))
-        return WebG2C(curve, endo, tama, ratpts, clus, galrep, is_curve=(len(slabel) == 4))
->>>>>>> 529ecd56
-
-    def make_object(self, curve, endo, tama, ratpts, clus, galrep, is_curve):
+        return WebG2C(curve, endo, tama, ratpts, clus, galrep, nonsurj, is_curve=(len(slabel) == 4))
+
+
+    def make_object(self, curve, endo, tama, ratpts, clus, galrep, nonsurj, is_curve):
         from lmfdb.genus2_curves.main import url_for_curve_label
 
         # all information about the curve, its Jacobian, isogeny class, and endomorphisms goes in the data dictionary
@@ -991,21 +977,18 @@
             data['split_condnorms'] = endo['spl_facs_condnorms']
             data['split_statement'] = split_statement(data['split_coeffs'], data.get('split_labels'), data['split_condnorms'])
 
-        # Galois representation data
-        if not galrep:
-            data['exists_galrep_data'] = False
+        # Nonsurjective primes data
+        if not nonsurj:
+            data['exists_nonsurj_data'] = False
             print('No data')
         else:
             print('Data!!!')
-            data['exists_galrep_data'] = True
+            data['exists_nonsurj_data'] = True
             data['nonmax_primes'] = galrep['nonmax_primes']
             data['torsion_primes'] = galrep['torsion_primes']
-            data['verbose_output'] = galrep['verbose_output']
-            data['is_rigorous'] = galrep['is_rigorous']
             if data['nonmax_primes']:
                 data['galois_data'] = make_galois_data_table(data['nonmax_primes'],
-                                                            data['torsion_primes'],
-                                                            data['verbose_output'])
+                                                            data['torsion_primes'])
 
         # Properties
         self.properties = properties = [('Label', data['label'])]
