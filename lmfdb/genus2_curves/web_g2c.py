--- conflicted
+++ resolved
@@ -1,11 +1,7 @@
 # -*- coding: utf-8 -*-
 
 from ast import literal_eval
-<<<<<<< HEAD
-from lmfdb.db_backend import db
-=======
 from lmfdb import db
->>>>>>> 3709b13c
 from lmfdb.utils import web_latex, encode_plot, list_to_factored_poly_otherorder
 from lmfdb.ecnf.main import split_full_label
 from lmfdb.elliptic_curves.web_ec import split_lmfdb_label
