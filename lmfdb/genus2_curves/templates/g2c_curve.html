--- conflicted
+++ resolved
@@ -197,50 +197,43 @@
 
 <p>{{ data.local_table | safe }}</p>
 
-<<<<<<< HEAD
-<h2> {{KNOWL('g2c.local_invariants', 'Galois representations')}} </h2>
-<p>
-{% if data.exists_galrep_data %}
-    The mod \( \ell \) {{KNOWL('ec.galois_rep', title='Galois representation')}}
-    has {{KNOWL('ec.maximal_galois_rep', title='maximal image')}} \(\GSp(4,\F_\ell)\)
-    for all primes \( \ell \)
-
-    {% if data.nonmax_primes %} {# there are non-maximal primes #}
-        except those listed.
-        </p>
-        <p>
-        <table class="ntdata"><thead>
-        <tr>
-        <th>prime</th>
-        <th>{{KNOWL('g2c.galois_rep_image', title='Image type')}}</th>
-        <th>Witnesses</th>
-        <th>Is Torsion prime?</th>
-        </tr>
-        </thead><tbody>
-        {% for pr in data.galois_data %}
-        <tr>
-        <td align=center> \({{pr.p}}\)</td>
-        <td align=center>{{pr.image_type}}</td>
-        <td align=center>{{pr.witnesses}}</td>
-        <td align=center>{{pr.is_torsion}}</td>
-        </tr>
-        {% endfor %}
-        </tbody>
-        </table>
-    {% else %}
-        .
-    {% endif %}
-{% else %}
-    The Galois representation data has not been computed for this curve since it is
-    not generic.
-{% endif %}
-</p>
-=======
 <h2> {{KNOWL('g2c.galois_rep', 'Galois representations')}} </h2>
 
 <p>For primes $\ell \le 3$, the image of the {{KNOWL('g2c.galois_rep', 'mod-$\ell$ Galois representation')}} is listed in the table below, whenever it is not the maximal image $\GSp(4,\F_\ell)$ </p>
 <p>{{ data.galrep_table | safe }}</p>
->>>>>>> 529ecd56
+
+<p>
+    {% if data.exists_nonsurj_data %}
+        The mod \( \ell \) {{KNOWL('ec.galois_rep', title='Galois representation')}}
+        has {{KNOWL('ec.maximal_galois_rep', title='maximal image')}} \(\GSp(4,\F_\ell)\)
+        for all primes \( \ell \)
+    
+        {% if data.nonmax_primes %} {# there are non-maximal primes #}
+            except those listed.
+            </p>
+            <p>
+            <table class="ntdata"><thead>
+            <tr>
+            <th>prime</th>
+            <th>Is Torsion prime?</th>
+            </tr>
+            </thead><tbody>
+            {% for pr in data.galois_data %}
+            <tr>
+            <td align=center> \({{pr.p}}\)</td>
+            <td align=center>{{pr.is_torsion}}</td>
+            </tr>
+            {% endfor %}
+            </tbody>
+            </table>
+        {% else %}
+            .
+        {% endif %}
+    {% else %}
+        For primes $\ell \ge 5$ the Galois representation data has not been computed for this curve since it is
+        not generic.
+    {% endif %}
+</p>
 
 <h2> {{KNOWL('g2c.st_group', 'Sato-Tate group') }} </h2>
 
