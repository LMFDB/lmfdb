{% extends 'homepage.html' %}
{% block content %}

<!-- from hmf/template/hilbermodularformall-->

<p>
The database currently contains {{info.count}} genus 2 curves
over the rational numbers. 
</p>

<h2> Browse {{ KNOWL('g2c.???', title='genus 2 curves over $\Q$') }} </h2>
<p>
By {{ KNOWL('g2c.conductor', title='conductor')}}:
{% for rnge in info.conductor_list %}
<a href="?cond={{rnge}}">{{rnge}}</a>
{% endfor %}
</p>

<p>
By {{ KNOWL('g2c.discriminant', title='discriminant')}}:
{% for rnge in info.discriminant_list %}
<a href="?disc={{rnge}}">{{rnge}}</a>
{% endfor %}
</p>

Some of our favorite curves:
{% for curve in info.browse_curves: %}
 <a href = "{{info.curve_url(curve)}}"> {{curve.label}} </a>  
{% endfor %}


<h2> Search </h2>

<form>
<table>
<tr>
<td>Conductor</td>  
<td><input type='text' name='cond' placeholder='169' size=10>
<td><span class="formexample"> e.g. 169, 100-1000 </span></td>
</tr>
<tr>
<td>{{ KNOWL('g2c.discriminant', title='Discriminant') }}</td>
<td><input type='text' name='disc' placeholder='169' size=10>
<td><span class="formexample"> e.g. 169, 0-10000</td>
</tr>

<tr>
<td>{{ KNOWL('g2c.gl2type', title='GL_2-type') }}</td>
<td><input type='text' name='is_gl2_type' placeholder='true' size=10>
<td><span class="formexample"> e.g. true, false</td>
</tr>

<tr>
<td>{{ KNOWL('g2c.st_group', title='Sato-Tate group') }}</td>
<td colspan="2" align="center">
  <table>
    <tr>
      <td align = "center">{{ KNOWL('g2c.st_group', title='Sato-Tate group') }}</td>
      <td align = "center">{{ KNOWL('g2c.st_group_identity_comp',title = 'Identity component') }}</td>
    </tr>
    <tr>
      <td><select name='st_group'>
                   <option ></option>
                   <option value='J(C_2)'>\(J(C_2)\)</option>
                   <option value='J(C_4)'>\(J(C_4)\)</option>
                   <option value='J(C_6)'>\(J(C_6)\)</option>
                   <option value='J(D_2)'>\(J(D_2)\)</option>
                   <option value='J(D_3)'>\(J(D_3)\)</option>
                   <option value='J(D_4)'>\(J(D_4)\)</option>
                   <option value='J(D_6)'>\(J(D_6)\)</option>
                   <option value='J(T)'>\(J(T)\)</option>
                   <option value='J(O)'>\(J(O)\)</option>
                   <option value='C{2,1}'>\(C_{2,1}\)</option>
                   <option value='C_{6,1}'>\(C_{6,1}\)</option>
                   <option value='D_{2,1}'>\(D_{2,1}\)</option>
                   <option value='D_{3,2}'>\(D_{3,2}\)</option>
                   <option value='D_{4,1}'>\(D_{4,1}\)</option>
                   <option value='D_{4,2}'>\(D_{4,2}\)</option>
                   <option value='D_{6,1}'>\(D_{6,1}\)</option>
                   <option value='D_{6,2}'>\(D_{6,2}\)</option>
                   <option value='O_1'>\(O_1\)</option>
                   <option value='E_1'>\(E_1\)</option>
                   <option value='E_2'>\(E_2\)</option>
                   <option value='E_3'>\(E_3\)</option>
                   <option value='E_4'>\(E_4\)</option>
                   <option value='E_6'>\(E_6\)</option>
                   <option value='J(E_1)'>\(J(E_1)\)</option>
                   <option value='J(E_2)'>\(J(E_2)\)</option>
                   <option value='J(E_3)'>\(J(E_3)\)</option>
                   <option value='J(E_4)'>\(J(E_4)\)</option>
                   <option value='J(E_6)'>\(J(E_6)\)</option>
                   <option value='F_{a,b}'>\(F_{a,b}\)</option>
                   <option value='F_{ac}'>\(F_{ac}\)</option>
                   <option value='N(G_{1,3})'>\( N(G_{1,3})\)</option>
                   <option value='G_{3,3}'>\(G_{3,3}\)</option>
                   <option value='N(G_{3,3})'>\( N(G_{3,3}) \)</option>
                   <option value='USp(4)'>USp(4)</option>
</td>

<td><select name='real_geom_end_alg'>
<<<<<<< HEAD
    <option value=''></option>
    <option value='M_2(C)'>U(1)</option>
    <option value='M_2(R)'>SU(2)</option>
    <option value='C x C'>G_{1,1}</option>
    <option value='C x R'>G_{1,3}</option>
    <option value='R x R'>G_{3,3}</option>
    <option value='R'>USp(4)</option>
=======
                   <option value=''></option>
                   <option value='M_2(C)'>\(U(1)\)</option>
                   <option value='M_2(R)'>\(SU(2)\)</option>
                   <option value='C x C'>\(G_{1,1}\)</option>
                   <option value='C x R'>\(G_{1,3}\)</option>
                   <option value='R x R'>\(G_{3,3}\)</option>
                   <option value='R'>\(USp(4)\)</option>
>>>>>>> adc1d769
</select></td>
</tr>

    </tr>
  </table>
</tr>
<tr>

<tr>
<td>{{ KNOWL('g2c.aut_grp', title='Automorphism group') }}</td>
<td colspan="2" align="center">
  <table>
    <tr>
      <td align = "center"> \(\mathrm{Aut}(X)\) </td>
      <td align = "center"> \(\mathrm{Aut}(X_{\overline{\Q}})\) </td>
    </tr>
    <tr>
      <td align = "center"><select name='aut_grp'>
	  <option value=''></option>
	  <option value=''>autgrpname</option>
      </select></td>
      <td align = "center"><select name='aut_grp_geom'>
	  <option value=''></option>
	  <option value='autgrptype'>autgrpname</option>
      </select></td>
    </tr>
  </table>
</tr>
<tr>


<tr>
<td>Maximum number</td>
<td><input type='text' name='count' value=100 size=10></td>
<td><span class="formexample"> &nbsp;</td>
</tr>
<tr>
<td colspan=3><button type='submit' value='Search'>Search</button>
</td>
</tr>
</table>
</form>

<h2> Find a specific curve by label </h2>

<form>
<input type='text' name='jump' placeholder='169.a.169.1'>
<button type='submit'>Label</button>
<br><span class="formexample">e.g. 169.a.169.1 </span>
</form>


{% endblock %}<|MERGE_RESOLUTION|>--- conflicted
+++ resolved
@@ -1,7 +1,5 @@
 {% extends 'homepage.html' %}
 {% block content %}
-
-<!-- from hmf/template/hilbermodularformall-->
 
 <p>
 The database currently contains {{info.count}} genus 2 curves
@@ -98,15 +96,6 @@
 </td>
 
 <td><select name='real_geom_end_alg'>
-<<<<<<< HEAD
-    <option value=''></option>
-    <option value='M_2(C)'>U(1)</option>
-    <option value='M_2(R)'>SU(2)</option>
-    <option value='C x C'>G_{1,1}</option>
-    <option value='C x R'>G_{1,3}</option>
-    <option value='R x R'>G_{3,3}</option>
-    <option value='R'>USp(4)</option>
-=======
                    <option value=''></option>
                    <option value='M_2(C)'>\(U(1)\)</option>
                    <option value='M_2(R)'>\(SU(2)\)</option>
@@ -114,7 +103,6 @@
                    <option value='C x R'>\(G_{1,3}\)</option>
                    <option value='R x R'>\(G_{3,3}\)</option>
                    <option value='R'>\(USp(4)\)</option>
->>>>>>> adc1d769
 </select></td>
 </tr>
 
