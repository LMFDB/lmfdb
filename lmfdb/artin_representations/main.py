--- conflicted
+++ resolved
@@ -11,13 +11,8 @@
 from lmfdb.utils import (
     parse_primes, parse_restricted, parse_element_of, parse_galgrp,
     parse_ints, parse_container, parse_bool, clean_input, flash_error,
-<<<<<<< HEAD
     SearchArray, TextBox, TextBoxNoEg, ParityBox, CountBox, SubsetBox, TextBoxWithSelect,
     display_knowl, search_wrap, to_dict)
-=======
-    SearchArray, TextBox, TextBoxNoEg, ParityBox, display_knowl,
-    search_wrap, to_dict)
->>>>>>> 46faef92
 from lmfdb.artin_representations import artin_representations_page
 #from lmfdb.artin_representations import artin_logger
 from lmfdb.artin_representations.math_classes import (
@@ -145,11 +140,7 @@
              per_page=50,
              learnmore=learnmore_list,
              url_for_label=lambda label: url_for(".render_artin_representation_webpage", label=label),
-<<<<<<< HEAD
              shortcuts={'jump':artin_representation_jump},
-=======
-             shortcuts={'natural':artin_representation_jump},
->>>>>>> 46faef92
              bread=lambda:[('Artin Representations', url_for(".index")), ('Search Results', ' ')],
              initfunc=lambda:ArtinRepresentation)
 def artin_representation_search(info, query):
@@ -188,11 +179,6 @@
 def render_artin_representation_webpage(label):
     if re.compile(r'^\d+$').match(label):
         return artin_representation_search(**{'dimension': label, 'search_array': ArtinSearchArray()})
-<<<<<<< HEAD
-
-    bread = get_bread([(label, ' ')])
-=======
->>>>>>> 46faef92
 
     # label=dim.cond.nTt.indexcj, c is literal, j is index in conj class
     # Should we have a big try around this to catch bad labels?
@@ -347,11 +333,8 @@
 class ArtinSearchArray(SearchArray):
     noun = "representation"
     plural_noun = "representations"
-<<<<<<< HEAD
-    jump_example = "3.2e3_7e5.7t3.1c1"
-    jump_egspan = "e.g. 3.2e3_7e5.7t3.1c1"
-=======
->>>>>>> 46faef92
+    jump_example = "4.5648.6t13.b.a"
+    jump_egspan = "e.g. 4.5648.6t13.b.a"
     def __init__(self):
         dimension = TextBox(
             name="dimension",
@@ -383,7 +366,6 @@
             knowl="artin.permutation_container",
             example="6T13",
             example_span="6T13 or 7T6")
-<<<<<<< HEAD
         ram_quantifier = SubsetBox(
             name="ram_quantifier",
             width=50)
@@ -393,13 +375,6 @@
             knowl="artin.ramified_primes",
             example="2, 3",
             select_box=ram_quantifier,
-=======
-        ramified = TextBox(
-            name="ramified",
-            label="Ramified primes",
-            knowl="artin.ramified_primes",
-            example="2",
->>>>>>> 46faef92
             example_span="2, 3 (no range allowed)")
         unramified = TextBox(
             name="unramified",
@@ -419,14 +394,7 @@
             knowl="artin.frobenius_schur_indicator",
             example="1",
             example_span="+1 for orthogonal, -1 for symplectic, 0 for non-real character")
-<<<<<<< HEAD
         count = CountBox()
-=======
-        count = TextBox(
-            name="count",
-            label="Results to display",
-            example="50")
->>>>>>> 46faef92
 
         self.browse_array = [
             [dimension],
