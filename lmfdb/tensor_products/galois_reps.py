r"""

AUTHORS: Alberto Camara, Chris Wuthrich, 2014

Example:

sage: import lmfdb
sage: from lmfdb.tensor_products.galois_reps import *
sage: V = GaloisRepresentation(EllipticCurve("37a1"))
sage: V.motivic_weight
1
sage: V.local_euler_factor(37)

sage: from lmfdb.WebCharacter import *
sage: chi = WebDirichletCharacter(modulus=37,number=4)
sage: V = GaloisRepresentation(chi)
sage: V.langlands
True
sage: V.local_euler_factor(101)

sage: from lmfdb.math_classes import ArtinRepresentation
sage: rho = ArtinRepresentation(2,23,1)
sage: V = GaloisRepresentation(rho)
sage: V.dim
2
sage: V.local_euler_factor(43)

sage: from lmfdb.modular_forms.elliptic_modular_forms import WebNewForm
sage: F = WebNewForm(11,10,fi=1)
sage: V = GaloisRepresentation(F)
sage: V.sign
1.0
"""

########################################################################
#       Copyright (C) Alberto Camara, Chris Wuthrich 2014
#
#  Distributed under the terms of the GNU General Public License (GPL)
#
#                  http://www.gnu.org/licenses/
########################################################################

#import os
#import weakref

import lmfdb.base
from lmfdb.WebCharacter import * #WebDirichletCharacter
from lmfdb.lfunctions.Lfunction_base import Lfunction

from sage.structure.sage_object import SageObject
#from sage.schemes.elliptic_curves.constructor import EllipticCurve
#from sage.rings.rational import Rational
from sage.rings.integer_ring import ZZ
from sage.rings.complex_field import ComplexField
from sage.rings.polynomial.polynomial_ring_constructor import PolynomialRing

class GaloisRepresentation( Lfunction):

    def __init__(self, thingy):
        """
        Class representing a L-function coming from a Galois representation.
        Typically, dirichlet characters, artin reps, elliptic curves,...
        can give rise to such a class.

        It can be used for tensor two such together (mul below) and a
        L-function class can be extracted from it.
        """

        # this is an important global variable.
        # it is the maximum of the imag parts of values s at
        # which we will compute L(s,.)
        self.max_imaginary_part = "40"

        if isinstance(thingy, sage.schemes.elliptic_curves.ell_rational_field.EllipticCurve_rational_field):
            self.init_elliptic_curve(thingy)

        if isinstance(thingy, lmfdb.WebCharacter.WebDirichletCharacter):
            self.init_dir_char(thingy)

        if isinstance(thingy, lmfdb.math_classes.ArtinRepresentation):
            self.init_artin_rep(thingy)

        if isinstance(thingy, list) and len(thingy) == 2:
            if isinstance(thingy[0],lmfdb.modular_forms.elliptic_modular_forms.backend.web_modforms.WebNewForm_class) and isinstance(thingy[1],sage.rings.integer.Integer):
                self.init_elliptic_modular_form(thingy[0],thingy[1])

        if isinstance(thingy, list) and len(thingy) == 2:
            if isinstance(thingy[0], "GaloisRepresentation") and isinstance(thingy[1], "GaloisRepresentation"):
                self.init_tensor_product(thingy[0], thingy[1])

        self.level = self.conductor
        self.degree = self.dim
        self.poles = []
        self.residues = []
        self.algebraic = True
        self.weight = self.motivic_weight + 1

## Various ways to construct such a class

    def init_elliptic_curve(self, E):
        """
        Returns the Galois rep of an elliptic curve over Q
        """

        self.original_object = [E]
        self.object_type = "ellipticcurve"
        self.dim = 2
        self.motivic_weight = 1
        self.conductor = E.conductor()
        self.bad_semistable_primes = [ fa[0] for fa in self.conductor.factor() if fa[1]==1 ]
        self.bad_pot_good = [p for p in self.conductor.prime_factors() if E.j_invariant().valuation(p) > 0 ]
        self.sign = E.root_number()
        self.mu_fe = []
        self.nu_fe = [ZZ(1)/ZZ(2)]
        self.gammaV = [0, 1]
        self.langlands = True
        self.selfdual = True
        self.primitive = True
        self.set_dokchitser_Lfunction()
        self.set_number_of_coefficients()
        self.dirichlet_coefficients = E.anlist(self.numcoeff)[1:]
        self.coefficient_type = 2
        self.coefficient_period = 0
        self.ld.gp().quit()

        def eu(p):
            """
            Local Euler factor passed as a function
            whose input is a prime and
            whose output is a polynomial
            such that evaluated at p^-s,
            we get the inverse of the local factor
            of the L-function
            """
            R = PolynomialRing(ZZ, "T")
            T = R.gens()[0]
            N = self.conductor
            if N % p != 0 : # good reduction
                return 1 - E.ap(p) * T + p * T**2
            elif N % (p**2) != 0: # multiplicative reduction
                return 1 - E.ap(p) * T
            else:
                return R(1)

        self.local_euler_factor = eu

    def init_dir_char(self, chi):
        """
        Initiate with a Web Dirichlet character.
        """
        self.original_object = [chi]
        chi = chi.chi.primitive_character()
        self.object_type = "dirichletcharacter"
        self.dim = 1
        self.motivic_weight = 0
        self.conductor = ZZ(chi.conductor())
        self.bad_semistable_primes = []
        self.bad_pot_good = self.conductor.prime_factors()
        if chi.is_odd():
            aa = 1
            bb = I
        else:
            aa = 0
            bb = 1
        self.sign = chi.gauss_sum_numerical() / (bb * float(sqrt(chi.modulus())) )
        # this has now type python complex. later we need a gp complex
        self.sign = ComplexField()(self.sign)
        self.mu_fe = [aa]
        self.nu_fe = []
        self.gammaV = [aa]
        self.langlands = True
        self.selfdual = (chi.multiplicative_order() <= 2)
        # rather than all(  abs(chi(m).imag) < 0.0001 for m in range(chi.modulus() ) )
        self.primitive = True
        self.set_dokchitser_Lfunction()
        self.set_number_of_coefficients()
        self.dirichlet_coefficients = [ chi(m) for m in range(self.numcoeff + 1) ]
        if self.selfdual:
            self.coefficient_type = 2
        else:
            self.coefficient_type = 3
        self.coefficient_period = chi.modulus()

        def eu(p):
            """
            local euler factor
            """
            R = PolynomialRing(ComplexField(), "T")
            T = R.gens()[0]
            if self.conductor % p != 0:
                return  1 - ComplexField()(chi(p)) * T
            else:
                return R(1)

        self.local_euler_factor = eu
        self.ld.gp().quit()


    def init_artin_rep(self, rho):
        """
        Initiate with an Artin representation
 
        """
        self.original_object = [rho]
        self.object_type = "Artin representation"
        self.dim = rho.dimension()
        self.motivic_weight = 0
        self.conductor = ZZ(rho.conductor())
        self.bad_semistable_primes = []
        self.bad_pot_good = self.conductor.prime_factors()
        self.sign = rho.root_number()
        self.mu_fe = rho.mu_fe()
        self.nu_fe = rho.nu_fe()
        self.gammaV = [0 for i in range(rho.number_of_eigenvalues_plus_one_complex_conjugation())]
        for i in range(rho.number_of_eigenvalues_minus_one_complex_conjugation() ):
            self.gammaV.append(1)
        self.langlands = rho.langlands()
        self.selfdual = rho.selfdual()
        self.primitive = rho.primitive()
        self.set_dokchitser_Lfunction()
        self.set_number_of_coefficients()
        self.dirichlet_coefficients = rho.coefficients_list()
        self.coefficient_type = 0
        self.coefficient_period = 0

        def eu(p):
            """
            local euler factor
            """
            f = rho.local_factor(p)
            co = [ZZ(round(x)) for x in f.coeffs()]
            R = PolynomialRing(ZZ, "T")
            T = R.gens()[0]
            return sum( co[n] * T**n for n in range(len(co)))

        self.local_euler_factor = eu
        self.ld.gp().quit()

    def init_elliptic_modular_form(self, F, number):
        """
        Initiate with an Elliptic Modular Form.
        """
        self.number = number
        #self.original_object = [formlist]
        self.object_type = "Elliptic Modular newform"
        self.dim = 2
        self.weight = ZZ(F.weight())
        self.motivic_weight = ZZ(F.weight()) - 1
        self.conductor = F.level()
        self.langlands = True
        self.mu_fe = []
        self.nu_fe = [ZZ(F.weight()-1)/ZZ(2)]
        self.primitive = True
        self.selfdual = True
        self.coefficient_type = 2
<<<<<<< HEAD
        
=======

>>>>>>> 6358da1f
        AL = F.atkin_lehner_eigenvalues()
        self.sign = AL[self.conductor] * (-1) ** (self.weight / 2.)
        self.gammaV = [0,1]
        self.set_dokchitser_Lfunction()
        self.set_number_of_coefficients()
<<<<<<< HEAD
        
	    # Determining the Dirichlet coefficients. This code stolen from
=======

        # Determining the Dirichlet coefficients. This code stolen from
>>>>>>> 6358da1f
        # lmfdb.lfunctions.Lfunction.Lfunction_EMF
        self.automorphyexp = (self.weight - 1) / 2.
        embeddings = F.q_expansion_embeddings(self.numcoeff + 1)
        self.algebraic_coefficients = []
        for n in range(1, self.numcoeff + 1):
<<<<<<< HEAD
            self.algebraic_coefficients.append(embeddings[n][self.number])
            
=======
            self.algebraic_coefficients.append(embeddings[n][F._fi])

>>>>>>> 6358da1f
        self.dirichlet_coefficients = []
        for n in range(1, len(self.algebraic_coefficients) + 1):
            self.dirichlet_coefficients.append(self.algebraic_coefficients[n-1] / float(n ** self.automorphyexp))
        
        def eu(p):
            """
            Local euler factor
            """
            R = PolynomialRing(ZZ, "T")
            T = R.gens()[0]
            N = self.conductor
            if N % p != 0 : # good reduction
                return 1 - E.ap(p) * T + p * T**2
            elif N % (p**2) != 0: # multiplicative reduction
                return 1 - E.ap(p) * T
            else:
                return R(1)

        
        self.ld.gp().quit()


    def init_tensor_product(self, V, W):
        """
        We are given two Galois representations and we
        will return their tensor product.
        """
        self.original_object = V.original_object + W.original_object
        self.object_type = "tensorproduct"
        self.dim = V.dim * W.dim
        self.motivic_weight = V.motivic_weight + W.motivic_weight

        bad2 = ZZ(W.conductor).prime_factors()
        s2 = set(bad2)
        bad_primes = [x for x in ZZ(V.conductor).prime_factors() if x in s2]
        for p in bad_primes:
            if ((p not in V.bad_semistable_primes or p not in W.bad_pot_good) and
                (p not in W.bad_semistable_primes or p not in V.bad_pot_good)):
                 raise NotImplementedError("Currently tensor products of " +
                                          "Galois representations are only" +
                                          "implemented under some conditions.\n" +
                                          "Here the behaviour at %s is too wild."%p)
        ## add a hypothesis to exclude the poles.

        N = W.conductor ** V.dimension
        N *= V.conductor ** W.dimension
        for p in bad_primes:
            n1_tame = V.dimension - V.local_euler_factor(p).degree()
            n2_tame = W.dimension - W.local_euler_factor(p).degree()
            N = N // p ** (n1_tame * n2_tame)
        self.conductor = N

        #self.sign = NotImplementedError

        from lfmdb.lfunctions.HodgeTransformations import selberg_to_hodge, tensor_hodge, gamma_factors
        h1 = selberg_to_hodge(V.motivic_weight,V.mu_fe,V.nu_fe)
        h2 = selberg_to_hodge(W.motivic_weight,W.mu_fe,W.nu_fe)
        h = tensor_hodge(h1, h2)
        w,m,n = hodge_to_selberg(h)
        self.mu_fe = m
        self.nu_fe = n
        _, self.gammaV = gamma_factors(h)

        self.langlands = False # status 2014 :)

        #self.primitive = False
        self.set_dokchitser_Lfunction()
        self.set_number_of_coefficients()
        #self.dirichlet_coefficients = NotImplementedError

        self.selfdual = all( abs(an.imag) < 0.0001 for an in self.dirichlet_coefficients[:100]) # why not 100 :)

        self.coefficient_type = max(V.coefficient_type, W.coefficient_type)
        self.coefficient_period = V.coefficient_period().lcm(W.coefficient_period)
        self.ld.gp().quit()


## These are used when creating the classes with the above

    def set_dokchitser_Lfunction(self):
        """
        The L-function calling Dokchitser's code
        """
        if hasattr(self, "sign"):
            # print type(self.sign)
            # type complex would yield an error here.
            self.ld = Dokchitser(conductor = self.conductor,
                                gammaV = self.gammaV,
                                weight = self.motivic_weight,
                                eps = self.sign,
                                poles = [],
                                residues = [])
        else:
            # find the sign from the functional equation
            raise NotImplementedError


    def set_number_of_coefficients(self):
        """
        Determines the number of coefficients needed using Dokchitser's
        """
        if not hasattr(self, "ld"):
            self.set_dokchitser_Lfunction()
        # note the following line only sets all the variables in the
        # gp session of Dokchitser
        self.ld._gp_eval("MaxImaginaryPart = %s"%self.max_imaginary_part)
        self.numcoeff = self.ld.num_coeffs()

## The tensor product

    def __mul__(self, other):
        """
        The tensor product of two galois representations
        is represented here by *
        """
        return GaloisRepresentation([self,other])

## A function that gives back a L-function class as used later

    def Lfunction(self):
        """
        The L-function object associated to this class
        """
        from lmfdb.lfunctions.Lfunction import Lfunction_TensorProduct
        return Lfunction_GaloisRep(self)

## various direct accessible functions


    def root_number(self):
        """
        Root number
        """
        return self.sign


    def dimension(self):
        """
        Dimension = Degree
        """
        return self.dim


## Now to the L-function itself

    def lfunction(self):
        """
        This method replaces the class LFunction in lmfdb.lfunctions.Lfunction
        to generate the page for this sort of class.

        After asking for this method the object should have all
        methods and attributes as one of the subclasses of Lfunction in
        lmfdb.lfunctions.Lfunction.
        """
        self.compute_kappa_lambda_Q_from_mu_nu()

        self.texname = "L(s,\\rho)"
        self.texnamecompleteds = "\\Lambda(s,\\rho)"
        self.title = "$L(s,\\rho)$, where $\\rho$ is a Galois representation"

        self.credit = 'Workshop in Besancon, 2014'

        from lmfdb.lfunctions.Lfunction import generateSageLfunction
        generateSageLfunction(self)

    def Ltype(self):
        return "galoisrepresentation"

    # does not have keys in the previous sense really.
    def Lkey(self):
        return {"galoisrepresentation":self.title}
<|MERGE_RESOLUTION|>--- conflicted
+++ resolved
@@ -85,7 +85,7 @@
                 self.init_elliptic_modular_form(thingy[0],thingy[1])
 
         if isinstance(thingy, list) and len(thingy) == 2:
-            if isinstance(thingy[0], "GaloisRepresentation") and isinstance(thingy[1], "GaloisRepresentation"):
+            if isinstance(thingy[0], GaloisRepresentation) and isinstance(thingy[1], GaloisRepresentation):
                 self.init_tensor_product(thingy[0], thingy[1])
 
         self.level = self.conductor
@@ -253,39 +253,21 @@
         self.primitive = True
         self.selfdual = True
         self.coefficient_type = 2
-<<<<<<< HEAD
-        
-=======
-
->>>>>>> 6358da1f
         AL = F.atkin_lehner_eigenvalues()
         self.sign = AL[self.conductor] * (-1) ** (self.weight / 2.)
         self.gammaV = [0,1]
         self.set_dokchitser_Lfunction()
         self.set_number_of_coefficients()
-<<<<<<< HEAD
-        
-	    # Determining the Dirichlet coefficients. This code stolen from
-=======
-
         # Determining the Dirichlet coefficients. This code stolen from
->>>>>>> 6358da1f
         # lmfdb.lfunctions.Lfunction.Lfunction_EMF
         self.automorphyexp = (self.weight - 1) / 2.
         embeddings = F.q_expansion_embeddings(self.numcoeff + 1)
         self.algebraic_coefficients = []
         for n in range(1, self.numcoeff + 1):
-<<<<<<< HEAD
             self.algebraic_coefficients.append(embeddings[n][self.number])
-            
-=======
-            self.algebraic_coefficients.append(embeddings[n][F._fi])
-
->>>>>>> 6358da1f
         self.dirichlet_coefficients = []
         for n in range(1, len(self.algebraic_coefficients) + 1):
             self.dirichlet_coefficients.append(self.algebraic_coefficients[n-1] / float(n ** self.automorphyexp))
-        
         def eu(p):
             """
             Local euler factor
@@ -293,14 +275,14 @@
             R = PolynomialRing(ZZ, "T")
             T = R.gens()[0]
             N = self.conductor
+            embeddings = F.q_expansion_embeddings(p + 1)
             if N % p != 0 : # good reduction
-                return 1 - E.ap(p) * T + p * T**2
-            elif N % (p**2) != 0: # multiplicative reduction
-                return 1 - E.ap(p) * T
+                return 1 - embeddings[p-1][self.number] * T + T**2
+            elif N % (p**2) != 0: # semistable reduction
+                return 1 - embeddings[p-1][self.number] * T
             else:
                 return R(1)
-
-        
+        self.local_euler_factor = eu
         self.ld.gp().quit()
 
 
