r"""

AUTHORS: Alberto Camara, Chris Wuthrich, 2014

Example:

sage: import lmfdb
sage: from lmfdb.tensor_products.galois_reps import *
sage: V = GaloisRepresentation(EllipticCurve("37a1"))
sage: V.motivic_weight
1
sage: V.local_euler_factor(37)

sage: from lmfdb.WebCharacter import *
sage: chi = WebDirichletCharacter(modulus=37,number=4)
sage: V = GaloisRepresentation(chi)
sage: V.langlands
True
sage: V.local_euler_factor(101)

sage: from lmfdb.math_classes import ArtinRepresentation
sage: rho = ArtinRepresentation(2,23,1)
sage: V = GaloisRepresentation(rho)
sage: V.dim
2
sage: V.local_euler_factor(43)

sage: from lmfdb.modular_forms.elliptic_modular_forms import WebNewForm
sage: F = WebNewForm(11,10,fi=1)
<<<<<<< HEAD
sage: V = GaloisRepresentation([F,0])
sage: V.sign
=======
sage: W = GaloisRepresentation(F)
sage: W.sign
>>>>>>> baf1d5b1
1.0

sage: VW = GaloisRepresentation([V,W])

"""

########################################################################
#       Copyright (C) Alberto Camara, Chris Wuthrich 2014
#
#  Distributed under the terms of the GNU General Public License (GPL)
#
#                  http://www.gnu.org/licenses/
########################################################################

#import os
#import weakref

import lmfdb.base
from lmfdb.WebCharacter import * #WebDirichletCharacter
from lmfdb.lfunctions.Lfunction_base import Lfunction
from lmfdb.lfunctions.HodgeTransformations import selberg_to_hodge, hodge_to_selberg, tensor_hodge, gamma_factors


from sage.structure.sage_object import SageObject
#from sage.schemes.elliptic_curves.constructor import EllipticCurve
#from sage.rings.rational import Rational
from sage.rings.integer_ring import ZZ
from sage.rings.complex_field import ComplexField
from sage.rings.polynomial.polynomial_ring_constructor import PolynomialRing

class GaloisRepresentation( Lfunction):

    def __init__(self, thingy):
        """
        Class representing a L-function coming from a Galois representation.
        Typically, dirichlet characters, artin reps, elliptic curves,...
        can give rise to such a class.

        It can be used for tensor two such together (mul below) and a
        L-function class can be extracted from it.
        """

        # this is an important global variable.
        # it is the maximum of the imag parts of values s at
        # which we will compute L(s,.)
        self.max_imaginary_part = "40"

        if isinstance(thingy, sage.schemes.elliptic_curves.ell_rational_field.EllipticCurve_rational_field):
            self.init_elliptic_curve(thingy)

        if isinstance(thingy, lmfdb.WebCharacter.WebDirichletCharacter):
            self.init_dir_char(thingy)

        if isinstance(thingy, lmfdb.math_classes.ArtinRepresentation):
            self.init_artin_rep(thingy)

        if isinstance(thingy, list) and len(thingy) == 2:
            if isinstance(thingy[0],lmfdb.modular_forms.elliptic_modular_forms.backend.web_modforms.WebNewForm_class) and isinstance(thingy[1],sage.rings.integer.Integer):
                self.init_elliptic_modular_form(thingy[0],thingy[1])

        if isinstance(thingy, list) and len(thingy) == 2:
            if isinstance(thingy[0], GaloisRepresentation) and isinstance(thingy[1], GaloisRepresentation):
                self.init_tensor_product(thingy[0], thingy[1])

        self.level = self.conductor
        self.degree = self.dim
        self.poles = []
        self.residues = []
        self.algebraic = True
        self.weight = self.motivic_weight + 1

## Various ways to construct such a class

    def init_elliptic_curve(self, E):
        """
        Returns the Galois rep of an elliptic curve over Q
        """

        self.original_object = [E]
        self.object_type = "ellipticcurve"
        self.dim = 2
        self.motivic_weight = 1
        self.conductor = E.conductor()
        self.bad_semistable_primes = [ fa[0] for fa in self.conductor.factor() if fa[1]==1 ]
        self.bad_pot_good = [p for p in self.conductor.prime_factors() if E.j_invariant().valuation(p) > 0 ]
        self.sign = E.root_number()
        self.mu_fe = []
        self.nu_fe = [ZZ(1)/ZZ(2)]
        self.gammaV = [0, 1]
        self.langlands = True
        self.selfdual = True
        self.primitive = True
        self.set_dokchitser_Lfunction()
        self.set_number_of_coefficients()
        self.coefficient_type = 2
        self.coefficient_period = 0
        self.ld.gp().quit()

        def eu(p):
            """
            Local Euler factor passed as a function
            whose input is a prime and
            whose output is a polynomial
            such that evaluated at p^-s,
            we get the inverse of the local factor
            of the L-function
            """
            R = PolynomialRing(ZZ, "T")
            T = R.gens()[0]
            N = self.conductor
            if N % p != 0 : # good reduction
                return 1 - E.ap(p) * T + p * T**2
            elif N % (p**2) != 0: # multiplicative reduction
                return 1 - E.ap(p) * T
            else:
                return R(1)

        self.local_euler_factor = eu

    def init_dir_char(self, chi):
        """
        Initiate with a Web Dirichlet character.
        """
        self.original_object = [chi]
        chi = chi.chi.primitive_character()
        self.object_type = "dirichletcharacter"
        self.dim = 1
        self.motivic_weight = 0
        self.conductor = ZZ(chi.conductor())
        self.bad_semistable_primes = []
        self.bad_pot_good = self.conductor.prime_factors()
        if chi.is_odd():
            aa = 1
            bb = I
        else:
            aa = 0
            bb = 1
        self.sign = chi.gauss_sum_numerical() / (bb * float(sqrt(chi.modulus())) )
        # this has now type python complex. later we need a gp complex
        self.sign = ComplexField()(self.sign)
        self.mu_fe = [aa]
        self.nu_fe = []
        self.gammaV = [aa]
        self.langlands = True
        self.selfdual = (chi.multiplicative_order() <= 2)
        # rather than all(  abs(chi(m).imag) < 0.0001 for m in range(chi.modulus() ) )
        self.primitive = True
        self.set_dokchitser_Lfunction()
        self.set_number_of_coefficients()
        self.dirichlet_coefficients = [ chi(m) for m in range(self.numcoeff + 1) ]
        if self.selfdual:
            self.coefficient_type = 2
        else:
            self.coefficient_type = 3
        self.coefficient_period = chi.modulus()

        def eu(p):
            """
            local euler factor
            """
            R = PolynomialRing(ComplexField(), "T")
            T = R.gens()[0]
            if self.conductor % p != 0:
                return  1 - ComplexField()(chi(p)) * T
            else:
                return R(1)

        self.local_euler_factor = eu
        self.ld.gp().quit()


    def init_artin_rep(self, rho):
        """
        Initiate with an Artin representation
 
        """
        self.original_object = [rho]
        self.object_type = "Artin representation"
        self.dim = rho.dimension()
        self.motivic_weight = 0
        self.conductor = ZZ(rho.conductor())
        self.bad_semistable_primes = []
        self.bad_pot_good = self.conductor.prime_factors()
        self.sign = rho.root_number()
        self.mu_fe = rho.mu_fe()
        self.nu_fe = rho.nu_fe()
        self.gammaV = [0 for i in range(rho.number_of_eigenvalues_plus_one_complex_conjugation())]
        for i in range(rho.number_of_eigenvalues_minus_one_complex_conjugation() ):
            self.gammaV.append(1)
        self.langlands = rho.langlands()
        self.selfdual = rho.selfdual()
        self.primitive = rho.primitive()
        self.set_dokchitser_Lfunction()
        self.set_number_of_coefficients()
        self.coefficient_type = 0
        self.coefficient_period = 0

        def eu(p):
            """
            local euler factor
            """
            f = rho.local_factor(p)
            co = [ZZ(round(x)) for x in f.coeffs()]
            R = PolynomialRing(ZZ, "T")
            T = R.gens()[0]
            return sum( co[n] * T**n for n in range(len(co)))

        self.local_euler_factor = eu
        self.ld.gp().quit()

    def init_elliptic_modular_form(self, F, number):
        """
        Initiate with an Elliptic Modular Form.
        """
        self.number = number
        #self.original_object = [formlist]
        self.object_type = "Elliptic Modular newform"
        self.dim = 2
        self.weight = ZZ(F.weight())
        self.motivic_weight = ZZ(F.weight()) - 1
        self.conductor = F.level()
        self.langlands = True
        self.mu_fe = []
        self.nu_fe = [ZZ(F.weight()-1)/ZZ(2)]
        self.primitive = True
        self.selfdual = True
        self.coefficient_type = 2
<<<<<<< HEAD
=======
        self.coefficient_period = 0

>>>>>>> baf1d5b1
        AL = F.atkin_lehner_eigenvalues()
        self.sign = AL[self.conductor] * (-1) ** (self.weight / 2.)
        self.gammaV = [0,1]
        self.set_dokchitser_Lfunction()
        self.set_number_of_coefficients()
        # Determining the Dirichlet coefficients. This code stolen from
        # lmfdb.lfunctions.Lfunction.Lfunction_EMF
        self.automorphyexp = (self.weight - 1) / 2.
        embeddings = F.q_expansion_embeddings(self.numcoeff + 1)
        self.algebraic_coefficients = []
        for n in range(1, self.numcoeff + 1):
            self.algebraic_coefficients.append(embeddings[n][self.number])
        self.dirichlet_coefficients = []
        for n in range(1, len(self.algebraic_coefficients) + 1):
            self.dirichlet_coefficients.append(self.algebraic_coefficients[n-1] / float(n ** self.automorphyexp))
        def eu(p):
            """
            Local euler factor
            """
            R = PolynomialRing(ZZ, "T")
            T = R.gens()[0]
            N = self.conductor
            embeddings = F.q_expansion_embeddings(p + 1)
            if N % p != 0 : # good reduction
                return 1 - embeddings[p-1][self.number] * T + T**2
            elif N % (p**2) != 0: # semistable reduction
                return 1 - embeddings[p-1][self.number] * T
            else:
                return R(1)
        self.local_euler_factor = eu
        self.ld.gp().quit()


    def init_tensor_product(self, V, W):
        """
        We are given two Galois representations and we
        will return their tensor product.
        """
        self.original_object = V.original_object + W.original_object
        self.object_type = "tensorproduct"
        self.dim = V.dim * W.dim
        self.motivic_weight = V.motivic_weight + W.motivic_weight

        bad2 = ZZ(W.conductor).prime_factors()
        s2 = set(bad2)
        bad_primes = [x for x in ZZ(V.conductor).prime_factors() if x in s2]
        for p in bad_primes:
            if ((p not in V.bad_semistable_primes or p not in W.bad_pot_good) and
                (p not in W.bad_semistable_primes or p not in V.bad_pot_good)):
                 raise NotImplementedError("Currently tensor products of " +
                                          "Galois representations are only" +
                                          "implemented under some conditions.\n" +
                                          "Here the behaviour at %s is too wild."%p)
        ## add a hypothesis to exclude the poles.

        N = W.conductor ** V.dim
        N *= V.conductor ** W.dim
        for p in bad_primes:
            n1_tame = V.dim - V.local_euler_factor(p).degree()
            n2_tame = W.dim - W.local_euler_factor(p).degree()
            N = N // p ** (n1_tame * n2_tame)
        self.conductor = N


        self.sign = 1 # NotImplementedError

        h1 = selberg_to_hodge(V.motivic_weight,V.mu_fe,V.nu_fe)
        h2 = selberg_to_hodge(W.motivic_weight,W.mu_fe,W.nu_fe)
        h = tensor_hodge(h1, h2)
        w,m,n = hodge_to_selberg(h)
        self.mu_fe = m
        self.nu_fe = n
        _, self.gammaV = gamma_factors(h)

        self.langlands = False # status 2014 :)

        #self.primitive = False
        self.set_dokchitser_Lfunction()
        self.set_number_of_coefficients()

        #self.selfdual = all( abs(an.imag) < 0.0001 for an in self.dirichlet_coefficients[:100]) # why not 100 :)

        self.coefficient_type = max(V.coefficient_type, W.coefficient_type)
        self.coefficient_period = ZZ(V.coefficient_period).lcm(W.coefficient_period)
        self.ld.gp().quit()


## These are used when creating the classes with the above

    def set_dokchitser_Lfunction(self):
        """
        The L-function calling Dokchitser's code
        """
        if hasattr(self, "sign"):
            # print type(self.sign)
            # type complex would yield an error here.
            self.ld = Dokchitser(conductor = self.conductor,
                                gammaV = self.gammaV,
                                weight = self.motivic_weight,
                                eps = self.sign,
                                poles = [],
                                residues = [])
        else:
            # find the sign from the functional equation
            raise NotImplementedError


    def set_number_of_coefficients(self):
        """
        Determines the number of coefficients needed using Dokchitser's
        """
        if not hasattr(self, "ld"):
            self.set_dokchitser_Lfunction()
        # note the following line only sets all the variables in the
        # gp session of Dokchitser
        self.ld._gp_eval("MaxImaginaryPart = %s"%self.max_imaginary_part)
        self.numcoeff = self.ld.num_coeffs()

## produce coefficients

    def algebraic_coefficients(number_of_terms):
        """
        Computes the list [a1,a2,... of coefficients up
        to a bound
        This is in the alg. normalisation, i.e. s <-> w+1-s
        """
        if self.object_type == "ellipticcurve":
            return E.anlist(number_of_terms)[1:]
        elif self.object_type == "dirichletcharacter":
            return [ chi(m) for m in range(number_of_terms) ]
        elif self.object_type == "Artin representation":
            return rho.coefficients_list(upperbound=number_of_terms)
        elif self.object_type == "Elliptic Modular newform":
            return None
        elif self.object_type == "tensorproduct":
            return None
        else:
            raise ValueError("You asked for a type that we don't have")


    def renormlaise_coefficients(li):
        """
        This turns a list of algebraically normalised coefficients
        as above into a list of automorphically normalised,
        i.e. s <-> 1-s
        """
        for n in range(1,len(li)):
            li[n] /= sqrt(float(n)**self.motivic_weight)


## The tensor product

    def __mul__(self, other):
        """
        The tensor product of two galois representations
        is represented here by *
        """
        return GaloisRepresentation([self,other])

## A function that gives back a L-function class as used later

    def Lfunction(self):
        """
        The L-function object associated to this class
        """
        from lmfdb.lfunctions.Lfunction import Lfunction_TensorProduct
        return Lfunction_GaloisRep(self)

## various direct accessible functions


    def root_number(self):
        """
        Root number
        """
        return self.sign


    def dimension(self):
        """
        Dimension = Degree
        """
        return self.dim


## Now to the L-function itself

    def lfunction(self):
        """
        This method replaces the class LFunction in lmfdb.lfunctions.Lfunction
        to generate the page for this sort of class.

        After asking for this method the object should have all
        methods and attributes as one of the subclasses of Lfunction in
        lmfdb.lfunctions.Lfunction.
        """
        self.compute_kappa_lambda_Q_from_mu_nu()
        self.dirichlet_coefficients = self.algebraic_coefficients(self.numcoeff+1)
        self.renormlaise_coefficients(self.dirichlet_coefficients)

        self.texname = "L(s,\\rho)"
        self.texnamecompleteds = "\\Lambda(s,\\rho)"
        self.title = "$L(s,\\rho)$, where $\\rho$ is a Galois representation"

        self.credit = 'Workshop in Besancon, 2014'

        from lmfdb.lfunctions.Lfunction import generateSageLfunction
        generateSageLfunction(self)

    def Ltype(self):
        return "galoisrepresentation"

    # does not have keys in the previous sense really.
    def Lkey(self):
        return {"galoisrepresentation":self.title}
<|MERGE_RESOLUTION|>--- conflicted
+++ resolved
@@ -27,13 +27,8 @@
 
 sage: from lmfdb.modular_forms.elliptic_modular_forms import WebNewForm
 sage: F = WebNewForm(11,10,fi=1)
-<<<<<<< HEAD
 sage: V = GaloisRepresentation([F,0])
 sage: V.sign
-=======
-sage: W = GaloisRepresentation(F)
-sage: W.sign
->>>>>>> baf1d5b1
 1.0
 
 sage: VW = GaloisRepresentation([V,W])
@@ -261,11 +256,7 @@
         self.primitive = True
         self.selfdual = True
         self.coefficient_type = 2
-<<<<<<< HEAD
-=======
         self.coefficient_period = 0
-
->>>>>>> baf1d5b1
         AL = F.atkin_lehner_eigenvalues()
         self.sign = AL[self.conductor] * (-1) ** (self.weight / 2.)
         self.gammaV = [0,1]
