{% extends 'homepage.html' %}
{% block content %}
<style>
<div.ip>span { white-space: nowrap; font-family: serif; }
</style>

{% macro code(codes, item) %}
{% set code = codes() %}
{% for L in code[item] %}
{# N.B. whitespace is preserved in the following div since the CSS has
white-space: pre in order to keep line breaks! #}
<div class="{{ [L,'nodisplay', 'codebox'] | join(' ')}}">{% for c in code[item][L] %}{{code.prompt[L]}}&nbsp;{{c}}<br>{% endfor %}</div>
{% endfor %}
{% endmacro %}

<script type="text/javascript"
        src="http://cdn.mathjax.org/mathjax/latest/MathJax.js"></script>
<script type="text/javascript"
src="http://code.jquery.com/jquery-latest.min.js"></script>
{#
<script src="http://aleph.sagemath.org/embedded_sagecell.js"></script>

<style type="text/css">
  .sagecell .CodeMirror-scroll { height: auto; overflow-y: hidden;
    overflow-x: auto; }

  .sagecell-practice .CodeMirror-scroll {
    height: 150px;
  }

  .sagecell button.sagecell_evalButton {
      font-size: 80%;
  }

  .sagecell_sessionContainer {
      margin-bottom:1em;
  }
</style>


<script>
//  $(sagecell.init(
//      function() {
//          singlecell.makeSagecell({
//              inputLocation: '#myin',
//              replaceOutput: true,
//              hide: ['messages', 'computationID', 'files', 'sageMode',
//                     'editorToggle', 'sessionTitle', 'done'],
//              evalButtonText: 'Evaluate'})
//      }
//   ))
  </script>
#}

{#
    <div align = "center">
      {{ KNOWL('sage.test', title='Start a Sage cell', kwargs='n=2')
      }}
    </div>
#}

    {% set KNOWL_ID = "ec.q.%s"|format(data['lmfdb_label']) %}
    <h2>{{ KNOWL_INC(KNOWL_ID+'.top',title='') }}</h2>
    <h2> {{ KNOWL('ec.q.minimal_weierstrass_equation', title='Minimal Weierstrass equation') }} </h2>

    {{ place_code('curve') }}

    <p> {{ data.data.equation }} </p>


    <h2> {{ KNOWL('ec.q.mordell-weil', title='Mordell-Weil group') }} structure</h2>
   <div>{% if data.mw.rank==1 %}{% if data.mw.tor_order!=1 %} \(\Z\times {{data.mw.tor_struct}}\)
    {%endif%}  {%endif%}     </div>

    <div>{% if data.mw.rank==1 %}{% if data.mw.tor_order==1 %}\(\Z\) {%endif%}  {%endif%} </div>
    <div> {% if data.mw.rank !=0 and data.mw.rank!=1 %} {% if data.mw.tor_order!=1 %}\(\Z^{{data.mw.rank}} \times {{data.mw.tor_struct}}\) {%endif%}  {%endif%} </div>
    <div> {% if data.mw.rank !=0 and data.mw.rank!=1%} {% if data.mw.tor_order==1 %} \(\Z^{{data.mw.rank}}\){%endif%}  {%endif%} </div>
    <div> {% if data.mw.rank ==0 %} {% if data.mw.tor_order!=1 %} \({{data.mw.tor_struct}}\){%endif%}  {%endif%} </div>
    <div> {% if data.mw.rank ==0 %} {% if data.mw.tor_order==1 %}
    Trivial {%endif%}  {%endif%} </div>

    {% if data.mw.rank!=0 %}
    {% if data.mw.rank==1 %}
    <p><h3> Infinite order Mordell-Weil generator and height</h3>
    {% else %}
    <p><h3> Infinite order Mordell-Weil generators and heights</h3>
    {% endif %}
      {{ place_code('gens') }}
      <div style='overflow:auto'><p>
      <table>
        <tr><td>\(P\)</td><td>&nbsp;=&nbsp;</td>
          {% for pt in data.mw.generators %}<td>{{pt}}</td>{% endfor %}
          </tr>
        <tr><td>\(\hat{h}(P)\)</td><td>&nbsp;&approx;&nbsp;</td>
          {% for ht in data.mw.heights %}<td>{{ht}}</td>{% endfor %}
          </tr>
        </table>
      </p></div>
    </p>
    {%endif %}

    {% if data.mw.tor_order!=1 %}
    <h2> {{ KNOWL('ec.q.torsion_generators', title='Torsion generators') }}</h2>
      {{ place_code('tors') }}
    <p> {{ data.mw.tor_gens }} </p>
    {%endif %}


    <p><h2> {{ KNOWL('ec.q.integral_points', title='Integral points') }}</h2>
      {{ place_code('intpts') }}
    {% if data.xintcoords %}
    <div class="ip">
      <p>
      {{data.mw.int_points}}
      </p>
    </div>
    <div> Note: only one of each pair $\pm P$ is listed. </div>
    {%else %}
    <div> None </div>
    {%endif %}

    <h2> {{ KNOWL('ec.q.invariants', title='Invariants') }}  </h2>
        <table>

        <tr>
        <td colspan="6">
          {{ place_code('cond') }}
        </td>
        </tr>
        <tr>
        <td>\( N \) </td>
        <td>&nbsp;=&nbsp;</td>
        <td>{{ data.data.cond_latex }}</td>
        <td>&nbsp;=&nbsp;</td>
        <td>\({{ data.data.cond_factor }}\)</td>
        </tr>

        <tr>
        <td colspan="6">
          {{ place_code('disc') }}
        </td>
        </tr>
        <tr>
        <td> \(\Delta\) </td>
        <td>&nbsp;=&nbsp;</td>
        <td>\({{ data.data.disc }} \)</td>
        <td>&nbsp;=&nbsp;</td>
        <td>\({{ data.data.disc_factor }} \)</td>
        </tr>

        <tr>
        <td colspan="6">
          {{ place_code('jinv') }}
        </td>
        </tr>
        <tr>
        <td> \(j \)</td>
        <td>&nbsp;=&nbsp;</td>
        <td>{{ data.data.j_inv_latex }}</td>
        <td>&nbsp;=&nbsp;</td>
        <td>\({{ data.data.j_inv_factor }}\)</td>
        </tr>

        <tr>
        <td> \( \text{End} (E) \)</td>
        <td>&nbsp;=&nbsp;</td>
        <td>{{ data.data.EndE }}</td>
        <td>&nbsp;</td>
        <td>({%if not data.data.CMD %}no {%endif %}
{{ KNOWL('ec.complex_multiplication', title='Complex Multiplication') }})
        </td>
        </tr>

        <tr>
        <td> \( \text{ST} (E) \)</td>
        <td>&nbsp;=&nbsp;</td>
        <td>{{ data.data.ST|safe }}</td>
        </tr>

       </table>

    <h2> {{ KNOWL('ec.q.bsd_invariants', title='BSD invariants') }} </h2>
    <div></div>
    <p>
        <table>

        <tr>
        <td colspan="4">
          {{ place_code('rank') }}
        </td>
        </tr>
        <tr>
        <td> \( r \)</td>
        <td>&nbsp;=&nbsp;</td>
        <td> \({{ data.rank }}\)
        </td>
        </tr>


        <tr>
        <td colspan="4">
          {{ place_code('reg') }}
        </td>
        </tr>
        <tr>
        <td>\( \text{Reg} \) </td>
        {% if data.rank==0 %}
        <td>&nbsp;=&nbsp;</td><td> \(1\)</td>
        {% else %}
        <td>&nbsp;&approx;&nbsp;</td><td> \({{ data.bsd.reg }}\)</td>
        {% endif %}
        </tr>

        <tr>
        <td colspan="4">
          {{ place_code('real_period') }}
        </td>
        </tr>
        <tr>
        <td>\( \Omega \) </td><td>&nbsp;&approx;&nbsp;</td>
        <td> \({{ data.bsd.omega }}\)</td>
        </tr>

        <tr>
        <td colspan="4">
          {{ place_code('cp') }}
        </td>
        </tr>
        <tr>
        <td>\( \prod_p c_p \)</td>
        <td>&nbsp;=&nbsp;</td>
        <td>\( {{ data.bsd.tamagawa_product }} \)
          {% if data.bsd.tamagawa_factors %}
          &nbsp;=&nbsp;\( {{ data.bsd.tamagawa_factors }} \)
          {% endif %}
        </td>
        </tr>

        <tr>
        <td colspan="4">
          {{ place_code('ntors') }}
        </td>
        </tr>
        <tr>
        <td> \( \#E_{\text{tor}} \)</td>
        <td>&nbsp;=&nbsp;</td><td>\({{ data.mw.tor_order }}\)</td>
        </tr>

        <tr>
        <td colspan="4">
          {{ place_code('sha') }}
        </td>
        </tr>
        <tr>
        <td> &#1064;\(_{\text{an}} \) </td>
        <td>&nbsp;
          {%- if data.rank > 1 -%}&approx;{% else %}={% endif %}
        &nbsp;</td>
        <td>\({{data.bsd.sha }}\)
          {% if data.rank > 1 %}
          ({{ KNOWL('ec.q.analytic_sha_value',title="rounded") }})
          {% else %}
          ({{ KNOWL('ec.q.analytic_sha_value',title="exact") }})
          {% endif %}
        </td>
        </tr>

        </table>
    </p>

{# %%%%%%%%%%%%%%%% END OF TABLE %%%%%%%%%%%%%%%%%%% #}

    <h2> {{KNOWL('ec.q.modular_parametrization', title='Modular invariants')}}</h2>
    <h3> {{KNOWL('ec.q.modular_form', title='Modular form')}}
{% if data.newform_exists_in_db %}
<a href="{{data.newform_link}}">{{ data.newform_label }}</a>
{% else %}
{{ data.newform_label }}
{% endif %}
</h3>
    {{ place_code('qexp') }}
    <p>
{#
    <form>
#}
        <div class="output"><span id="modform_output">{{ data.data.newform | safe }}</span></div>
        <div class="emptyspace"><br></div>
{#
        <button id="morebutton">More coefficients</button>
    </form>
#}
      For more coefficients, see the Downloads section to the right.
    </p>

    <h3> {{ KNOWL('ec.q.modular_degree', title='Modular degree') }}
      and {{ KNOWL('ec.q.optimal', title='optimality') }}</h3>
    {{ place_code('moddeg') }}
      {% if data.data.degree==0 %}
      Not available
      {% else %}
      {{ data.data.degree }}
      {% endif %}
      : curve is
      {% if not data.data.Gamma0optimal %}
      not
      {% endif %}
      \( \Gamma_0(N) \)-optimal
    </p>

    <p>
      <h3> {{KNOWL('ec.q.special_value', title='Special L-value', special_value = data.special_value)}} attached to the curve </h3>
    {{ place_code('L1') }}
    <p>
        \( {{ data.bsd.lder_name }} \) &approx; \( {{ data.bsd.lder }} \)
    </p>

    <h2> Local data </h2>

<style type="text/css">
#local_data th, #local_data td {
padding : 4px;
text-align: center;
}
</style>

    {{ place_code('localdata') }}

<table id = "local_data">
<tr>
<th>prime</th>
<th>{{KNOWL('ec.q.tamagawa_numbers', title='Tamagawa number')}}</th>
<th>{{KNOWL('ec.q.kodaira_symbol', title='Kodaira symbol')}}</th>
<th>{{KNOWL('ec.q.reduction_type', title='Reduction type')}}</th>
<th>{{KNOWL('ec.local_root_number', title='Root number')}}</th>
<th>{{KNOWL('ec.conductor_valuation', title='ord(\(N\))')}}</th>
<th>{{KNOWL('ec.discriminant_valuation', title='ord(\(\Delta\))')}}</th>
<th>{{KNOWL('ec.j_invariant_denominator_valuation', title='ord\((j)_{-}\)')}}</th>
</tr>
{% for pr in data.local_data %}
<tr>
<td> \({{pr.p}}\)</td>
<td>\({{pr.cp}}\)</td>
<td>{{pr.kod}}</td>
<td>
{% if pr.red==0 %}
 Additive
 {% elif pr.red==1 %}
  Split multiplicative
  {% elif pr.red==-1 %}
   Non-split multiplicative
{% endif %}
</td>
<td>{{pr.rootno}}</td>
<td>{{pr.ord_cond}}</td>
<td>{{pr.ord_disc}}</td>
<td>{{pr.ord_den_j}}</td>
</tr>
{% endfor %}
</table>


    <h2> {{KNOWL('ec.galois_rep', title='Galois representations')}} </h2>

{% if data.data.CMD %} {% else %}
{% if data.twoadic_index == 1 %}
<p>
The {{KNOWL('ec.galois_rep',title='2-adic representation')}} attached
to this elliptic curve is surjective.
</p>
{% else %}
<p>
The image of the {{KNOWL('ec.galois_rep',title='2-adic representation')}} attached to this elliptic curve
is the subgroup of $\GL(2,\Z_2)$ with {{KNOWL('ec.rouse_label', title='Rouse label')}}
 <a href="{{data.data.twoadic_rouse_url}}" target="_blank">{{data.twoadic_label}}</a>.
</p>
<p>
This subgroup is the pull-back of the subgroup of
$\GL(2,\Z_2/2^{{data.twoadic_log_level}}\Z_2)$ generated by
${{data.data.twoadic_gen_matrices}}$ and has index {{
data.twoadic_index }}.
</p>
{% endif %}
{% endif %}


    {{ place_code('galrep') }}

{% if data.data.galois_data %}
<p>
{% if data.data.CMD %}
The mod \( p \) {{KNOWL('ec.galois_rep', title='Galois
representations')}} of an elliptic curve with {{
KNOWL('ec.complex_multiplication', title='Complex Multiplication') }}
are non-surjective for all odd primes \( p \).  We only show the image for
primes \( p\le 37 \).
{% else %}
The mod \( p \) {{KNOWL('ec.galois_rep', title='Galois
representation')}} is surjective for all primes \( p \) except those
    listed.
{% endif %}
</p>
<table>
<tr>
<th>prime</th>
<th>{{KNOWL('ec.q.galois_rep_image', title='Image of Galois representation')}}</th>
</tr>
{% for pr in data.data.galois_data %}
<tr>
<td align=center> \({{pr.p}}\)</td>
<td align=center>{{pr.image}}</td>
</tr>
{% endfor %}
</table>
{% else %}
<p>
The mod \( p \) {{KNOWL('ec.galois_rep', title='Galois
representation')}} is surjective for all primes \( p \).
</p>
{% endif %}



    <h2> $p$-adic data </h2>

<h3>$p$-adic regulators</h3>

    {{ place_code('padicreg') }}

    <p>
{% if data.rank==0 %}
All \(p\)-adic regulators are identically \(1\) since the rank is \(0\).
{% else %}
{% if data.data.p_adic_data_exists %}
<p>
Note: \(p\)-adic regulator data only exists for primes \(p\ge5\) of good ordinary
reduction.
</p>
        <select onchange="$('#padic').load('{{url_for('.padic_data', label=data.lmfdb_label, p='xxx', rank=data.mw.rank).replace('xxx', "'+this.value+'")}}', function() { MathJax.Hub.Queue(['Typeset',MathJax.Hub,'padic']);}); ">
        <option value=''>Choose a prime...</option>
        {% for p in data.data.p_adic_primes %}
        <option value="{{ p }}">{{ p }}</option>
        {% endfor %}
        </select>
        <div id='padic'>
        </div>
{% elif data.data.Gamma0optimal %}
No \(p\)-adic data exists for this curve.
{% else %}
\(p\)-adic regulators are not yet computed for curves that are not \(\Gamma_0\)-optimal.
{% endif %}
{% endif %}
    </p>

<<<<<<< HEAD
{% if data.iwdata %}
<h2>{{ KNOWL('ec.iwasawa_invariants', title='Iwasawa invariants') }} </h2>
<p>
<table border=1>
<tr>
<th>$p$</th>
{% for pdata in data.data.iwdata %}
<td>
{{pdata[0]}}
</td>
{% endfor %}
</tr>

<tr>
<th>{{KNOWL('ec.q.reduction_type', title='Reduction type')}}</th>
{% for pdata in data.data.iwdata %}
<td>
{{ KNOWL('ec.q.reduction_type', title=pdata[1]) }}
</td>
{% endfor %}
</tr>

<tr>
<th>{{ KNOWL('ec.lambda_invariant', title='$\lambda$-invariant(s)')  }} </th>
{% for pdata in data.data.iwdata %}
<td>
{{ pdata[2] }}
</td>
{% endfor %}
</tr>

<tr>
<th>{{ KNOWL('ec.mu_invariant', title='$\mu$-invariant(s)') }} </th>
{% for pdata in data.data.iwdata %}
<td>
{{ pdata[3] }}
</td>
{% endfor %}
</tr>

</table>
</p>
{% if data.iwp0 %}
<p>
All Iwasawa $\lambda$ and $\mu$-invariants for primes $p\ge
{{data.iwp0}}$ of {{KNOWL('ec.good_reduction', title='good reduction')}} are zero.
</p>
{% endif %}
{% if data.data.iw_missing_flag %}
<p>
An entry ? indicates that the invariants have not yet been computed.
</p>
{% endif %}
{% if data.data.additive_shown %}
<p>
An entry - indicates that the invariants are not computed because the reduction is additive.
</p>
{% endif %}

{% else %}
<p>
No Iwasawa invariant data is available for this curve.
</p>
{% endif %}
=======
    <h2> Isogenies </h2>
{% if data.data.isogeny_degrees != "unknown" %}
<p>
{% if data.data.isogeny_degrees %}
This curve has non-trivial cyclic isogenies of degree \(d\) for \(d=\)
{{ data.data.isogeny_degrees}}.
<br>
Its isogeny class <a href={{ data.class_url }}>{{data.lmfdb_iso}}</a>
consists of {{data.class_size}} curves linked by isogenies of degrees
dividing {{data.class_deg}}.
{% else %}
This curve has no rational isogenies.  Its isogeny class <a href={{ data.class_url }}>{{data.lmfdb_iso}}</a>
    consists of this curve only.
</p>
{% endif %}
{% endif %}

>>>>>>> 5edb607a

{#
    <h2> Plot of real points</h2>
    <div class='sage nodisplay code'><img src ="http://www.sagemath.org/pix/sage_logo_new.png" width = "50px">&nbsp;E.plot()</div>
    <div class='pari nodisplay code'> </div>
    <div class='magma nodisplay code'> </div>
    <center>
    <img src="{{data.plot}}" />
    </center>
#}

<script type="text/javascript">
var number_of_coefficients = 10;
function more_handler(evt) {
    number_of_coefficients += number_of_coefficients;
    evt.preventDefault();
    $("#modform_output").load("{{data.modform_display}}"+number_of_coefficients,
        function() {
            {# tell mathjx to render the output #}
            MathJax.Hub.Queue(['Typeset', MathJax.Hub, "modform_output"]);
        });
}
$(function() {
    $("#morebutton").click(function(e) {more_handler(e)});
});
</script>

    {% set KNOWL_ID = "ec.q.%s"|format(data['lmfdb_label']) %}
    <h2>{{ KNOWL_INC(KNOWL_ID+'.bottom', title='Additional information') }}</h2>

{% if DEBUG %}
<hr>
<div>
Raw elliptic curve data:<br>
{% for k in data.__dict__ %}
{% if not k=='plot' and not k=='plot_link' and not k=='properties' %}
{{k}}: {{data[k]}} <br>
{% endif %}
{% endfor %}
</div>
{% endif %}


{% endblock %}<|MERGE_RESOLUTION|>--- conflicted
+++ resolved
@@ -451,7 +451,6 @@
 {% endif %}
     </p>
 
-<<<<<<< HEAD
 {% if data.iwdata %}
 <h2>{{ KNOWL('ec.iwasawa_invariants', title='Iwasawa invariants') }} </h2>
 <p>
@@ -516,7 +515,7 @@
 No Iwasawa invariant data is available for this curve.
 </p>
 {% endif %}
-=======
+
     <h2> Isogenies </h2>
 {% if data.data.isogeny_degrees != "unknown" %}
 <p>
@@ -534,7 +533,7 @@
 {% endif %}
 {% endif %}
 
->>>>>>> 5edb607a
+
 
 {#
     <h2> Plot of real points</h2>
