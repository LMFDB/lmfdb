{% extends 'homepage.html' %}

{% block content %}

{#
<div>
An {{KNOWL("ec", title="elliptic curve")}} is a {{KNOWL("ag.curve.smooth",title="smooth")}} projective {{KNOWL("ag.curve",title="curve")}} of {{KNOWL("ag.curve.genus",title="genus")}} 1 with a rational basepoint $O$. 
</div>
#}
<style type="text/css">
.error_message {
   padding: 4px;
   color: {{color.red}};
   font-size: 120%;
   font-weight: bold;
   margin: 20px;
}
</style>
{% if err_msg %}
<p class="error_message">
{{err_msg}}
</p>
<p>
  <input type=button value="Search again" onClick="history.go(-1)">
</p>

{% else %}
<div>
{{elliptic_curve_summary()| safe}}
Here are some <a href={{ url_for('ec.statistics')}}>further statistics</a>.
</div>

<h2> Browse {{ KNOWL('ec',title='elliptic curves')}} over $\Q$</h2>

<p>
By {{ KNOWL('ec.q.conductor',title = "conductor")}}:
{% for rnge in info.conductor_list %}
<a href="?conductor={{rnge}}">{{rnge}}</a>
{% endfor %}
</p>
<p>
By {{ KNOWL('ec.rank', title="rank")}}:
{% for r in info.rank_list: %}
<a href="?rank={{r}}">{{r}}</a>
{% endfor %}
</p>
<p>
By {{ KNOWL('ec.torsion_order', torsion=t,title="torsion order") }}:
{% for t in info.torsion_list: %}
<a href="?torsion={{t}}">{{t}}</a>
{% endfor %}
</p>
<p>
{#
<a href={{url_for('.todays_curve')}}>Elliptic curve of the day</a>
<br>
#}
A <a href={{url_for('.random_curve')}}>random elliptic curve</a> from the database
</p>


<h2> Find a specific curve or {{
  KNOWL('ec.isogeny_class',title="isogeny class") }} by coefficients,
  {{ KNOWL('ec.q.lmfdb_label',title="LMFDB label") }}, or 
  {{ KNOWL('ec.q.cremona_label',title="Cremona label") }} </h2>
{% if err_msg %}
<form action={{url_for('ec.rational_elliptic_curves')}}>
{% else %}
<form>
{% endif %}
<input type='text' name='label' size=25 example="11.a2">
<button type='submit' name='jump' value='curve or isogeny class label'
        >curve, label or isogeny class label</button>
<br><span class="formexample">e.g. 11.a2 or 389.a or 11a1 or 389a or 
[0,1,1,-2,0] or [-3024, 46224]
</span>
</form>

<h2> Search </h2>
<p></p>
<form id='search' onsubmit="cleanSubmit(this.id)">
  <table>
    <tr>
      <td>{{ KNOWL('ec.q.conductor',title = "Conductor") }}</td>
     <td>
       <input type='text' name='conductor' example="389" size=10 value="{{conductor}}" />
     </td>
     <td><span class="formexample"> e.g. 389 or 100-200</span></td>

      <td>{{ KNOWL('ec.q.j_invariant',title = "j-invariant") }}</td>
     <td>
       <input type='text' name='jinv' example=1728 size=10 value="{{jinv}}" />
     </td>
     <td><span class="formexample"> e.g. 1728 or -4096/11</span></td>
    </tr>


   <tr>
   <td>
    {{ KNOWL('ec.rank',title="Rank") }}
    </td>
           <td>
           <input type='text' name='rank' example="0" size=10 value="{{rank}}" />
           </td>
           <td><span class="formexample"> e.g. 0 </span>
           </td>
   <td>
    {{ KNOWL('ec.complex_multiplication',title="CM") }}
    </td>
     <td>
         <select name='include_cm', style="width: 155px">
           <option value="" selected>include</option>
           <option value="exclude">exclude</option>
           <option value="only">only</option>
         </select>
     </td>
    </tr>

    <tr>
          <td>
          {{ KNOWL('ec.torsion_order',title="Torsion order") }}
          </td>
          <td>
          <input type='text' name='torsion' example="2" size=10 value="{{torsion}}" />
          </td>
          <td>
          <span class="formexample"> e.g. 2 </span>
          </td>

          <td>
          {{ KNOWL('ec.torsion_subgroup',title="Torsion structure") }}
          </td>
          <td>
            {{ tor_struct_search_Q()|safe }}
          </td>
          <td>
          &nbsp;
          </td>
      </tr>

    <tr>
          <td>
          {{ KNOWL('ec.q.analytic_sha_order',title="Analytic order of &#1064;") }}
          </td>
          <td>
          <input type='text' name='sha' example="4" size=10 />
          </td>
          <td>
          <span class="formexample"> e.g. 4 </span>
          </td>
          <td>{{ KNOWL('ec.isogeny_class',title="Curves per isogeny class") }}</td>
          <td>
             <select name='optimal', style="width: 155px">
    {% if optimal=='on' %}
               <option value="">all</option>
               <option value="on" selected="yes">one</option>
    {% else %}
               <option value="">all</option>
               <option value="on">one</option>
    {% endif %}
             </select>
          </td>
      </tr>

<tr>
<td align=left>{{KNOWL('ec.maximal_galois_rep', title='Maximal primes')}} 
   <td><input type='text' name='surj_primes' size=10 example='2,3'></td>
<td><span class="formexample"> e.g. 2,3</span></td>
<td align=left>
{{KNOWL('ec.maximal_galois_rep', title='Non-maximal primes')}} 
  <select name='surj_quantifier'>
  <option value=''>include</option>
  <option value='exactly'>exactly</option>
  </select>
</td>
<td><input type='text' name='nonsurj_primes' size=10 example='2,3'></td>
<td><span class="formexample"> e.g. 2,3</span></td>
</tr>


<tr>
    <td>
    {{ KNOWL('ec.isogeny',title="Cyclic isogeny degree") }}
    </td>
    <td>
    <input type='text' name='isodeg' example="16" size=10 />
    </td>
    <td>
    <span class="formexample"> e.g. 16 </span>
    </td>
    <td align=left>
{{KNOWL('ec.q.reduction_type', title='Bad primes')}} 
<<<<<<< HEAD
    <select name='bad_quantifier'>
    <option value='include'>include</option>
    <option value="exclude">exclude</option>
    <option value='exactly'>exactly</option>
    </select>
    </td>
    <td><input type='text' name='bad_primes' size=10 example='5,13'></td>
    <td><span class="formexample"> e.g. 5,13</span></td>
</tr>
<tr>
    <td>
    Number of {{ KNOWL('ec.q.integral_points',title="integral points") }}
    </td>
    <td>
    <input type='text' name='num_int_pts' example="2" size=10 />
    </td>
    <td>
    <span class="formexample"> e.g. 2 or 4-15</span>
    </td>
</tr>
=======
        <select name='bad_quantifier'>
        <option value=''>include</option>
        <option value="exclude">exclude</option>
        <option value='exactly'>exactly</option>
        </select>
        </td>
        <td><input type='text' name='bad_primes' size=10 example='5,13'></td>
        <td><span class="formexample"> e.g. 5,13</span></td>
    </tr>
>>>>>>> f8ad209b

<tr>
<td>Results to display</td><td> <input type='text' name='count' value=50 size=10></td>
</tr>


  </table>
<p></p>
<td><button type='submit' value='Search'>Search</button></td>

</form>

{% endif %}


{% endblock %}<|MERGE_RESOLUTION|>--- conflicted
+++ resolved
@@ -190,7 +190,6 @@
     </td>
     <td align=left>
 {{KNOWL('ec.q.reduction_type', title='Bad primes')}} 
-<<<<<<< HEAD
     <select name='bad_quantifier'>
     <option value='include'>include</option>
     <option value="exclude">exclude</option>
@@ -211,17 +210,6 @@
     <span class="formexample"> e.g. 2 or 4-15</span>
     </td>
 </tr>
-=======
-        <select name='bad_quantifier'>
-        <option value=''>include</option>
-        <option value="exclude">exclude</option>
-        <option value='exactly'>exactly</option>
-        </select>
-        </td>
-        <td><input type='text' name='bad_primes' size=10 example='5,13'></td>
-        <td><span class="formexample"> e.g. 5,13</span></td>
-    </tr>
->>>>>>> f8ad209b
 
 <tr>
 <td>Results to display</td><td> <input type='text' name='count' value=50 size=10></td>
