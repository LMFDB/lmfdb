--- conflicted
+++ resolved
@@ -3,15 +3,6 @@
 
 
 class EllCurveTest(LmfdbTest):
-<<<<<<< HEAD
-
-    def check_args_with_timeout(self, path, text):
-        timeout_error = 'The search query took longer than expected!'
-        data = self.tc.get(path, follow_redirects=True).get_data(as_text=True)
-        assert (text in data) or (timeout_error in data)
-
-=======
->>>>>>> b839d0b5
     # All tests should pass
     #
     def test_int_points(self):
