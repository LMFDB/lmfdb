# -*- coding: utf-8 -*-
import re
import time
import ast
from operator import mul
from lmfdb.db_backend import db
from lmfdb.db_encoding import Json
from lmfdb.base import app
from flask import render_template, url_for, request, redirect, make_response, send_file, jsonify
import tempfile
import os
import StringIO
import cPickle

<<<<<<< HEAD
from lmfdb.utils import web_latex, to_dict, web_latex_split_on_pm
=======
from lmfdb.utils import web_latex, to_dict, web_latex_split_on_pm, random_object_from_collection, search_cursor_timeout_decorator
>>>>>>> 8a17fb7d
from lmfdb.elliptic_curves import ec_page, ec_logger
from lmfdb.elliptic_curves.ec_stats import get_stats
from lmfdb.elliptic_curves.isog_class import ECisog_class
from lmfdb.elliptic_curves.web_ec import WebEC, match_lmfdb_label, match_cremona_label, split_lmfdb_label, split_cremona_label, weierstrass_eqn_regex, short_weierstrass_eqn_regex, class_lmfdb_label, curve_lmfdb_label, EC_ainvs
from lmfdb.search_parsing import parse_rational, parse_ints, parse_bracketed_posints, parse_primes, parse_count, parse_start, parse_element_of

import sage.all
from sage.all import ZZ, QQ, EllipticCurve
q = ZZ['x'].gen()

#########################
#   Data credit
#########################

def ec_credit():
    return 'John Cremona, Enrique  Gonz&aacute;lez Jim&eacute;nez, Robert Pollack, Jeremy Rouse, Andrew Sutherland and others: see <a href={}>here</a> for details'.format(url_for(".how_computed_page"))

#########################
#   Utility functions
#########################

LIST_RE = re.compile(r'^(\d+|(\d+-(\d+)?))(,(\d+|(\d+-(\d+)?)))*$')
QQ_RE = re.compile(r'^-?\d+(/\d+)?$')
LIST_POSINT_RE = re.compile(r'^(\d+)(,\d+)*$')

def cmp_label(lab1, lab2):
    from sage.databases.cremona import parse_cremona_label, class_to_int
    a, b, c = parse_cremona_label(lab1)
    id1 = int(a), class_to_int(b), int(c)
    a, b, c = parse_cremona_label(lab2)
    id2 = int(a), class_to_int(b), int(c)
    return cmp(id1, id2)


#########################
#    Top level
#########################

@app.route("/EC")
def EC_redirect():
    return redirect(url_for("ec.rational_elliptic_curves", **request.args))

def learnmore_list():
    return [('Completeness of the data', url_for(".completeness_page")),
            ('Source of the data', url_for(".how_computed_page")),
            ('Elliptic Curve labels', url_for(".labels_page"))]

# Return the learnmore list with the matchstring entry removed
def learnmore_list_remove(matchstring):
    return filter(lambda t:t[0].find(matchstring) <0, learnmore_list())

#########################
#  Search/navigate
#########################

@ec_page.route("/")
def rational_elliptic_curves(err_args=None):
    if err_args is None:
        if len(request.args) != 0:
            return elliptic_curve_search(to_dict(request.args))
        else:
            err_args = {}
            for field in ['conductor', 'jinv', 'torsion', 'rank', 'sha', 'optimal', 'torsion_structure', 'msg']:
                err_args[field] = ''
            err_args['count'] = '100'
    counts = get_stats().counts()

    conductor_list_endpoints = [1, 100, 1000, 10000, 100000, counts['max_N'] + 1]
    conductor_list = ["%s-%s" % (start, end - 1) for start, end in zip(conductor_list_endpoints[:-1],
                                                                       conductor_list_endpoints[1:])]
    rank_list = range(counts['max_rank'] + 1)
    torsion_list = range(1,11) + [12, 16]
    info = {
        'rank_list': rank_list,
        'torsion_list': torsion_list,
        'conductor_list': conductor_list,
        'counts': counts,
        'stats_url': url_for(".statistics")
    }
    #credit = 'John Cremona and Andrew Sutherland'
    t = 'Elliptic curves over $\Q$'
    bread = [('Elliptic Curves', url_for("ecnf.index")), ('$\Q$', ' ')]
    return render_template("ec-index.html", info=info, credit=ec_credit(), title=t, bread=bread, learnmore=learnmore_list_remove('Completeness'), calling_function = "ec.rational_elliptic_curves", **err_args)

@ec_page.route("/random")
def random_curve():
    label = db.ec_curves.random(projection=1)['lmfdb_label']
    cond, iso, num = split_lmfdb_label(label)
    return redirect(url_for(".by_triple_label", conductor=cond, iso_label=iso, number=num))

@ec_page.route("/curve_of_the_day")
def todays_curve():
    from datetime import date
    mordells_birthday = date(1888,1,28)
    n = (date.today()-mordells_birthday).days
    label = db.ec_curves.lucky({'number': 1}, offset = n)
    #return render_curve_webpage_by_label(label)
    return redirect(url_for(".by_ec_label", label=label), 307)

@ec_page.route("/stats")
def statistics():
    info = {
        'counts': get_stats().counts(),
        'stats': get_stats().stats(),
    }
    #credit = 'John Cremona'
    t = 'Elliptic curves over $\Q$: statistics'
    bread = [('Elliptic Curves', url_for("ecnf.index")),
             ('$\Q$', url_for(".rational_elliptic_curves")),
             ('Statistics', ' ')]
    return render_template("ec-stats.html", info=info, credit=ec_credit(), title=t, bread=bread, learnmore=learnmore_list())


@ec_page.route("/<int:conductor>/")
def by_conductor(conductor):
    info = to_dict(request.args)
    info['bread'] = [('Elliptic Curves', url_for("ecnf.index")), ('$\Q$', url_for(".rational_elliptic_curves")), ('%s' % conductor, url_for(".by_conductor", conductor=conductor))]
    info['title'] = 'Elliptic Curves over $\Q$ of conductor %s' % conductor
    if len(request.args) > 0:
        # if conductor changed, fall back to a general search
        if 'conductor' in request.args and request.args['conductor'] != str(conductor):
            return redirect (url_for(".rational_elliptic_curves", **request.args), 307)
        info['title'] += ' search results'
        info['bread'].append(('Search Results',''))
    info['conductor'] = conductor
    return elliptic_curve_search(info)


def elliptic_curve_jump_error(label, args, wellformed_label=False, cremona_label=False, missing_curve=False):
    err_args = {}
    for field in ['conductor', 'torsion', 'rank', 'sha', 'optimal', 'torsion_structure']:
        err_args[field] = args.get(field, '')
    err_args['count'] = args.get('count', '100')
    if wellformed_label:
        err_args['err_msg'] = "No curve or isogeny class in the database has label %s" % label
    elif cremona_label:
        err_args['err_msg'] = "To search for a Cremona label use 'Cremona:%s'" % label
    elif missing_curve:
        err_args['err_msg'] = "The elliptic curve %s (conductor = %s) is not in the database" % (label, args.get('conductor','?'))
    else:
        err_args['err_msg'] = "%s does not define a recognised elliptic curve over $\mathbb{Q}$" % label
    return rational_elliptic_curves(err_args)


def elliptic_curve_search(info):

    if info.get('download') == '1' and info.get('Submit') and info.get('query'):
        return download_search(info)

    if 'SearchAgain' in info:
        return rational_elliptic_curves()

    query = {}
    bread = info.get('bread',[('Elliptic Curves', url_for("ecnf.index")), ('$\Q$', url_for(".rational_elliptic_curves")), ('Search Results', '.')])

    if 'jump' in info:
        label = info.get('label', '').replace(" ", "")
        m = match_lmfdb_label(label)
        if m:
            try:
                return by_ec_label(label)
            except ValueError:
                return elliptic_curve_jump_error(label, info, wellformed_label=True)
        elif label.startswith("Cremona:"):
            label = label[8:]
            m = match_cremona_label(label)
            if m:
                try:
                    return by_ec_label(label)
                except ValueError:
                    return elliptic_curve_jump_error(label, info, wellformed_label=True)
        elif match_cremona_label(label):
            return elliptic_curve_jump_error(label, info, cremona_label=True)
        elif label:
            # Try to parse a string like [1,0,3,2,4] as valid
            # Weistrass coefficients:
            lab = re.sub(r'\s','',label)
            lab = re.sub(r'^\[','',lab)
            lab = re.sub(r']$','',lab)
            try:
                labvec = lab.split(',')
                labvec = [QQ(str(z)) for z in labvec] # Rationals allowed
                E = EllipticCurve(labvec).minimal_model()
                # Now we do have a valid curve over Q, but it might
                # not be in the database.
                lmfdb_label = db.ec_curves.lucky({'ainvs': EC_ainvs(E)}, 'lmfdb_label')
                if lmfdb_label is None:
                    info['conductor'] = E.conductor()
                    return elliptic_curve_jump_error(label, info, missing_curve=True)
                return by_ec_label(lmfdb_label)
            except (TypeError, ValueError, ArithmeticError):
                return elliptic_curve_jump_error(label, info)
        else:
            query['label'] = ''

    try:
        parse_rational(info,query,'jinv','j-invariant')
        parse_ints(info,query,'conductor')
        parse_ints(info,query,'torsion','torsion order')
        parse_ints(info,query,'rank')
        parse_ints(info,query,'sha','analytic order of &#1064;')
        parse_bracketed_posints(info,query,'torsion_structure',maxlength=2,check_divisibility='increasing')
        # speed up slow torsion_structure searches by also setting torsion
        #if 'torsion_structure' in query and not 'torsion' in query:
        #    query['torsion'] = reduce(mul,[int(n) for n in query['torsion_structure']],1)
        if 'include_cm' in info:
            if info['include_cm'] == 'exclude':
                query['cm'] = 0
            elif info['include_cm'] == 'only':
                query['cm'] = {'$ne' : 0}

        parse_element_of(info,query,field='isodeg',qfield='isogeny_degrees')
        #parse_ints(info,query,field='isodeg',qfield='isogeny_degrees')

        parse_primes(info, query, 'surj_primes', name='maximal primes',
                     qfield='nonmax_primes', mode='complement')
        if info.get('surj_quantifier') == 'exactly':
            mode = 'exact'
        else:
            mode = 'append'
        parse_primes(info, query, 'nonsurj_primes', name='non-maximal primes',
                     qfield='nonmax_primes',mode=mode, radical='nonmax_rad')
    except ValueError as err:
        info['err'] = str(err)
        return search_input_error(info, bread)

    if 'optimal' in info and info['optimal'] == 'on':
        # fails on 990h3
        query['number'] = 1

<<<<<<< HEAD
    if 'result_count' in info:
        nres = db.ec_curves.count(query)
        return jsonify({"nres":str(nres)})

    count = parse_count(info,100)
    start = parse_start(info)
    info['curves'] = db.ec_curves.search(query, limit=count, offset=start, info=info)
    info['curve_url'] = lambda dbc: url_for(".by_triple_label", conductor=dbc['conductor'], iso_label=split_lmfdb_label(dbc['lmfdb_iso'])[1], number=dbc['lmfdb_number'])
    info['iso_url'] = lambda dbc: url_for(".by_double_iso_label", conductor=dbc['conductor'], iso_label=split_lmfdb_label(dbc['lmfdb_iso'])[1])
=======
    info['query'] = query
    cursor = db_ec().find(query);
    cursor = cursor.sort([('conductor', ASCENDING), ('iso_nlabel', ASCENDING),
                       ('lmfdb_number', ASCENDING)]);
    # equivalent to
    # cursor = res
    # nres = res.count()
    # if(start >= nres):
    #     start -= (1 + (start - nres) / count) * count
    # if(start < 0):
    #    start = 0
    # res = res.skip(start).limit(count)
    try:
        start, nres, res = search_cursor_timeout_decorator(cursor, start, count);
    except ValueError as err:
        info['err'] = err;
        return search_input_error(info, bread)

    info['curves'] = res
    info['curve_url'] = lambda dbc: url_for(".by_triple_label", conductor=dbc['conductor'], iso_label=split_lmfdb_label(dbc['lmfdb_iso'])[1], number=dbc['lmfdb_number'])
    info['iso_url'] = lambda dbc: url_for(".by_double_iso_label", conductor=dbc['conductor'], iso_label=split_lmfdb_label(dbc['lmfdb_iso'])[1])
    info['number'] = nres
    info['start'] = start
    info['count'] = count
    info['more'] = int(start + count < nres)

    if nres == 1:
        info['report'] = 'unique match'
    elif nres == 2: 
        info['report'] = 'displaying both matches'
    else:
        if nres > count or start != 0:
            info['report'] = 'displaying matches %s-%s of %s' % (start + 1, min(nres, start + count), nres)
        else:
            info['report'] = 'displaying all %s matches' % nres
>>>>>>> 8a17fb7d

    t = info.get('title','Elliptic Curves search results')
    return render_template("ec-search-results.html", info=info, credit=ec_credit(), bread=bread, title=t)


def search_input_error(info, bread):
    return render_template("ec-search-results.html", info=info, title='Elliptic Curve Search Input Error', bread=bread, learnmore=learnmore_list())

##########################
#  Specific curve pages
##########################

@ec_page.route("/<int:conductor>/<iso_label>/")
def by_double_iso_label(conductor,iso_label):
    full_iso_label = class_lmfdb_label(conductor,iso_label)
    return render_isogeny_class(full_iso_label)

@ec_page.route("/<int:conductor>/<iso_label>/<int:number>")
def by_triple_label(conductor,iso_label,number):
    full_label = curve_lmfdb_label(conductor,iso_label,number)
    return render_curve_webpage_by_label(full_label)

# The following function determines whether the given label is in
# LMFDB or Cremona format, and also whether it is a curve label or an
# isogeny class label, and calls the appropriate function

@ec_page.route("/<label>/")
def by_ec_label(label):
    ec_logger.debug(label)

    # First see if we have an LMFDB label of a curve or class:
    try:
        N, iso, number = split_lmfdb_label(label)
        if number:
            return redirect(url_for(".by_triple_label", conductor=N, iso_label=iso, number=number))
        else:
            return redirect(url_for(".by_double_iso_label", conductor=N, iso_label=iso))

    except AttributeError:
        ec_logger.debug("%s not a valid lmfdb label, trying cremona")
        # Next see if we have a Cremona label of a curve or class:
        try:
            N, iso, number = split_cremona_label(label)
        except AttributeError:
            ec_logger.debug("%s not a valid cremona label either, trying Weierstrass")
            eqn = label.replace(" ","")
            if weierstrass_eqn_regex.match(eqn) or short_weierstrass_eqn_regex.match(eqn):
                return by_weierstrass(eqn)
            else:
                return elliptic_curve_jump_error(label, {})

        if number: # it's a curve
            label_type = 'label'
        else:
            label_type = 'iso'

        data = db.ec_curves.lucky({label_type: label}, projection=1)
        if data is None:
            return elliptic_curve_jump_error(label, {})
        ec_logger.debug(url_for(".by_ec_label", label=data['lmfdb_label']))
        iso = data['lmfdb_iso'].split(".")[1]
        if number:
            return redirect(url_for(".by_triple_label", conductor=N, iso_label=iso, number=data['lmfdb_number']))
        else:
            return redirect(url_for(".by_double_iso_label", conductor=N, iso_label=iso))


def by_weierstrass(eqn):
    w = weierstrass_eqn_regex.match(eqn)
    if not w:
        w = short_weierstrass_eqn_regex.match(eqn)
    if not w:
        return elliptic_curve_jump_error(eqn, {})
    try:
        ainvs = [ZZ(ai) for ai in w.groups()]
    except TypeError:
        return elliptic_curve_jump_error(eqn, {})
    E = EllipticCurve(ainvs).global_minimal_model()
    label = db.ec_curves.lucky({'ainvs': EC_ainvs(E)},'lmfdb_label')
    if label is None:
        N = E.conductor()
        return elliptic_curve_jump_error(eqn, {'conductor':N}, missing_curve=True)
    return redirect(url_for(".by_ec_label", label=label), 301)

def render_isogeny_class(iso_class):
    class_data = ECisog_class.by_label(iso_class)
    if class_data == "Invalid label":
        return elliptic_curve_jump_error(iso_class, {}, wellformed_label=False)
    if class_data == "Class not found":
        return elliptic_curve_jump_error(iso_class, {}, wellformed_label=True)
    class_data.modform_display = url_for(".modular_form_display", label=class_data.lmfdb_iso+"1", number="")

    return render_template("ec-isoclass.html",
                           properties2=class_data.properties,
                           info=class_data,
                           code=class_data.code,
                           bread=class_data.bread,
                           credit=ec_credit(),
                           title=class_data.title,
                           friends=class_data.friends,
                           downloads=class_data.downloads,
                           learnmore=learnmore_list())

@ec_page.route("/modular_form_display/<label>")
@ec_page.route("/modular_form_display/<label>/<number>")
def modular_form_display(label, number):
    try:
        number = int(number)
    except ValueError:
        number = 10
    if number < 10:
        number = 10
    if number > 1000:
        number = 1000
    ainvs = db.ec_curves.lucky({'lmfdb_label': label}, 'ainvs')
    if ainvs is None:
        return elliptic_curve_jump_error(label, {})
    E = EllipticCurve(ainvs)
    modform = E.q_eigenform(number)
    modform_string = web_latex_split_on_pm(modform)
    return modform_string

# This function is now redundant since we store plots as
# base64-encoded pngs.
@ec_page.route("/plot/<label>")
def plot_ec(label):
    ainvs = db.ec_curves.lucky({'lmfdb_label': label}, 'ainvs')
    if ainvs is None:
        return elliptic_curve_jump_error(label, {})
    E = EllipticCurve(ainvs)
    P = E.plot()
    _, filename = tempfile.mkstemp('.png')
    P.save(filename)
    data = open(filename).read()
    os.unlink(filename)
    response = make_response(data)
    response.headers['Content-type'] = 'image/png'
    return response


def render_curve_webpage_by_label(label):
    from sage.misc.misc import cputime
    cpt0 = cputime()
    t0 = time.time()
    data = WebEC.by_label(label)
    if data == "Invalid label":
        return elliptic_curve_jump_error(label, {}, wellformed_label=False)
    if data == "Curve not found":
        return elliptic_curve_jump_error(label, {}, wellformed_label=True)
    try:
        lmfdb_label = data.lmfdb_label
    except AttributeError:
        return elliptic_curve_jump_error(label, {}, wellformed_label=False)

    data.modform_display = url_for(".modular_form_display", label=lmfdb_label, number="")

    code = data.code()
    code['show'] = {'magma':'','pari':'','sage':''} # use default show names
    T =  render_template("ec-curve.html",
                           properties2=data.properties,
                           credit=ec_credit(),
                           data=data,
                           # set default show names but actually code snippets are filled in only when needed
                           code=code,
                           bread=data.bread, title=data.title,
                           friends=data.friends,
                           downloads=data.downloads,
                           learnmore=learnmore_list())
    ec_logger.debug("Total walltime: %ss"%(time.time() - t0))
    ec_logger.debug("Total cputime: %ss"%(cputime(cpt0)))
    return T

@ec_page.route("/padic_data")
def padic_data():
    info = {}
    label = request.args['label']
    p = int(request.args['p'])
    info['p'] = p
    N, iso, number = split_lmfdb_label(label)
    if request.args['rank'] == '0':
        info['reg'] = 1
    elif number == '1':
        data = db.ec_padic.lucky({'lmfdb_iso': N + '.' + iso, 'p': p})
        if data is None:
            info['reg'] = 'no data'
        else:
            val = int(data['val'])
            aprec = data['prec']
            reg = sage.all.Qp(p, aprec)(int(data['unit']), aprec - val) << val
            info['reg'] = web_latex(reg)
    else:
        info['reg'] = "no data"
    return render_template("ec-padic-data.html", info=info)


@ec_page.route("/download_qexp/<label>/<limit>")
def download_EC_qexp(label, limit):
    N, iso, number = split_lmfdb_label(label)
    if number:
        ainvs = db.ec_curves.lucky({'lmfdb_label': label}, 'ainvs')
    else:
        ainvs = db.ec_curves.lucky({'lmfdb_iso': label}, 'ainvs')
    E = EllipticCurve(ainvs)
    response = make_response(','.join(str(an) for an in E.anlist(int(limit), python_ints=True)))
    response.headers['Content-type'] = 'text/plain'
    return response


@ec_page.route("/download_all/<label>")
def download_EC_all(label):
    try:
        N, iso, number = split_lmfdb_label(label)
    except (ValueError,AttributeError):
        return elliptic_curve_jump_error(label, {})
    if number:
        data = db.ec_curves.lucky({'lmfdb_label': label})
        if data is None:
            return elliptic_curve_jump_error(label, {})
        data_list = [data]
    else:
        data_list = list(db.ec_curves.search({'lmfdb_iso': label}, projection=2, sort=['number']))
        if len(data_list) == 0:
            return elliptic_curve_jump_error(label, {})

    import json
    response = make_response('\n\n'.join(Json.dumps(d) for d in data_list))
    response.headers['Content-type'] = 'text/plain'
    return response


def download_search(info):
    dltype = info['Submit']
    com = r'\\'  # single line comment start
    com1 = ''  # multiline comment start
    com2 = ''  # multiline comment end
    ass = '='  # assignment
    eol = ''   # end of line
    filename = 'elliptic_curves.gp'
    mydate = time.strftime("%d %B %Y")
    if dltype == 'sage':
        com = '#'
        filename = 'elliptic_curves.sage'
    if dltype == 'magma':
        com = ''
        com1 = '/*'
        com2 = '*/'
        ass = ":="
        eol = ';'
        filename = 'elliptic_curves.m'
    s = com1 + "\n"
    s += com + ' Elliptic curves downloaded from the LMFDB downloaded on {}.\n'.format(mydate)
    s += com + ' Below is a list called data. Each entry has the form:\n'
    s += com + '   [a1,a2,a3,a4,a6] (Weierstrass Coefficients)\n'
    s += '\n' + com2 + '\n'
    s += 'data ' + ass + ' [' + '\\\n'
    # reissue saved query here
    res = db.ec_curves.search(ast.literal_eval(info["query"]), 'ainvs')
    s += ",\\\n".join([str(ainvs) for ainvs in res])
    s += ']' + eol + '\n'
    strIO = StringIO.StringIO()
    strIO.write(s)
    strIO.seek(0)
    return send_file(strIO,
                     attachment_filename=filename,
                     as_attachment=True,
                     add_etags=False)


@ec_page.route("/Completeness")
def completeness_page():
    t = 'Completeness of the elliptic curve data over $\Q$'
    bread = [('Elliptic Curves', url_for("ecnf.index")),
             ('$\Q$', url_for("ec.rational_elliptic_curves")),
             ('Completeness', '')]
    return render_template("single.html", kid='dq.ec.extent',
                           credit=ec_credit(), title=t, bread=bread, learnmore=learnmore_list_remove('Completeness'))

@ec_page.route("/Source")
def how_computed_page():
    t = 'Source of the elliptic curve data over $\Q$'
    bread = [('Elliptic Curves', url_for("ecnf.index")),
             ('$\Q$', url_for("ec.rational_elliptic_curves")),
             ('Source', '')]
    return render_template("single.html", kid='dq.ec.source',
                           credit=ec_credit(), title=t, bread=bread, learnmore=learnmore_list_remove('Source'))

@ec_page.route("/Labels")
def labels_page():
    t = 'Labels for elliptic curves over $\Q$'
    bread = [('Elliptic Curves', url_for("ecnf.index")),
             ('$\Q$', url_for("ec.rational_elliptic_curves")),
             ('Labels', '')]
    return render_template("single.html", kid='ec.q.lmfdb_label',
                           credit=ec_credit(), title=t, bread=bread, learnmore=learnmore_list_remove('labels'))

@ec_page.route('/<conductor>/<iso>/<number>/download/<download_type>')
def ec_code_download(**args):
    response = make_response(ec_code(**args))
    response.headers['Content-type'] = 'text/plain'
    return response

sorted_code_names = ['curve', 'tors', 'intpts', 'cond', 'disc', 'jinv', 'rank', 'reg', 'real_period', 'cp', 'ntors', 'sha', 'qexp', 'moddeg', 'L1', 'localdata', 'galrep', 'padicreg']

code_names = {'curve': 'Define the curve',
                 'tors': 'Torsion subgroup',
                 'intpts': 'Integral points',
                 'cond': 'Conductor',
                 'disc': 'Discriminant',
                 'jinv': 'j-invariant',
                 'rank': 'Rank',
                 'reg': 'Regulator',
                 'real_period': 'Real Period',
                 'cp': 'Tamagawa numbers',
                 'ntors': 'Torsion order',
                 'sha': 'Order of Sha',
                 'qexp': 'q-expansion of modular form',
                 'moddeg': 'Modular degree',
                 'L1': 'Special L-value',
                 'localdata': 'Local data',
                 'galrep': 'mod p Galois image',
                 'padicreg': 'p-adic regulator'}

Fullname = {'magma': 'Magma', 'sage': 'SageMath', 'gp': 'Pari/GP'}
Comment = {'magma': '//', 'sage': '#', 'gp': '\\\\', 'pari': '\\\\'}

def ec_code(**args):
    label = curve_lmfdb_label(args['conductor'], args['iso'], args['number'])
    E = WebEC.by_label(label)
    Ecode = E.code()
    lang = args['download_type']
    code = "%s %s code for working with elliptic curve %s\n\n" % (Comment[lang],Fullname[lang],label)
    if lang=='gp':
        lang = 'pari'
    for k in sorted_code_names:
        if lang in Ecode[k]:
            code += "\n%s %s: \n" % (Comment[lang],code_names[k])
            code += Ecode[k][lang] + ('\n' if not '\n' in Ecode[k][lang] else '')
    return code

def tor_struct_search_Q(prefill="any"):
    def fix(t):
        return t + ' selected = "yes"' if prefill==t else t
    def cyc(n):
        return [fix("["+str(n)+"]"), "$C_{{{}}}$".format(n)]
    def cyc2(m,n):
        return [fix("[{},{}]".format(m,n)), "$C_{{{}}}\\times C_{{{}}}$".format(m,n)]
    gps = [[fix(""), "any"], [fix("[]"), "trivial"]]
    for n in range(2,13):
        if n!=11:
            gps.append(cyc(n))
    for n in range(1,5):
        gps.append(cyc2(2,2*n))
    return "\n".join(["<select name='torsion_structure'>"] + ["<option value={}>{}</option>".format(a,b) for a,b in gps] + ["</select>"])

# the following allows the preceding function to be used in any template via {{...}}
app.jinja_env.globals.update(tor_struct_search_Q=tor_struct_search_Q)<|MERGE_RESOLUTION|>--- conflicted
+++ resolved
@@ -12,11 +12,7 @@
 import StringIO
 import cPickle
 
-<<<<<<< HEAD
 from lmfdb.utils import web_latex, to_dict, web_latex_split_on_pm
-=======
-from lmfdb.utils import web_latex, to_dict, web_latex_split_on_pm, random_object_from_collection, search_cursor_timeout_decorator
->>>>>>> 8a17fb7d
 from lmfdb.elliptic_curves import ec_page, ec_logger
 from lmfdb.elliptic_curves.ec_stats import get_stats
 from lmfdb.elliptic_curves.isog_class import ECisog_class
@@ -247,7 +243,6 @@
         # fails on 990h3
         query['number'] = 1
 
-<<<<<<< HEAD
     if 'result_count' in info:
         nres = db.ec_curves.count(query)
         return jsonify({"nres":str(nres)})
@@ -257,43 +252,6 @@
     info['curves'] = db.ec_curves.search(query, limit=count, offset=start, info=info)
     info['curve_url'] = lambda dbc: url_for(".by_triple_label", conductor=dbc['conductor'], iso_label=split_lmfdb_label(dbc['lmfdb_iso'])[1], number=dbc['lmfdb_number'])
     info['iso_url'] = lambda dbc: url_for(".by_double_iso_label", conductor=dbc['conductor'], iso_label=split_lmfdb_label(dbc['lmfdb_iso'])[1])
-=======
-    info['query'] = query
-    cursor = db_ec().find(query);
-    cursor = cursor.sort([('conductor', ASCENDING), ('iso_nlabel', ASCENDING),
-                       ('lmfdb_number', ASCENDING)]);
-    # equivalent to
-    # cursor = res
-    # nres = res.count()
-    # if(start >= nres):
-    #     start -= (1 + (start - nres) / count) * count
-    # if(start < 0):
-    #    start = 0
-    # res = res.skip(start).limit(count)
-    try:
-        start, nres, res = search_cursor_timeout_decorator(cursor, start, count);
-    except ValueError as err:
-        info['err'] = err;
-        return search_input_error(info, bread)
-
-    info['curves'] = res
-    info['curve_url'] = lambda dbc: url_for(".by_triple_label", conductor=dbc['conductor'], iso_label=split_lmfdb_label(dbc['lmfdb_iso'])[1], number=dbc['lmfdb_number'])
-    info['iso_url'] = lambda dbc: url_for(".by_double_iso_label", conductor=dbc['conductor'], iso_label=split_lmfdb_label(dbc['lmfdb_iso'])[1])
-    info['number'] = nres
-    info['start'] = start
-    info['count'] = count
-    info['more'] = int(start + count < nres)
-
-    if nres == 1:
-        info['report'] = 'unique match'
-    elif nres == 2: 
-        info['report'] = 'displaying both matches'
-    else:
-        if nres > count or start != 0:
-            info['report'] = 'displaying matches %s-%s of %s' % (start + 1, min(nres, start + count), nres)
-        else:
-            info['report'] = 'displaying all %s matches' % nres
->>>>>>> 8a17fb7d
 
     t = info.get('title','Elliptic Curves search results')
     return render_template("ec-search-results.html", info=info, credit=ec_credit(), bread=bread, title=t)
