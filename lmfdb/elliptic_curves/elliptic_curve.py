# -*- coding: utf-8 -*-
import os
import re
import time

from flask import render_template, url_for, request, redirect, make_response, send_file, abort
from sage.all import ZZ, QQ, Qp, RealField, EllipticCurve, cputime, is_prime, is_prime_power
from sage.databases.cremona import parse_cremona_label, class_to_int

from lmfdb import db
from lmfdb.app import app
from lmfdb.backend.encoding import Json
from lmfdb.utils import (
    web_latex, to_dict, comma, flash_error, display_knowl, raw_typeset,
    parse_rational_to_list, parse_ints, parse_floats, parse_bracketed_posints, parse_primes,
    SearchArray, TextBox, SelectBox, SubsetBox, TextBoxWithSelect, CountBox, Downloader,
    StatsDisplay, parse_element_of, parse_signed_ints, search_wrap, redirect_no_cache)
from lmfdb.utils.interesting import interesting_knowls
from lmfdb.utils.search_columns import SearchColumns, SearchCol, MathCol, LinkCol, ProcessedCol, MultiProcessedCol, ColGroup
from lmfdb.elliptic_curves import ec_page, ec_logger
from lmfdb.elliptic_curves.isog_class import ECisog_class
from lmfdb.elliptic_curves.web_ec import WebEC, match_lmfdb_label, match_cremona_label, split_lmfdb_label, split_cremona_label, weierstrass_eqn_regex, short_weierstrass_eqn_regex, class_lmfdb_label, curve_lmfdb_label, EC_ainvs, latex_sha, gl2_subgroup_data, CREMONA_BOUND
from sage.misc.cachefunc import cached_method
from lmfdb.ecnf.ecnf_stats import latex_tor
from .congruent_numbers import get_congruent_number_data, congruent_number_data_directory

q = ZZ['x'].gen()
the_ECstats = None

#########################
#   Utility functions
#########################

def sorting_label(lab1):
    """
    Provide a sorting key.
    """
    a, b, c = parse_cremona_label(lab1)
    return (int(a), class_to_int(b), int(c))

def get_bread(tail=[]):
    base = [('Elliptic curves', url_for("ecnf.index")), (r'$\Q$', url_for(".rational_elliptic_curves"))]
    if not isinstance(tail, list):
        tail = [(tail, " ")]
    return base + tail

def get_stats():
    global the_ECstats
    if the_ECstats is None:
        the_ECstats = ECstats()
    return the_ECstats

#########################
#    Top level
#########################

def learnmore_list():
    return [('Source and acknowledgments', url_for(".how_computed_page")),
            ('Completeness of the data', url_for(".completeness_page")),
            ('Reliability of the data', url_for(".reliability_page")),
            ('Elliptic curve labels', url_for(".labels_page")),
            ('Congruent number curves', url_for(".render_congruent_number_data"))]

# Return the learnmore list with the matchstring entry removed
def learnmore_list_remove(matchstring):
    return [t for t in learnmore_list() if t[0].find(matchstring) < 0]


#########################
#  Search/navigate
#########################

@ec_page.route("/")
def rational_elliptic_curves(err_args=None):
    info = to_dict(request.args, search_array=ECSearchArray())
    if err_args is None:
        if request.args:
            return elliptic_curve_search(info)
        else:
            err_args = {}
            for field in ['conductor', 'jinv', 'torsion', 'rank', 'sha', 'optimal', 'torsion_structure', 'msg']:
                err_args[field] = ''
            err_args['count'] = '50'

    counts = get_stats()

    conductor_list_endpoints = [1, 100, 1000, 10000, 100000, int(counts.max_N_Cremona) + 1]
    conductor_list = dict([(r,r) for r in ["%s-%s" % (start, end - 1) for start, end in zip(conductor_list_endpoints[:-1],
                                                                                            conductor_list_endpoints[1:])]])
    conductor_list[">{}".format(counts.max_N_Cremona)] = "{}-".format(counts.max_N_Cremona)

    rank_list = list(range(counts.max_rank + 1))
    torsion_list = list(range(1, 11)) + [12, 16]
    info['rank_list'] = rank_list
    info['torsion_list'] = torsion_list
    info['conductor_list'] = conductor_list
    info['stats'] = ECstats()
    info['stats_url'] = url_for(".statistics")

    t = r'Elliptic curves over $\Q$'
    if err_args.get("err_msg"):
        # this comes from elliptic_curve_jump_error
        flash_error(err_args.pop("err_msg"), err_args.pop("label"))
        return redirect(url_for(".rational_elliptic_curves"))
    return render_template("ec-index.html",
                           info=info,
                           title=t,
                           bread=get_bread(),
                           learnmore=learnmore_list(),
                           calling_function="ec.rational_elliptic_curves",
                           **err_args)

@ec_page.route("/interesting")
def interesting():
    return interesting_knowls(
        "ec.q",
        db.ec_curvedata,
        url_for_label,
        label_col="lmfdb_label",
        title=r"Some interesting elliptic curves over $\Q$",
        bread=get_bread("Interesting"),
        learnmore=learnmore_list()
    )

@ec_page.route("/random")
@redirect_no_cache
def random_curve():
    label = db.ec_curvedata.random(projection = 'lmfdb_label')
    cond, iso, num = split_lmfdb_label(label)
    return url_for(".by_triple_label", conductor=cond, iso_label=iso, number=num)

@ec_page.route("/curve_of_the_day")
@redirect_no_cache # disables cache on todays curve
def todays_curve():
    from datetime import date
    mordells_birthday = date(1888,1,28)
    n = (date.today()-mordells_birthday).days
    label = db.ec_curvedata.lucky(projection='lmfdb_label', offset = n)
    return url_for(".by_ec_label", label=label)

################################################################################
# Statistics
################################################################################

class ECstats(StatsDisplay):
    """
    Class for creating and displaying statistics for elliptic curves over Q
    """

    def __init__(self):
        self.ncurves = db.ec_curvedata.count()
        self.ncurves_c = comma(self.ncurves)
        self.nclasses = db.ec_classdata.count()
        self.nclasses_c = comma(self.nclasses)
        self.max_N_Cremona = 500000
        self.max_N_Cremona_c = comma(self.max_N_Cremona)
        self.max_N = db.ec_curvedata.max('conductor')
        self.max_N_c = comma(self.max_N)
        self.max_N_prime = 1000000
        self.max_N_prime_c = comma(self.max_N_prime)
        self.max_rank = db.ec_curvedata.max('rank')
        self.max_rank_c = comma(self.max_rank)
        self.cond_knowl = display_knowl('ec.q.conductor', title = "conductor")
        self.rank_knowl = display_knowl('ec.rank', title = "rank")
        self.ec_knowl = display_knowl('ec.q', title='elliptic curves')
        self.cl_knowl = display_knowl('ec.isogeny', title = "isogeny classes")

    @property
    def short_summary(self):
        stats_url = url_for(".statistics")
        return r'The database currently includes %s %s defined over $\Q$, in %s %s, with %s at most %s.  Here are some further <a href="%s">statistics and completeness information</a>.' % (self.ncurves_c, self.ec_knowl, self.nclasses_c, self.cl_knowl, self.cond_knowl, self.max_N_c, stats_url)

    @property
    def summary(self):
        return r'Currently, the database includes ${}$ {} over $\Q$ in ${}$ {}, with {} at most ${}$.'.format(self.ncurves_c, self.ec_knowl, self.nclasses_c, self.cl_knowl, self.cond_knowl, self.max_N_c)
    
    table = db.ec_curvedata
    baseurl_func = ".rational_elliptic_curves"

    knowls = {'rank': 'ec.rank',
              'sha': 'ec.q.analytic_sha_order',
              'torsion_structure': 'ec.torsion_order'}

    top_titles = {'rank': 'rank',
                  'sha': 'analytic order of &#1064;',
                  'torsion_structure': 'torsion subgroups'}

    formatters = {'torsion_structure': latex_tor,
                  'sha': latex_sha}

    query_formatters = {'torsion_structure': 'torsion_structure={}'.format,
                        'sha': 'sha={}'.format}

    stat_list = [
        {'cols': 'rank', 'totaler': {'avg': True}},
        {'cols': 'torsion_structure'},
        {'cols': 'sha', 'totaler': {'avg': False}},
    ]

    @cached_method
    def isogeny_degrees(self):
        # cur = db._execute(SQL("SELECT UNIQ(SORT(ARRAY_AGG(elements ORDER BY elements))) FROM ec_curvedata, UNNEST(isogeny_degreed) as elements"))
        # return cur.fetchone()[0]
        #
        # It's a theorem that the complete set of possible degrees is this:
        return list(range(1,20)) + [21,25,27,37,43,67,163]
        
# NB the context processor wants something callable and the summary is a *property*

@app.context_processor
def ctx_elliptic_curve_summary():
    return {'elliptic_curve_summary': lambda: ECstats().summary}

@app.context_processor
def ctx_gl2_subgroup():
    return {'gl2_subgroup_data': gl2_subgroup_data}

@ec_page.route("/stats")
def statistics():
    title = r'Elliptic curves over $\Q$: Statistics'
    bread = get_bread("Statistics")
    return render_template("display_stats.html", info=ECstats(), title=title, bread=bread, learnmore=learnmore_list())


@ec_page.route("/<int:conductor>/")
def by_conductor(conductor):
    info = to_dict(request.args, search_array=ECSearchArray())
    info['bread'] = get_bread([('%s' % conductor, url_for(".by_conductor", conductor=conductor))])
    info['title'] = r'Elliptic curves over $\Q$ of conductor %s' % conductor
    if request.args:
        # if conductor changed, fall back to a general search
        if 'conductor' in request.args and request.args['conductor'] != str(conductor):
            return redirect (url_for(".rational_elliptic_curves", **request.args), 307)
        info['title'] += ' Search results'
        info['bread'].append(('Search results',''))
    info['conductor'] = conductor
    return elliptic_curve_search(info)


def elliptic_curve_jump_error(label, args, missing_curve=False, missing_class=False, invalid_class=False):
    err_args = {}
    for field in ['conductor', 'torsion', 'rank', 'sha', 'optimal', 'torsion_structure']:
        err_args[field] = args.get(field, '')
    err_args['count'] = args.get('count', '100')
    err_args['label'] = label
    if missing_curve:
        err_args['err_msg'] = "The elliptic curve %s is not in the database"
    elif missing_class:
        err_args['err_msg'] = "The isogeny class %s is not in the database"
    elif invalid_class:
        err_args['err_msg'] = r"%s is not a valid label for an isogeny class of elliptic curves over $\mathbb{Q}$"
    elif not label:
        err_args['err_msg'] = "Please enter a non-empty label %s"
    else:
        err_args['err_msg'] = r"%s is not a valid label for an elliptic curve or isogeny class over $\mathbb{Q}$"
    return rational_elliptic_curves(err_args)

def elliptic_curve_jump(info):
    label = info.get('jump', '').replace(" ", "")
    m = match_lmfdb_label(label)
    if m:
        try:
            return by_ec_label(label)
        except ValueError:
            return elliptic_curve_jump_error(label, info, missing_curve=True)
    m = match_cremona_label(label)
    if m:
        try:
            return redirect(url_for(".by_ec_label", label=label))
            #return by_ec_label(label)
        except ValueError:
            return elliptic_curve_jump_error(label, info, missing_curve=True)

    if label:
        # Try to parse a string like [1,0,3,2,4] as valid
        # Weistrass coefficients:
        lab = re.sub(r'\s','',label)
        lab = re.sub(r'^\[','',lab)
        lab = re.sub(r']$','',lab)
        try:
            labvec = lab.split(',')
            labvec = [QQ(str(z)) for z in labvec] # Rationals allowed
            E = EllipticCurve(labvec).minimal_model()
            # Now we do have a valid curve over Q, but it might
            # not be in the database.
            lmfdb_label = db.ec_curvedata.lucky({'ainvs': EC_ainvs(E)}, 'lmfdb_label')
            if lmfdb_label is None:
                info['conductor'] = E.conductor()
                return elliptic_curve_jump_error(label, info, missing_curve=True)
            return by_ec_label(lmfdb_label)
        except (TypeError, ValueError, ArithmeticError):
            return elliptic_curve_jump_error(label, info)
    else:
        return elliptic_curve_jump_error('', info)

def url_for_label(label):
    if label == "random":
        return url_for(".random_curve")
    return url_for(".by_ec_label", label=label)

elladic_image_label_regex = re.compile(r'(\d+)\.(\d+)\.(\d+)\.(\d+)')
modell_image_label_regex = re.compile(r'(\d+)(G|B|Cs|Cn|Ns|Nn|A4|S4|A5)(\.\d+)*')

<<<<<<< HEAD
ec_columns = SearchColumns([
    ColGroup("curve_labels", None, "Curve",
             [
                 LinkCol("lmfdb_label", "ec.q.lmfdb_label", "LMFDB label", lambda label: url_for(".by_ec_label", label=label), default=True, align="center"),
                 MultiProcessedCol("cremona_label", "ec.q.cremona_label", "Cremona label",
                                   ["Clabel", "conductor"],
                                   lambda label, conductor: '<a href="%s">%s</a>' % (url_for(".by_ec_label", label=label), label) if conductor < CREMONA_BOUND else " - ",
                                   default=True, align="center")
             ],
             default=True),
    ColGroup("iso_labels", "ec.isogeny_class", "Isogeny class",
             [
                 LinkCol("lmfdb_iso", "ec.q.lmfdb_label", "LMFDB label", lambda label: url_for(".by_ec_label", label=label), default=True, align="center"),
                 MultiProcessedCol("cremona_iso", "ec.q.cremona_label", "Cremona label",
                                   ["Ciso", "conductor"],
                                   lambda label, conductor: '<a href="%s">%s</a>' % (url_for(".by_ec_label", label=label), label) if conductor < CREMONA_BOUND else " - ",
                                   default=True, align="center")
             ],
             default=True),
    MathCol("ainvs", "ec.weierstrass_coeffs", "Weierstrass coefficients", default=True, align="left"),
    MultiProcessedCol("disc", "ec.discriminant", "Discriminant",
                      ["signD", "absD"],
                      lambda s, a: f"+{a}" if s==1 else "-{a}",
                      contingent=lambda info: info.get("discriminant"),
                      default=True, mathmode=True, align="center"),
    ProcessedCol("faltings_height", "ec.q.faltings_height", "Faltings height",
                 lambda fh: RealField(20)(fh),
                 contingent=lambda info: info.get("faltings_height"),
                 default=True, align="center"),
    MathCol("rank", "ec.rank", "Rank", default=True),
    ProcessedCol("torsion_structure", "ec.torsion_subgroup", "Torsion",
                 lambda tors: f"${tors}$" if tors else "trivial",
                 default=True, align="center"),
    SearchCol("cm", "ec.complex_multiplication", "CM disc",
              contingent=lambda info: info.get("cm") == "CM" or "," in info.get("cm",""),
              default=True, align="center"),
    ProcessedCol("nonmax_primes", "ec.maximal_elladic_galois_rep", "Nonmax primes",
                 lambda primes: ",".join(str(p) for p in primes),
                 contingent=lambda info: info.get("nonmax_primes"),
                 default=True, mathmode=True, align="center"),
    ProcessedCol("elladic_images", "ec.galois_rep_elladic_image", "Galois images",
                  lambda images: ",".join(images),
                  contingent=lambda info: info.get("galois_image"),
                  default=True, align="center"),
    MathCol("num_int_pts", "ec.q.integral_points", "Integral points",
            contingent=lambda info: info.get("num_int_pts"),
            default=True, align="center")],
    tr_class=["bottom-align", ""])


@search_wrap(table=db.ec_curvedata,
=======
class EC_download(Downloader):
    table = db.ec_curvedata
    title = "Elliptic curves"
    columns = "ainvs"
    data_format = ["[[a1, a2, a3, a4, a6] Weierstrass coefficients]"]
    data_description = "defining the elliptic curve y^2 + a1xy + a3y = x^3 + a2x^2 + a4x + a6."
    function_body = {
        "magma": [
            "return [EllipticCurve([a:a in ai]):ai in data];", # convert ai from list to sequence
        ],
        "sage": [
            "return [EllipticCurve(ai) for ai in data]",
        ],
        "gp": ["[ellinit(ai)|ai<-data];"],
    }

@search_wrap(template="ec-search-results.html",
             table=db.ec_curvedata,
>>>>>>> 4d727cce
             title='Elliptic curve search results',
             err_title='Elliptic curve search input error',
             columns=ec_columns,
             per_page=50,
             url_for_label=url_for_label,
             learnmore=learnmore_list,
             shortcuts={'jump':elliptic_curve_jump,
                        'download':EC_download()},
             bread=lambda:get_bread('Search results'))

def elliptic_curve_search(info, query):
    parse_rational_to_list(info,query,'jinv','j-invariant')
    parse_ints(info,query,'conductor')
    if info.get('conductor_type'):
        if info['conductor_type'] == 'prime':
            query['num_bad_primes'] = 1
            query['semistable'] = True
        elif info['conductor_type'] == 'prime_power':
            query['num_bad_primes'] = 1
        elif info['conductor_type'] == 'squarefree':
            query['semistable'] = True
        elif info['conductor_type'] == 'divides':
            if not isinstance(query.get('conductor'), int):
                err = "You must specify a single conductor"
                flash_error(err)
                raise ValueError(err)
            else:
                query['conductor'] = {'$in': ZZ(query['conductor']).divisors()}
    parse_signed_ints(info, query, 'discriminant', qfield=('signD', 'absD'))
    parse_ints(info,query,'rank')
    parse_ints(info,query,'sha','analytic order of &#1064;')
    parse_ints(info,query,'num_int_pts','num_int_pts')
    parse_ints(info,query,'class_size','class_size')
    if info.get('class_deg'):
        parse_ints(info,query,'class_deg','class_deg')
        if not isinstance(query.get('class_deg'), int):
            err = "You must specify a single isogeny class degree"
            flash_error(err)
            raise ValueError(err)
    parse_floats(info,query,'regulator','regulator')
    parse_floats(info, query, 'faltings_height', 'faltings_height')
    if info.get('reduction'):
        if info['reduction'] == 'semistable':
            query['semistable'] = True
        elif info['reduction'] == 'not semistable':
            query['semistable'] = False
        elif info['reduction'] == 'potentially good':
            query['potential_good_reduction'] = True
        elif info['reduction'] == 'not potentially good':
            query['potential_good_reduction'] = False
    if info.get('torsion'):
        if info['torsion'][0] == '[':
            parse_bracketed_posints(info,query,'torsion',qfield='torsion_structure',maxlength=2,check_divisibility='increasing')
        else:
            parse_ints(info,query,'torsion')
    # speed up slow torsion_structure searches by also setting torsion
    #if 'torsion_structure' in query and not 'torsion' in query:
    #    query['torsion'] = reduce(mul,[int(n) for n in query['torsion_structure']],1)
    if 'cm' in info:
        if info['cm'] == 'noCM':
            query['cm'] = 0
        elif info['cm'] == 'CM':
            query['cm'] = {'$ne' : 0}
        else:
            parse_ints(info,query,field='cm',qfield='cm')
    parse_element_of(info,query,'isogeny_degrees',split_interval=200,contained_in=get_stats().isogeny_degrees)
    parse_primes(info, query, 'nonmax_primes', name='non-maximal primes',
                 qfield='nonmax_primes', mode=info.get('nonmax_quantifier'), radical='nonmax_rad')
    parse_primes(info, query, 'bad_primes', name='bad primes',
                 qfield='bad_primes',mode=info.get('bad_quantifier'))
    parse_primes(info, query, 'sha_primes', name='sha primes',
                 qfield='sha_primes',mode=info.get('sha_quantifier'))
    if info.get('galois_image'):
        labels = [a.strip() for a in info['galois_image'].split(',')]
        elladic_labels = [a for a in labels if elladic_image_label_regex.fullmatch(a) and is_prime_power(elladic_image_label_regex.match(a)[1])]
        modell_labels = [a for a in labels if modell_image_label_regex.fullmatch(a) and is_prime(modell_image_label_regex.match(a)[1])]
        if len(elladic_labels)+len(modell_labels) != len(labels):
            err = "Unrecognized Galois image label, it should be the label of a subgroup of GL(2,Z_ell), such as %s, or the label of a subgroup of GL(2,F_ell), such as %s, or a list of such labels"
            flash_error(err, "13.91.3.2", "13S4")
            raise ValueError(err)
        if elladic_labels:
            query['elladic_images'] = { '$contains': elladic_labels }
        if modell_labels:
            query['modell_images'] = { '$contains': modell_labels }
        if not 'cm' in query:
            query['cm'] = 0
            info['cm'] = "noCM"
        if query['cm']:
            # try to help the user out if they specify the normalizer of a Cartan in the CM case (these are either maximal or impossible
            if any([a.endswith("Nn") for a in modell_labels]) or any([a.endswith("Ns") for a in modell_labels]):
                err = "To search for maximal images, exclude non-maximal primes"
                flash_error(err)
                raise ValueError(err)
        else:
            # if the user specifies full mod-ell image with ell > 3, automatically exclude nonmax primes (if possible)
            max_labels = [a for a in modell_labels if a.endswith("G") and int(modell_image_label_regex.match(a)[1]) > 3]
            if max_labels:
                if info.get('nonmax_primes') and info['nonmax_quantifier'] != 'exclude':
                    err = "To search for maximal images, exclude non-maximal primes"
                    flash_error(err)
                    raise ValueError(err)
                else:
                    modell_labels = [a for a in modell_labels if not a in max_labels]
                    max_primes = [modell_image_label_regex.match(a)[1] for a in max_labels]
                    if info.get('nonmax_primes'):
                        max_primes += [l.strip() for l in info['nonmax_primes'].split(',') if not l.strip() in max_primes]
                    max_primes.sort(key=int)
                    info['nonmax_primes'] = ','.join(max_primes)
                    info['nonmax_quantifier'] = 'exclude'
                    parse_primes(info, query, 'nonmax_primes', name='non-maximal primes',
                                 qfield='nonmax_primes', mode=info.get('nonmax_quantifier'), radical='nonmax_rad')
                    info['galois_image'] = ','.join(modell_labels + elladic_labels)
                query['modell_images'] = { '$contains': modell_labels }

    # The button which used to be labelled Optimal only no/yes"
    # (default: no) has been renamed "Curves per isogeny class
    # all/one" (default: all).  When this option is "one" we only list
    # one curve in each class, currently choosing the curve with
    # minimal Faltings heights, which is conjecturally the
    # Gamma_1(N)-optimal curve.
    if 'optimal' in info and info['optimal'] == 'on':
        query["__one_per__"] = "lmfdb_iso"

    info['curve_ainvs'] = lambda dbc: str([ZZ(ai) for ai in dbc['ainvs']])
    info['curve_url_LMFDB'] = lambda dbc: url_for(".by_triple_label", conductor=dbc['conductor'], iso_label=split_lmfdb_label(dbc['lmfdb_iso'])[1], number=dbc['lmfdb_number'])
    info['iso_url_LMFDB'] = lambda dbc: url_for(".by_double_iso_label", conductor=dbc['conductor'], iso_label=split_lmfdb_label(dbc['lmfdb_iso'])[1])
    info['cremona_bound'] = CREMONA_BOUND
    info['curve_url_Cremona'] = lambda dbc: url_for(".by_ec_label", label=dbc['Clabel'])
    info['iso_url_Cremona'] = lambda dbc: url_for(".by_ec_label", label=dbc['Ciso'])
    info['FH'] = lambda dbc: RealField(20)(dbc['faltings_height'])

##########################
#  Specific curve pages
##########################

@ec_page.route("/<int:conductor>/<iso_label>/")
def by_double_iso_label(conductor,iso_label):
    full_iso_label = class_lmfdb_label(conductor,iso_label)
    return render_isogeny_class(full_iso_label)

@ec_page.route("/<int:conductor>/<iso_label>/<int:number>")
def by_triple_label(conductor,iso_label,number):
    full_label = curve_lmfdb_label(conductor,iso_label,number)
    return render_curve_webpage_by_label(full_label)

# The following function determines whether the given label is in
# LMFDB or Cremona format, and also whether it is a curve label or an
# isogeny class label, and calls the appropriate function

@ec_page.route("/<label>/")
def by_ec_label(label):
    ec_logger.debug(label)

    # First see if we have an LMFDB label of a curve or class:
    try:
        N, iso, number = split_lmfdb_label(label)
        if number:
            return redirect(url_for(".by_triple_label", conductor=N, iso_label=iso, number=number))
        else:
            return redirect(url_for(".by_double_iso_label", conductor=N, iso_label=iso))

    except AttributeError:
        ec_logger.debug("%s not a valid lmfdb label, trying cremona")
        # Next see if we have a Cremona label of a curve or class:
        try:
            N, iso, number = split_cremona_label(label)
        except AttributeError:
            ec_logger.debug("%s not a valid cremona label either, trying Weierstrass")
            eqn = label.replace(" ","")
            if weierstrass_eqn_regex.match(eqn) or short_weierstrass_eqn_regex.match(eqn):
                return by_weierstrass(eqn)
            else:
                return elliptic_curve_jump_error(label, {})

        if number: # it's a curve
            label_type = 'Clabel'
        else:
            label_type = 'Ciso'

        data = db.ec_curvedata.lucky({label_type: label})
        if data is None:
            return elliptic_curve_jump_error(label, {}, missing_curve=True)
        ec_logger.debug(url_for(".by_ec_label", label=data['lmfdb_label']))
        if number:
            return render_curve_webpage_by_label(label)
        else:
            return render_isogeny_class(label)


def by_weierstrass(eqn):
    w = weierstrass_eqn_regex.match(eqn)
    if not w:
        w = short_weierstrass_eqn_regex.match(eqn)
    if not w:
        return elliptic_curve_jump_error(eqn, {})
    try:
        ainvs = [ZZ(ai) for ai in w.groups()]
    except TypeError:
        return elliptic_curve_jump_error(eqn, {})
    E = EllipticCurve(ainvs).global_minimal_model()
    label = db.ec_curvedata.lucky({'ainvs': EC_ainvs(E)},'lmfdb_label')
    if label is None:
        N = E.conductor()
        return elliptic_curve_jump_error(eqn, {'conductor':N}, missing_curve=True)
    return redirect(url_for(".by_ec_label", label=label), 301)

def render_isogeny_class(iso_class):
    class_data = ECisog_class.by_label(iso_class)
    if class_data == "Invalid label":
        return elliptic_curve_jump_error(iso_class, {}, invalid_class=True)
    if class_data == "Class not found":
        return elliptic_curve_jump_error(iso_class, {}, missing_class=True)
    class_data.modform_display = url_for(".modular_form_display", label=class_data.lmfdb_iso+"1", number="")

    return render_template("ec-isoclass.html",
                           properties=class_data.properties,
                           info=class_data,
                           code=class_data.code,
                           bread=class_data.bread,
                           title=class_data.title,
                           friends=class_data.friends,
                           KNOWL_ID="ec.q.%s"%iso_class,
                           downloads=class_data.downloads,
                           learnmore=learnmore_list())

@ec_page.route("/modular_form_display/<label>")
@ec_page.route("/modular_form_display/<label>/<number>")
def modular_form_display(label, number):
    try:
        number = int(number)
    except ValueError:
        number = 10
    if number < 10:
        number = 10
    if number > 1000:
        number = 1000
    ainvs = db.ec_curvedata.lookup(label, 'ainvs', 'lmfdb_label')
    if ainvs is None:
        return elliptic_curve_jump_error(label, {})
    E = EllipticCurve(ainvs)
    modform = E.q_eigenform(number)
    modform_string = raw_typeset(modform)
    return modform_string

def render_curve_webpage_by_label(label):
    cpt0 = cputime()
    t0 = time.time()
    data = WebEC.by_label(label)
    if data == "Invalid label":
        return elliptic_curve_jump_error(label, {})
    if data == "Curve not found":
        return elliptic_curve_jump_error(label, {}, missing_curve=True)
    try:
        lmfdb_label = data.lmfdb_label
    except AttributeError:
        return elliptic_curve_jump_error(label, {})

    data.modform_display = url_for(".modular_form_display", label=lmfdb_label, number="")

    code = data.code()
    code['show'] = {'magma':'','pari':'','sage':''} # use default show names
    T =  render_template("ec-curve.html",
                         properties=data.properties,
                         data=data,
                         # set default show names but actually code snippets are filled in only when needed
                         code=code,
                         bread=data.bread, title=data.title,
                         friends=data.friends,
                         downloads=data.downloads,
                         KNOWL_ID="ec.q.%s"%lmfdb_label,
                         BACKUP_KNOWL_ID="ec.q.%s"%data.lmfdb_iso,
                         learnmore=learnmore_list())
    ec_logger.debug("Total walltime: %ss"%(time.time() - t0))
    ec_logger.debug("Total cputime: %ss"%(cputime(cpt0)))
    return T

@ec_page.route("/padic_data/<label>/<int:p>")
def padic_data(label, p):
    try:
        N, iso, number = split_lmfdb_label(label)
    except AttributeError:
        return abort(404)
    info = {'p': p}
    if db.ec_curvedata.lookup(label, label_col='lmfdb_label', projection="rank") == 0:
        info['reg'] = 1
    elif number == '1':
        data = db.ec_padic.lucky({'lmfdb_iso': N + '.' + iso, 'p': p})
        if data is None:
            info['reg'] = 'no data'
        else:
            val = int(data['val'])
            aprec = data['prec']
            reg = Qp(p, aprec)(int(data['unit']), aprec - val) << val
            info['reg'] = web_latex(reg)
    else:
        info['reg'] = "no data"
    return render_template("ec-padic-data.html", info=info)


@ec_page.route("/download_qexp/<label>/<int:limit>")
def download_EC_qexp(label, limit):
    try:
        N, iso, number = split_lmfdb_label(label)
    except (ValueError,AttributeError):
        return elliptic_curve_jump_error(label, {})
    if number:
        ainvs = db.ec_curvedata.lookup(label, 'ainvs', 'lmfdb_label')
    else:
        ainvs = db.ec_curvedata.lookup(label, 'ainvs', 'lmfdb_iso')
    if ainvs is None:
        return elliptic_curve_jump_error(label, {})        
    if limit > 100000:
        return redirect(url_for('.download_EC_qexp',label=label,limit=10000), 301)
    E = EllipticCurve(ainvs)
    response = make_response(','.join(str(an) for an in E.anlist(int(limit), python_ints=True)))
    response.headers['Content-type'] = 'text/plain'
    return response


#TODO: get all the data from all the relevant tables, not just the search table.

@ec_page.route("/download_all/<label>")
def download_EC_all(label):
    try:
        N, iso, number = split_lmfdb_label(label)
    except (ValueError,AttributeError):
        return elliptic_curve_jump_error(label, {})
    if number:
        data = db.ec_curvedata.lookup(label, label_col='lmfdb_label')
        if data is None:
            return elliptic_curve_jump_error(label, {})
        data_list = [data]
    else:
        data_list = list(db.ec_curvedata.search({'lmfdb_iso': label}, sort=['lmfdb_number']))
        if not data_list:
            return elliptic_curve_jump_error(label, {})

    response = make_response('\n\n'.join(Json.dumps(d) for d in data_list))
    response.headers['Content-type'] = 'text/plain'
    return response

@ec_page.route("/Source")
def how_computed_page():
    t = r'Source and acknowledgments for elliptic curve data over $\Q$'
    bread = get_bread('Source')
    return render_template("double.html", kid='rcs.source.ec.q', kid2='rcs.ack.ec.q',
                           title=t, bread=bread, learnmore=learnmore_list_remove('Source'))

@ec_page.route("/Completeness")
def completeness_page():
    t = r'Completeness of elliptic curve data over $\Q$'
    bread = get_bread('Completeness')
    return render_template("single.html", kid='rcs.cande.ec.q',
                           title=t, bread=bread, learnmore=learnmore_list_remove('Completeness'))

@ec_page.route("/Reliability")
def reliability_page():
    t = r'Reliability of elliptic curve data over $\Q$'
    bread = get_bread('Reliability')
    return render_template("single.html", kid='rcs.rigor.ec.q',
                           title=t, bread=bread, learnmore=learnmore_list_remove('Reliability'))

@ec_page.route("/Labels")
def labels_page():
    t = r'Labels for elliptic curves over $\Q$'
    bread = get_bread('Labels')
    return render_template("single.html", kid='ec.q.lmfdb_label',
                           title=t, bread=bread, learnmore=learnmore_list_remove('labels'))

@ec_page.route('/<conductor>/<iso>/<number>/download/<download_type>')
def ec_code_download(**args):
    response = make_response(ec_code(**args))
    response.headers['Content-type'] = 'text/plain'
    return response

@ec_page.route("/CongruentNumbers")
def render_congruent_number_data():
    info = to_dict(request.args)
    if 'lookup' in info:
        return redirect(url_for(".render_single_congruent_number", n=info['lookup']))
    learnmore = learnmore_list_remove('Congruent numbers and curves')
    t = 'Congruent numbers and congruent number curves'
    bread = get_bread(t)
    if 'filename' in info:
        filepath = os.path.join(congruent_number_data_directory,info['filename'])
        if os.path.isfile(filepath) and os.access(filepath, os.R_OK):
            return send_file(filepath, as_attachment=True, add_etags=False)
        else:
            flash_error('File {} not found'.format(info['filename']))
            return redirect(url_for(".rational_elliptic_curves"))

    return render_template("congruent_number_data.html", info=info, title=t, bread=bread, learnmore=learnmore)

@ec_page.route("/CongruentNumber/<int:n>")
def render_single_congruent_number(n):
    if 0 < n and n <= 1000000:
        info = get_congruent_number_data(n)
    else:
        info = {'n': n, 'error': 'out of range'}
    t = "Is {} a congruent number?".format(n)
    bread = get_bread() + [("Congruent numbers", url_for(".render_congruent_number_data")), (n, "")]
    return render_template("single_congruent_number.html", info=info, title=t, bread=bread, learnmore=learnmore_list())


sorted_code_names = ['curve', 'tors', 'intpts', 'cond', 'disc', 'jinv', 'rank', 'reg', 'real_period', 'cp', 'ntors', 'sha', 'qexp', 'moddeg', 'L1', 'localdata', 'galrep', 'padicreg']

code_names = {'curve': 'Define the curve',
                 'tors': 'Torsion subgroup',
                 'intpts': 'Integral points',
                 'cond': 'Conductor',
                 'disc': 'Discriminant',
                 'jinv': 'j-invariant',
                 'rank': 'Rank',
                 'reg': 'Regulator',
                 'real_period': 'Real Period',
                 'cp': 'Tamagawa numbers',
                 'ntors': 'Torsion order',
                 'sha': 'Order of Sha',
                 'qexp': 'q-expansion of modular form',
                 'moddeg': 'Modular degree',
                 'L1': 'Special L-value',
                 'localdata': 'Local data',
                 'galrep': 'mod p Galois image',
                 'padicreg': 'p-adic regulator'}

Fullname = {'magma': 'Magma', 'sage': 'SageMath', 'gp': 'Pari/GP'}
Comment = {'magma': '//', 'sage': '#', 'gp': '\\\\', 'pari': '\\\\'}

def ec_code(**args):
    label = curve_lmfdb_label(args['conductor'], args['iso'], args['number'])
    E = WebEC.by_label(label)
    if E == "Invalid label":
        return elliptic_curve_jump_error(label, {})
    if E == "Curve not found":
        return elliptic_curve_jump_error(label, {}, missing_curve=True)
    Ecode = E.code()
    lang = args['download_type']
    code = "%s %s code for working with elliptic curve %s\n\n" % (Comment[lang],Fullname[lang],label)
    if lang=='gp':
        lang = 'pari'
    for k in sorted_code_names:
        if lang in Ecode[k]:
            code += "\n%s %s: \n" % (Comment[lang],code_names[k])
            code += Ecode[k][lang] + ('\n' if '\n' not in Ecode[k][lang] else '')
    return code

def tor_struct_search_Q(prefill="any"):
    def fix(t):
        return t + ' selected = "yes"' if prefill==t else t
    def cyc(n):
        return [fix("["+str(n)+"]"), "C{}".format(n)]
    def cyc2(m,n):
        return [fix("[{},{}]".format(m,n)), "C{}&times;C{}".format(m,n)]
    gps = [[fix(""), "any"], [fix("[]"), "trivial"]]
    for n in range(2,13):
        if n!=11:
            gps.append(cyc(n))
    for n in range(1,5):
        gps.append(cyc2(2,2*n))
    return "\n".join(["<select name='torsion_structure', style='width: 155px'>"] + ["<option value={}>{}</option>".format(a,b) for a,b in gps] + ["</select>"])

# the following allows the preceding function to be used in any template via {{...}}
app.jinja_env.globals.update(tor_struct_search_Q=tor_struct_search_Q)

class ECSearchArray(SearchArray):
    noun = "curve"
    plural_noun = "curves"
    jump_example = "11.a2"
    jump_egspan = "e.g. 11.a2 or 389.a or 11a1 or 389a or [0,1,1,-2,0] or [-3024, 46224]"
    jump_prompt = "Label or coefficients"
    jump_knowl = "ec.q.search_input"
    def __init__(self):
        conductor_quantifier = SelectBox(
            name='conductor_type',
            options=[('', ''),
                     ('prime', 'prime'),
                     ('prime_power', 'p-power'),
                     ('squarefree', 'sq-free'),
                     ('divides','divides'),
                     ],
            min_width=85)
        cond = TextBoxWithSelect(
            name="conductor",
            label="Conductor",
            knowl="ec.q.conductor",
            example="389",
            example_span="389 or 100-200",
            select_box=conductor_quantifier)
        disc = TextBox(
            name="discriminant",
            label="Discriminant",
            knowl="ec.discriminant",
            example="389",
            example_span="389 or 100-200")
        rank = TextBox(
            name="rank",
            label="Rank",
            knowl="ec.rank",
            example="0")
        sha = TextBox(
            name="sha",
            label="Analytic order of &#1064;",
            knowl="ec.analytic_sha_order",
            example="4")
        isodeg = TextBox(
            name="isogeny_degrees",
            label="Cyclic isogeny degree",
            knowl="ec.isogeny",
            example="16")
        class_size = TextBox(
            name="class_size",
            label="Isogeny class size",
            knowl="ec.isogeny_class",
            example="4")
        class_deg = TextBox(
            name="class_deg",
            label="Isogeny class degree",
            knowl="ec.isogeny_class_degree",
            example="16")
        num_int_pts = TextBox(
            name="num_int_pts",
            label="Integral points",
            knowl="ec.q.integral_points",
            example="2",
            example_span="2 or 4-15")
        jinv = TextBox(
            name="jinv",
            label="j-invariant",
            knowl="ec.q.j_invariant",
            example="1728",
            example_span="1728 or -4096/11")
        torsion_opts = ([("", ""),("[]", "trivial")] +
                        [("%s"%n, "order %s"%n) for  n in range(4,16,4)] +
                        [("[%s]"%n, "C%s"%n) for n in range(2, 13) if n != 11] +
                        [("[2,%s]"%n, "C2&times;C%s"%n) for n in range(2, 10, 2)])
        torsion = SelectBox(
            name="torsion",
            label="Torsion",
            knowl="ec.torsion_subgroup",
            example="C3",
            options=torsion_opts)
        optimal = SelectBox(
            name="optimal",
            label="Curves per isogeny class",
            knowl="ec.isogeny_class",
            example="all, one",
            options=[("", "all"),
                     ("on", "one")])
        bad_quant = SubsetBox(
            name="bad_quantifier")
        bad_primes = TextBoxWithSelect(
            name="bad_primes",
            label="Bad primes $p$",
            short_label=r"Bad$\ p$",
            knowl="ec.q.reduction_type",
            example="5,13",
            select_box=bad_quant)
        sha_quant = SubsetBox(
            name="sha_quantifier")
        sha_primes = TextBoxWithSelect(
            name="sha_primes",
            label="$p$ dividing |&#1064;|",
            short_label=r"$p\ $div$\ $|&#1064;|",
            knowl="ec.analytic_sha_order",
            example="3,5",
            select_box=sha_quant)
        regulator = TextBox(
            name="regulator",
            label="Regulator",
            knowl="ec.q.regulator",
            example="8.4-9.1")
        faltings_height = TextBox(
            name="faltings_height",
            label="Faltings height",
            knowl="ec.q.faltings_height",
            example="-1-2")
        reduction_opts = ([("", ""),
                           ("semistable",  "semistable"),
                           ("not semistable",  "not semistable"),
                           ("potentially good", "potentially good"),
                           ("not potentially good", "not potentially good")])
        reduction = SelectBox(
            name="reduction",
            label="Reduction",
            example="semistable",
            knowl="ec.reduction",
            options=reduction_opts)
        galois_image = TextBox(
            name="galois_image",
            label=r"Galois image",
            short_label=r"Galois image",
            example="13S4 or 13.91.3.2",
            knowl="ec.galois_image_search")
        nonmax_quant = SubsetBox(
            name="nonmax_quantifier")
        nonmax_primes = TextBoxWithSelect(
            name="nonmax_primes",
            label=r"Nonmaximal $\ell$",
            short_label=r"Nonmax$\ \ell$",
            knowl="ec.maximal_elladic_galois_rep",
            example="2,3",
            select_box=nonmax_quant)
        cm_opts = ([('', ''), ('noCM', 'no potential CM'), ('CM', 'potential CM')] +
                   [('-4,-16', 'CM field Q(sqrt(-1))'), ('-3,-12,-27', 'CM field Q(sqrt(-3))'), ('-7,-28', 'CM field Q(sqrt(-7))')] +
                   [('-%d'%d, 'CM discriminant -%d'%d) for  d in [3,4,7,8,11,12,16,19,27,38,43,67,163]])
        cm = SelectBox(
            name="cm",
            label="Complex multiplication",
            example="potential CM by Q(i)",
            knowl="ec.complex_multiplication",
            options=cm_opts
            )

        count = CountBox()

        self.browse_array = [
            [cond, bad_primes],
            [disc,  jinv],
            [torsion, cm],
            [rank, sha],
            [regulator, sha_primes],
            [galois_image, nonmax_primes],
            [class_size, class_deg],
            [num_int_pts, isodeg],
            [optimal, reduction],
            [count, faltings_height]
            ]

        self.refine_array = [
            [cond, jinv, rank, torsion, cm],
            [bad_primes, disc, regulator, sha, galois_image],
            [class_size, class_deg, isodeg, sha_primes, nonmax_primes],
            [optimal, reduction, num_int_pts, faltings_height]
            ]<|MERGE_RESOLUTION|>--- conflicted
+++ resolved
@@ -301,7 +301,22 @@
 elladic_image_label_regex = re.compile(r'(\d+)\.(\d+)\.(\d+)\.(\d+)')
 modell_image_label_regex = re.compile(r'(\d+)(G|B|Cs|Cn|Ns|Nn|A4|S4|A5)(\.\d+)*')
 
-<<<<<<< HEAD
+class EC_download(Downloader):
+    table = db.ec_curvedata
+    title = "Elliptic curves"
+    columns = "ainvs"
+    data_format = ["[[a1, a2, a3, a4, a6] Weierstrass coefficients]"]
+    data_description = "defining the elliptic curve y^2 + a1xy + a3y = x^3 + a2x^2 + a4x + a6."
+    function_body = {
+        "magma": [
+            "return [EllipticCurve([a:a in ai]):ai in data];", # convert ai from list to sequence
+        ],
+        "sage": [
+            "return [EllipticCurve(ai) for ai in data]",
+        ],
+        "gp": ["[ellinit(ai)|ai<-data];"],
+    }
+
 ec_columns = SearchColumns([
     ColGroup("curve_labels", None, "Curve",
              [
@@ -353,26 +368,6 @@
 
 
 @search_wrap(table=db.ec_curvedata,
-=======
-class EC_download(Downloader):
-    table = db.ec_curvedata
-    title = "Elliptic curves"
-    columns = "ainvs"
-    data_format = ["[[a1, a2, a3, a4, a6] Weierstrass coefficients]"]
-    data_description = "defining the elliptic curve y^2 + a1xy + a3y = x^3 + a2x^2 + a4x + a6."
-    function_body = {
-        "magma": [
-            "return [EllipticCurve([a:a in ai]):ai in data];", # convert ai from list to sequence
-        ],
-        "sage": [
-            "return [EllipticCurve(ai) for ai in data]",
-        ],
-        "gp": ["[ellinit(ai)|ai<-data];"],
-    }
-
-@search_wrap(template="ec-search-results.html",
-             table=db.ec_curvedata,
->>>>>>> 4d727cce
              title='Elliptic curve search results',
              err_title='Elliptic curve search input error',
              columns=ec_columns,
