# -*- coding: utf-8 -*-
from math import hypot
import os
import re
import time

from flask import render_template, url_for, request, redirect, make_response, send_file, abort
from sage.all import ZZ, QQ, Qp, RealField, EllipticCurve, cputime, is_prime, is_prime_power, PolynomialRing, latex
from sage.databases.cremona import parse_cremona_label, class_to_int
from sage.schemes.elliptic_curves.constructor import EllipticCurve_from_Weierstrass_polynomial

from lmfdb.elliptic_curves.web_ec import latex_equation


from lmfdb import db
from lmfdb.app import app
from lmfdb.backend.encoding import Json
from lmfdb.utils import (coeff_to_poly,
    web_latex, to_dict, comma, flash_error, display_knowl, raw_typeset, integer_divisors, integer_squarefree_part,
    parse_rational_to_list, parse_ints, parse_floats, parse_bracketed_posints, parse_primes,
    SearchArray, TextBox, SelectBox, SubsetBox, TextBoxWithSelect, CountBox, Downloader,
    StatsDisplay, parse_element_of, parse_signed_ints, search_wrap, redirect_no_cache, web_latex_factored_integer)
from lmfdb.utils.interesting import interesting_knowls
from lmfdb.utils.search_columns import SearchColumns, MathCol, LinkCol, ProcessedCol, MultiProcessedCol, CheckCol
from lmfdb.api import datapage
from lmfdb.elliptic_curves import ec_page, ec_logger
from lmfdb.elliptic_curves.isog_class import ECisog_class
from lmfdb.elliptic_curves.web_ec import WebEC, match_lmfdb_label, match_cremona_label, split_lmfdb_label, split_cremona_label, weierstrass_eqn_regex, short_weierstrass_eqn_regex, class_lmfdb_label, curve_lmfdb_label, EC_ainvs, latex_sha, gl2_subgroup_data, CREMONA_BOUND, match_weierstrass_polys, ZLIST_RE, ZLLIST_RE, match_long_weierstrass_eqn, match_short_weierstrass_eqn
from sage.misc.cachefunc import cached_method
from lmfdb.ecnf.ecnf_stats import latex_tor
from .congruent_numbers import get_congruent_number_data, congruent_number_data_directory
from lmfdb.sato_tate_groups.main import st_display_knowl

q = ZZ['x'].gen()
the_ECstats = None

#########################
#   Utility functions
#########################

def sorting_label(lab1):
    """
    Provide a sorting key.
    """
    a, b, c = parse_cremona_label(lab1)
    return (int(a), class_to_int(b), int(c))

def get_bread(tail=[]):
    base = [('Elliptic curves', url_for("ecnf.index")), (r'$\Q$', url_for(".rational_elliptic_curves"))]
    if not isinstance(tail, list):
        tail = [(tail, " ")]
    return base + tail

def get_stats():
    global the_ECstats
    if the_ECstats is None:
        the_ECstats = ECstats()
    return the_ECstats

#########################
#    Top level
#########################

def learnmore_list():
    return [('Source and acknowledgments', url_for(".how_computed_page")),
            ('Completeness of the data', url_for(".completeness_page")),
            ('Reliability of the data', url_for(".reliability_page")),
            ('Elliptic curve labels', url_for(".labels_page")),
            ('Congruent number curves', url_for(".render_congruent_number_data"))]

# Return the learnmore list with the matchstring entry removed
def learnmore_list_remove(matchstring):
    return [t for t in learnmore_list() if t[0].find(matchstring) < 0]


#########################
#  Search/navigate
#########################

@ec_page.route("/")
def rational_elliptic_curves(err_args=None):
    info = to_dict(request.args, search_array=ECSearchArray())
    if err_args is None:
        if request.args:
            return elliptic_curve_search(info)
        else:
            err_args = {}
            for field in ['conductor', 'jinv', 'torsion', 'rank', 'sha', 'optimal', 'torsion_structure', 'msg']:
                err_args[field] = ''
            err_args['count'] = '50'

    counts = get_stats()

    conductor_list_endpoints = [1, 100, 1000, 10000, 100000, int(counts.max_N_Cremona) + 1]
    conductor_list = dict([(r,r) for r in ["%s-%s" % (start, end - 1) for start, end in zip(conductor_list_endpoints[:-1],
                                                                                            conductor_list_endpoints[1:])]])
    conductor_list[">{}".format(counts.max_N_Cremona)] = "{}-".format(counts.max_N_Cremona)

    rank_list = list(range(counts.max_rank + 1))
    torsion_list = list(range(1, 11)) + [12, 16]
    info['rank_list'] = rank_list
    info['torsion_list'] = torsion_list
    info['conductor_list'] = conductor_list
    info['stats'] = ECstats()
    info['stats_url'] = url_for(".statistics")

    t = r'Elliptic curves over $\Q$'
    if err_args.get("err_msg"):
        # this comes from elliptic_curve_jump_error
        flash_error(err_args.pop("err_msg"), err_args.pop("label"))
        return redirect(url_for(".rational_elliptic_curves"))
    return render_template("ec-index.html",
                           info=info,
                           title=t,
                           bread=get_bread(),
                           learnmore=learnmore_list(),
                           calling_function="ec.rational_elliptic_curves",
                           **err_args)

@ec_page.route("/interesting")
def interesting():
    return interesting_knowls(
        "ec.q",
        db.ec_curvedata,
        url_for_label,
        label_col="lmfdb_label",
        title=r"Some interesting elliptic curves over $\Q$",
        bread=get_bread("Interesting"),
        learnmore=learnmore_list()
    )

@ec_page.route("/random")
@redirect_no_cache
def random_curve():
    label = db.ec_curvedata.random(projection = 'lmfdb_label')
    cond, iso, num = split_lmfdb_label(label)
    return url_for(".by_triple_label", conductor=cond, iso_label=iso, number=num)

@ec_page.route("/curve_of_the_day")
@redirect_no_cache # disables cache on todays curve
def todays_curve():
    from datetime import date
    mordells_birthday = date(1888,1,28)
    n = (date.today()-mordells_birthday).days
    label = db.ec_curvedata.lucky(projection='lmfdb_label', offset = n)
    return url_for(".by_ec_label", label=label)

################################################################################
# Statistics
################################################################################

class ECstats(StatsDisplay):
    """
    Class for creating and displaying statistics for elliptic curves over Q
    """

    def __init__(self):
        self.ncurves = db.ec_curvedata.count()
        self.ncurves_c = comma(self.ncurves)
        self.nclasses = db.ec_classdata.count()
        self.nclasses_c = comma(self.nclasses)
        self.max_N_Cremona = 500000
        self.max_N_Cremona_c = comma(self.max_N_Cremona)
        self.max_N = db.ec_curvedata.max('conductor')
        self.max_N_c = comma(self.max_N)
        self.max_N_prime = 1000000
        self.max_N_prime_c = comma(self.max_N_prime)
        self.max_rank = db.ec_curvedata.max('rank')
        self.max_rank_c = comma(self.max_rank)
        self.cond_knowl = display_knowl('ec.q.conductor', title = "conductor")
        self.rank_knowl = display_knowl('ec.rank', title = "rank")
        self.ec_knowl = display_knowl('ec.q', title='elliptic curves')
        self.cl_knowl = display_knowl('ec.isogeny', title = "isogeny classes")

    @property
    def short_summary(self):
        stats_url = url_for(".statistics")
        return r'The database currently includes %s %s defined over $\Q$, in %s %s, with %s at most %s.  Here are some further <a href="%s">statistics and completeness information</a>.' % (self.ncurves_c, self.ec_knowl, self.nclasses_c, self.cl_knowl, self.cond_knowl, self.max_N_c, stats_url)

    @property
    def summary(self):
        return r'Currently, the database includes ${}$ {} over $\Q$ in ${}$ {}, with {} at most ${}$.'.format(self.ncurves_c, self.ec_knowl, self.nclasses_c, self.cl_knowl, self.cond_knowl, self.max_N_c)

    table = db.ec_curvedata
    baseurl_func = ".rational_elliptic_curves"

    knowls = {'rank': 'ec.rank',
              'sha': 'ec.q.analytic_sha_order',
              'torsion_structure': 'ec.torsion_order'}

    top_titles = {'rank': 'rank',
                  'sha': 'analytic order of &#1064;',
                  'torsion_structure': 'torsion subgroups'}

    formatters = {'torsion_structure': latex_tor,
                  'sha': latex_sha}

    query_formatters = {'torsion_structure': 'torsion_structure={}'.format,
                        'sha': 'sha={}'.format}

    stat_list = [
        {'cols': 'rank', 'totaler': {'avg': True}},
        {'cols': 'torsion_structure'},
        {'cols': 'sha', 'totaler': {'avg': False}},
    ]

    @cached_method
    def isogeny_degrees(self):
        # cur = db._execute(SQL("SELECT UNIQ(SORT(ARRAY_AGG(elements ORDER BY elements))) FROM ec_curvedata, UNNEST(isogeny_degreed) as elements"))
        # return cur.fetchone()[0]
        #
        # It's a theorem that the complete set of possible degrees is this:
        return list(range(1,20)) + [21,25,27,37,43,67,163]

# NB the context processor wants something callable and the summary is a *property*

@app.context_processor
def ctx_elliptic_curve_summary():
    return {'elliptic_curve_summary': lambda: ECstats().summary}

@app.context_processor
def ctx_gl2_subgroup():
    return {'gl2_subgroup_data': gl2_subgroup_data}

@ec_page.route("/stats")
def statistics():
    title = r'Elliptic curves over $\Q$: Statistics'
    bread = get_bread("Statistics")
    return render_template("display_stats.html", info=ECstats(), title=title, bread=bread, learnmore=learnmore_list())


@ec_page.route("/<int:conductor>/")
def by_conductor(conductor):
    info = to_dict(request.args, search_array=ECSearchArray())
    info['bread'] = get_bread([('%s' % conductor, url_for(".by_conductor", conductor=conductor))])
    info['title'] = r'Elliptic curves over $\Q$ of conductor %s' % conductor
    if request.args:
        # if conductor changed, fall back to a general search
        if 'conductor' in request.args and request.args['conductor'] != str(conductor):
            return redirect (url_for(".rational_elliptic_curves", **request.args), 307)
        info['title'] += ' Search results'
        info['bread'].append(('Search results',''))
    info['conductor'] = conductor
    return elliptic_curve_search(info)


def elliptic_curve_jump_error(label, args, missing_curve=False, missing_class=False, invalid_class=False, invalid_poly=False):
    err_args = {}
    for field in ['conductor', 'torsion', 'rank', 'sha', 'optimal', 'torsion_structure']:
        err_args[field] = args.get(field, '')
    err_args['count'] = args.get('count', '100')
    err_args['label'] = label
    if missing_curve:
        err_args['err_msg'] = "The elliptic curve %s is not in the database"
    elif missing_class:
        err_args['err_msg'] = "The isogeny class %s is not in the database"
    elif invalid_class:
        err_args['err_msg'] = r"%s is not a valid label for an isogeny class of elliptic curves over $\mathbb{Q}$"
    elif invalid_poly:
        err_args['err_msg'] = "The equation defined by %s does not define an elliptic curve"
    elif not label:
        err_args['err_msg'] = "Please enter a non-empty label %s"
    else:
        err_args['err_msg'] = r"%s is not a valid label for an elliptic curve or isogeny class over $\mathbb{Q}$"
    return rational_elliptic_curves(err_args)


def ec_lookup_equation(input_str):

    R = PolynomialRing(QQ, "x")
    y = PolynomialRing(R, "y").gen()

    def read_list_coeffs(elt):
        if not elt:
            return R(0)
        else:
            return R([int(c) for c in elt.split(",")])

    if ZLLIST_RE.fullmatch(input_str):
        input_str_new = input_str.strip('[').strip(']')
        fg = [read_list_coeffs(elt) for elt in input_str_new.split('],[')]
    elif ZLIST_RE.fullmatch(input_str):
        input_str_new = input_str.strip('[').strip(']')
        fg = [read_list_coeffs(input_str_new), R(0)]
    else:
        input_str_new = input_str.strip('[').strip(']')
        fg = [R(list(coeff_to_poly(elt))) for elt in input_str_new.split(",")]
    if len(fg) == 1:
        fg.append(R(0))

    ec_defining_poly = y**2 + y*(fg[1]) - fg[0]
    print(f"ec defining poly is {ec_defining_poly}")
    S = PolynomialRing(QQ,2, ["x", "y"])
    try:
        E = EllipticCurve_from_Weierstrass_polynomial(S(ec_defining_poly)).minimal_model()
    except ValueError:
        C_str_latex = fr"\({latex(y**2 + y*fg[1])} = {latex(fg[0])}\)"
        return None, ("invalid_poly",C_str_latex)
    lmfdb_label = db.ec_curvedata.lucky({'ainvs': EC_ainvs(E)}, 'lmfdb_label')
    
    if lmfdb_label is None:
        return None, ("not_in_db",EC_ainvs(E))
    return lmfdb_label,""


def elliptic_curve_jump(info):
    label = info.get('jump', '').replace(" ", "")
    if label is None:
        return elliptic_curve_jump_error('', info)
    elif match_lmfdb_label(label):
        try:
            return by_ec_label(label)
        except ValueError:
            return elliptic_curve_jump_error(label, info, missing_curve=True)
    elif match_cremona_label(label):
        try:
            return redirect(url_for(".by_ec_label", label=label))
            #return by_ec_label(label)
        except ValueError:
            return elliptic_curve_jump_error(label, info, missing_curve=True)
    elif match_weierstrass_polys(label):
        print("was ere")
        label, fail_reason = ec_lookup_equation(label)
        if label:
            return by_ec_label(label)
        elif label is None:
            if fail_reason[0] == "invalid_poly":
                return elliptic_curve_jump_error(fail_reason[1], info, invalid_poly=True)
            return elliptic_curve_jump_error(fail_reason[1], info, missing_curve=True)

    elif match_short_weierstrass_eqn(label):
        f = label.split("=")[1]
        label, fail_reason = ec_lookup_equation(f)
        if label:
            return by_ec_label(label)
        elif label is None:
            if fail_reason[0] == "invalid_poly":
                return elliptic_curve_jump_error(fail_reason[1], info, invalid_poly=True)
            return elliptic_curve_jump_error(fail_reason[1], info, missing_curve=True)

    elif match_long_weierstrass_eqn(label):
        # Here we assume quite a bit from the user's input
        # to extract h and f
        first_bit, f = label.split("=")
        y_monomial_letter = first_bit[0]
        x_monomial_letter = {a for a in f if a.isalpha()}
        if len(x_monomial_letter) > 1:
            errmsg = "Your f polynomial is multivariate; it should only have one variable in it."
            flash_error(errmsg)
            return redirect(url_for(".index"))
        x_monomial_letter = x_monomial_letter.pop()
        hy = first_bit.split("+",1)[1]
        R1 = PolynomialRing(ZZ,x_monomial_letter)
        R2 = PolynomialRing(R1,y_monomial_letter)
<<<<<<< HEAD
        while re.search("[A-Za-z]{2}", hy):
            hy = re.sub("([A-Za-z])([A-Za-z])", r"\1*\2", hy)
=======
>>>>>>> fff4b4ff
        hy = R2(hy)
        if (hy[0] != 0) or (hy.degree() != 1):
            errmsg = "Your h polynomial is not being multiplied by y"
            flash_error(errmsg)
            return redirect(url_for(".index"))    
        h = hy[1]  # in R1
        new_input = str(f) + "," + str(h)
        print(f"new input is {new_input}")
        label, fail_reason = ec_lookup_equation(new_input)
        if label:
            return by_ec_label(label)
        elif label is None:
            if fail_reason[0] == "invalid_poly":
                return elliptic_curve_jump_error(fail_reason[1], info, invalid_poly=True)
            return elliptic_curve_jump_error(fail_reason[1], info, missing_curve=True)
    else:
        # Try to parse a string like [1,0,3,2,4] as valid
        # Weistrass coefficients:
        lab = re.sub(r'\s','',label)
        lab = re.sub(r'^\[','',lab)
        lab = re.sub(r']$','',lab)
        try:
            labvec = lab.split(',')
            labvec = [QQ(str(z)) for z in labvec] # Rationals allowed
            E = EllipticCurve(labvec).minimal_model()
            # Now we do have a valid curve over Q, but it might
            # not be in the database.
            lmfdb_label = db.ec_curvedata.lucky({'ainvs': EC_ainvs(E)}, 'lmfdb_label')
            if lmfdb_label is None:
                info['conductor'] = E.conductor()
                return elliptic_curve_jump_error(label, info, missing_curve=True)
            return by_ec_label(lmfdb_label)
        except Exception:
            return elliptic_curve_jump_error(label, info)

def url_for_label(label):
    if label == "random":
        return url_for(".random_curve")
    return url_for(".by_ec_label", label=label)

elladic_image_label_regex = re.compile(r'(\d+)\.(\d+)\.(\d+)\.(\d+)')
modell_image_label_regex = re.compile(r'(\d+)(G|B|Cs|Cn|Ns|Nn|A4|S4|A5)(\.\d+)*')

class EC_download(Downloader):
    table = db.ec_curvedata
    title = "Elliptic curves"
    columns = "ainvs"
    data_format = ["[[a1, a2, a3, a4, a6] Weierstrass coefficients]"]
    data_description = "defining the elliptic curve y^2 + a1xy + a3y = x^3 + a2x^2 + a4x + a6."
    function_body = {
        "magma": [
            "return [EllipticCurve([a:a in ai]):ai in data];", # convert ai from list to sequence
        ],
        "sage": [
            "return [EllipticCurve(ai) for ai in data]",
        ],
        "gp": ["[ellinit(ai)|ai<-data];"],
    }

ec_columns = SearchColumns([
     LinkCol("lmfdb_label", "ec.q.lmfdb_label", "Label", lambda label: url_for(".by_ec_label", label=label),
             default=True, align="center", short_title="LMFDB curve label"),
     MultiProcessedCol("cremona_label", "ec.q.cremona_label", "Cremona label",
                       ["Clabel", "conductor"],
                       lambda label, conductor: '<a href="%s">%s</a>' % (url_for(".by_ec_label", label=label), label) if conductor < CREMONA_BOUND else " - ",
                       align="center", short_title="Cremona curve label"),
     LinkCol("lmfdb_iso", "ec.q.lmfdb_label", "Class", lambda label: url_for(".by_ec_label", label=label),
             default=True, align="center", short_title="LMFDB class label"),
     MultiProcessedCol("cremona_iso", "ec.q.cremona_label", "Cremona class",
                       ["Ciso", "conductor"],
                       lambda label, conductor: '<a href="%s">%s</a>' % (url_for(".by_ec_label", label=label), label) if conductor < CREMONA_BOUND else " - ",
                       align="center", short_title="Cremona class label"),
     MathCol("class_size", "ec.isogeny_class", "Class size", align="center", default=lambda info: info.get("class_size") or info.get("optimal") == "on"),
     MathCol("class_deg", "ec.isogeny_class_degree", "Class degree", align="center", default=lambda info: info.get("class_deg")),
     ProcessedCol("conductor", "ec.q.conductor", "Conductor", lambda v: web_latex_factored_integer(ZZ(v)), default=True, align="center"),
     MultiProcessedCol("disc", "ec.discriminant", "Discriminant", ["signD", "absD"], lambda s, a: web_latex_factored_integer(s*ZZ(a)),
                       default=lambda info: info.get("discriminant"), align="center"),
     MathCol("rank", "ec.rank", "Rank", default=True),
     ProcessedCol("torsion_structure", "ec.torsion_subgroup", "Torsion",
                  lambda tors: r"\oplus".join([r"\Z/%s\Z"%n for n in tors]) if tors else r"\mathsf{trivial}", default=True, mathmode=True, align="center"),
     ProcessedCol("geom_end_alg", "ag.endomorphism_algebra", r"$\textrm{End}^0(E_{\overline\Q})$",
                  lambda v: r"$\Q$" if not v else r"$\Q(\sqrt{%d})$"%(integer_squarefree_part(v)),
                  short_title="Qbar-end algebra", align="center", orig="cm"),
     ProcessedCol("cm_discriminant", "ec.complex_multiplication", "CM", lambda v: "" if v == 0 else v,
                  short_title="CM discriminant", mathmode=True, align="center", default=True, orig="cm"),
     ProcessedCol("sato_tate_group", "st_group.definition", "Sato-Tate", lambda v: st_display_knowl('1.2.A.1.1a' if v==0 else '1.2.B.2.1a'),
                  short_title="Sato-Tate group", align="center", orig="cm"),
     CheckCol("semistable", "ec.reduction", "Semistable"),
     CheckCol("potential_good_reduction", "ec.reduction", "Potentially good"),
     ProcessedCol("nonmax_primes", "ec.maximal_elladic_galois_rep", r"Nonmax $\ell$", lambda primes: ", ".join([str(p) for p in primes]),
                  default=lambda info: info.get("nonmax_primes"), short_title="nonmaximal primes", mathmode=True, align="center"),
     ProcessedCol("elladic_images", "ec.galois_rep_elladic_image", r"$\ell$-adic images", lambda v: ", ".join([display_knowl('gl2.subgroup_data', title=s, kwargs={'label':s}) for s in v]),
                  short_title="ℓ-adic images", default=lambda info: info.get("nonmax_primes") or info.get("galois_image"), align="center"),
     ProcessedCol("modell_images", "ec.galois_rep_modell_image", r"mod-$\ell$ images", lambda v: ", ".join([display_knowl('gl2.subgroup_data', title=s, kwargs={'label':s}) for s in v]),
                  short_title="mod-ℓ images", default=lambda info: info.get("nonmax_primes") or info.get("galois_image"), align="center"),
     ProcessedCol("regulator", "ec.regulator", "Regulator", lambda v: str(v)[:11], mathmode=True),
     MathCol("sha", "ec.analytic_sha_order", r"$Ш_{\textrm{an}}$", short_title="analytic Ш"),
     ProcessedCol("sha_primes", "ec.analytic_sha_order", "Ш primes", lambda primes: ", ".join(str(p) for p in primes),
                  default=lambda info: info.get("sha_primes"), mathmode=True, align="center"),
     MathCol("num_int_pts", "ec.q.integral_points", "Integral points",
             default=lambda info: info.get("num_int_pts"), align="center"),
     MathCol("degree", "ec.q.modular_degree", "Modular degree", align="center"),
     ProcessedCol("faltings_height", "ec.q.faltings_height", "Faltings height", lambda v: "%.6f"%(RealField(20)(v)), short_title="Faltings height",
                  default=lambda info: info.get("faltings_height"), mathmode=True, align="right"),
     ProcessedCol("jinv", "ec.q.j_invariant", "j-invariant", lambda v: r"$%s/%s$"%(v[0],v[1]) if v[1] > 1 else r"$%s$"%v[0],
                  short_title="j-invariant", align="center"),
     MathCol("ainvs", "ec.weierstrass_coeffs", "Weierstrass coefficients", short_title="Weierstrass coeffs", align="left"),
     ProcessedCol("equation", "ec.q.minimal_weierstrass_equation", "Weierstrass equation", latex_equation, default=True, short_title="Weierstrass equation", align="left", orig="ainvs"),
])


@search_wrap(table=db.ec_curvedata,
             title='Elliptic curve search results',
             err_title='Elliptic curve search input error',
             columns=ec_columns,
             per_page=50,
             url_for_label=url_for_label,
             learnmore=learnmore_list,
             shortcuts={'jump':elliptic_curve_jump,
                        'download':EC_download()},
             bread=lambda:get_bread('Search results'))
def elliptic_curve_search(info, query):
    parse_rational_to_list(info, query, 'jinv', 'j-invariant')
    parse_ints(info, query, 'conductor')
    if info.get('conductor_type'):
        if info['conductor_type'] == 'prime':
            query['num_bad_primes'] = 1
            query['semistable'] = True
        elif info['conductor_type'] == 'prime_power':
            query['num_bad_primes'] = 1
        elif info['conductor_type'] == 'squarefree':
            query['semistable'] = True
        elif info['conductor_type'] == 'divides':
            if not isinstance(query.get('conductor'), int):
                err = "You must specify a single conductor"
                flash_error(err)
                raise ValueError(err)
            else:
                query['conductor'] = {'$in': integer_divisors(ZZ(query['conductor']))}
    parse_signed_ints(info, query, 'discriminant', qfield=('signD', 'absD'))
    parse_ints(info,query,'rank')
    parse_ints(info,query,'sha','analytic order of &#1064;')
    parse_ints(info,query,'num_int_pts','num_int_pts')
    parse_ints(info,query,'class_size','class_size')
    if info.get('class_deg'):
        parse_ints(info,query,'class_deg','class_deg')
        if not isinstance(query.get('class_deg'), int):
            err = "You must specify a single isogeny class degree"
            flash_error(err)
            raise ValueError(err)
    parse_floats(info,query,'regulator','regulator')
    parse_floats(info, query, 'faltings_height', 'faltings_height')
    if info.get('reduction'):
        if info['reduction'] == 'semistable':
            query['semistable'] = True
        elif info['reduction'] == 'not semistable':
            query['semistable'] = False
        elif info['reduction'] == 'potentially good':
            query['potential_good_reduction'] = True
        elif info['reduction'] == 'not potentially good':
            query['potential_good_reduction'] = False
    if info.get('torsion'):
        if info['torsion'][0] == '[':
            parse_bracketed_posints(info,query,'torsion',qfield='torsion_structure',maxlength=2,check_divisibility='increasing')
        else:
            parse_ints(info,query,'torsion')
    # speed up slow torsion_structure searches by also setting torsion
    #if 'torsion_structure' in query and not 'torsion' in query:
    #    query['torsion'] = reduce(mul,[int(n) for n in query['torsion_structure']],1)
    if 'cm' in info:
        if info['cm'] == 'noCM':
            query['cm'] = 0
        elif info['cm'] == 'CM':
            query['cm'] = {'$ne': 0}
        else:
            parse_ints(info,query,field='cm',qfield='cm')
    parse_element_of(info,query,'isogeny_degrees',split_interval=200,contained_in=get_stats().isogeny_degrees)
    parse_primes(info, query, 'nonmax_primes', name='non-maximal primes',
                 qfield='nonmax_primes', mode=info.get('nonmax_quantifier'), radical='nonmax_rad')
    parse_primes(info, query, 'bad_primes', name='bad primes',
                 qfield='bad_primes',mode=info.get('bad_quantifier'))
    parse_primes(info, query, 'sha_primes', name='sha primes',
                 qfield='sha_primes',mode=info.get('sha_quantifier'))
    if info.get('galois_image'):
        labels = [a.strip() for a in info['galois_image'].split(',')]
        elladic_labels = [a for a in labels if elladic_image_label_regex.fullmatch(a) and is_prime_power(elladic_image_label_regex.match(a)[1])]
        modell_labels = [a for a in labels if modell_image_label_regex.fullmatch(a) and is_prime(modell_image_label_regex.match(a)[1])]
        if len(elladic_labels)+len(modell_labels) != len(labels):
            err = "Unrecognized Galois image label, it should be the label of a subgroup of GL(2,Z_ell), such as %s, or the label of a subgroup of GL(2,F_ell), such as %s, or a list of such labels"
            flash_error(err, "13.91.3.2", "13S4")
            raise ValueError(err)
        if elladic_labels:
            query['elladic_images'] = {'$contains': elladic_labels}
        if modell_labels:
            query['modell_images'] = {'$contains': modell_labels}
        if 'cm' not in query:
            query['cm'] = 0
            info['cm'] = "noCM"
        if query['cm']:
            # try to help the user out if they specify the normalizer of a Cartan in the CM case (these are either maximal or impossible
            if any(a.endswith("Nn") for a in modell_labels) or any(a.endswith("Ns") for a in modell_labels):
                err = "To search for maximal images, exclude non-maximal primes"
                flash_error(err)
                raise ValueError(err)
        else:
            # if the user specifies full mod-ell image with ell > 3, automatically exclude nonmax primes (if possible)
            max_labels = [a for a in modell_labels if a.endswith("G") and int(modell_image_label_regex.match(a)[1]) > 3]
            if max_labels:
                if info.get('nonmax_primes') and info['nonmax_quantifier'] != 'exclude':
                    err = "To search for maximal images, exclude non-maximal primes"
                    flash_error(err)
                    raise ValueError(err)
                else:
                    modell_labels = [a for a in modell_labels if a not in max_labels]
                    max_primes = [modell_image_label_regex.match(a)[1] for a in max_labels]
                    if info.get('nonmax_primes'):
                        max_primes += [l.strip() for l in info['nonmax_primes'].split(',') if not l.strip() in max_primes]
                    max_primes.sort(key=int)
                    info['nonmax_primes'] = ','.join(max_primes)
                    info['nonmax_quantifier'] = 'exclude'
                    parse_primes(info, query, 'nonmax_primes', name='non-maximal primes',
                                 qfield='nonmax_primes', mode=info.get('nonmax_quantifier'), radical='nonmax_rad')
                    info['galois_image'] = ','.join(modell_labels + elladic_labels)
                query['modell_images'] = { '$contains': modell_labels }

    # The button which used to be labelled Optimal only no/yes"
    # (default: no) has been renamed "Curves per isogeny class
    # all/one" (default: all).  When this option is "one" we only list
    # one curve in each class, currently choosing the curve with
    # minimal Faltings heights, which is conjecturally the
    # Gamma_1(N)-optimal curve.
    if 'optimal' in info and info['optimal'] == 'on':
        query["__one_per__"] = "lmfdb_iso"

    info['curve_ainvs'] = lambda dbc: str([ZZ(ai) for ai in dbc['ainvs']])
    info['curve_url_LMFDB'] = lambda dbc: url_for(".by_triple_label", conductor=dbc['conductor'], iso_label=split_lmfdb_label(dbc['lmfdb_iso'])[1], number=dbc['lmfdb_number'])
    info['iso_url_LMFDB'] = lambda dbc: url_for(".by_double_iso_label", conductor=dbc['conductor'], iso_label=split_lmfdb_label(dbc['lmfdb_iso'])[1])
    info['cremona_bound'] = CREMONA_BOUND
    info['curve_url_Cremona'] = lambda dbc: url_for(".by_ec_label", label=dbc['Clabel'])
    info['iso_url_Cremona'] = lambda dbc: url_for(".by_ec_label", label=dbc['Ciso'])
    info['FH'] = lambda dbc: RealField(20)(dbc['faltings_height'])

##########################
#  Specific curve pages
##########################

@ec_page.route("/<int:conductor>/<iso_label>/")
def by_double_iso_label(conductor,iso_label):
    full_iso_label = class_lmfdb_label(conductor,iso_label)
    return render_isogeny_class(full_iso_label)

@ec_page.route("/<int:conductor>/<iso_label>/<int:number>")
def by_triple_label(conductor,iso_label,number):
    full_label = curve_lmfdb_label(conductor,iso_label,number)
    return render_curve_webpage_by_label(full_label)

# The following function determines whether the given label is in
# LMFDB or Cremona format, and also whether it is a curve label or an
# isogeny class label, and calls the appropriate function

@ec_page.route("/<label>/")
def by_ec_label(label):
    ec_logger.debug(label)

    # First see if we have an LMFDB label of a curve or class:
    try:
        N, iso, number = split_lmfdb_label(label)
        if number:
            return redirect(url_for(".by_triple_label", conductor=N, iso_label=iso, number=number))
        else:
            return redirect(url_for(".by_double_iso_label", conductor=N, iso_label=iso))

    except AttributeError:
        ec_logger.debug("%s not a valid lmfdb label, trying cremona")
        # Next see if we have a Cremona label of a curve or class:
        try:
            N, iso, number = split_cremona_label(label)
        except AttributeError:
            ec_logger.debug("%s not a valid cremona label either, trying Weierstrass")
            eqn = label.replace(" ","")
            if weierstrass_eqn_regex.match(eqn) or short_weierstrass_eqn_regex.match(eqn):
                return by_weierstrass(eqn)
            else:
                return elliptic_curve_jump_error(label, {})

        if number: # it's a curve
            label_type = 'Clabel'
        else:
            label_type = 'Ciso'

        data = db.ec_curvedata.lucky({label_type: label})
        if data is None:
            return elliptic_curve_jump_error(label, {}, missing_curve=True)
        ec_logger.debug(url_for(".by_ec_label", label=data['lmfdb_label']))
        if number:
            return render_curve_webpage_by_label(label)
        else:
            return render_isogeny_class(label)


def by_weierstrass(eqn):
    w = weierstrass_eqn_regex.match(eqn)
    if not w:
        w = short_weierstrass_eqn_regex.match(eqn)
    if not w:
        return elliptic_curve_jump_error(eqn, {})
    try:
        ainvs = [ZZ(ai) for ai in w.groups()]
    except TypeError:
        return elliptic_curve_jump_error(eqn, {})
    E = EllipticCurve(ainvs).global_minimal_model()
    label = db.ec_curvedata.lucky({'ainvs': EC_ainvs(E)},'lmfdb_label')
    if label is None:
        N = E.conductor()
        return elliptic_curve_jump_error(eqn, {'conductor':N}, missing_curve=True)
    return redirect(url_for(".by_ec_label", label=label), 301)

def render_isogeny_class(iso_class):
    class_data = ECisog_class.by_label(iso_class)
    if class_data == "Invalid label":
        return elliptic_curve_jump_error(iso_class, {}, invalid_class=True)
    if class_data == "Class not found":
        return elliptic_curve_jump_error(iso_class, {}, missing_class=True)
    class_data.modform_display = url_for(".modular_form_display", label=class_data.lmfdb_iso+"1", number="")

    return render_template("ec-isoclass.html",
                           properties=class_data.properties,
                           info=class_data,
                           code=class_data.code,
                           bread=class_data.bread,
                           title=class_data.title,
                           friends=class_data.friends,
                           KNOWL_ID="ec.q.%s"%iso_class,
                           downloads=class_data.downloads,
                           learnmore=learnmore_list())

@ec_page.route("/modular_form_display/<label>")
@ec_page.route("/modular_form_display/<label>/<number>")
def modular_form_display(label, number):
    try:
        number = int(number)
    except ValueError:
        number = 10
    if number < 10:
        number = 10
    if number > 1000:
        number = 1000
    ainvs = db.ec_curvedata.lookup(label, 'ainvs', 'lmfdb_label')
    if ainvs is None:
        return elliptic_curve_jump_error(label, {})
    E = EllipticCurve(ainvs)
    modform = E.q_eigenform(number)
    modform_string = raw_typeset(modform)
    return modform_string

def render_curve_webpage_by_label(label):
    cpt0 = cputime()
    t0 = time.time()
    data = WebEC.by_label(label)
    if data == "Invalid label":
        return elliptic_curve_jump_error(label, {})
    if data == "Curve not found":
        return elliptic_curve_jump_error(label, {}, missing_curve=True)
    try:
        lmfdb_label = data.lmfdb_label
    except AttributeError:
        return elliptic_curve_jump_error(label, {})

    data.modform_display = url_for(".modular_form_display", label=lmfdb_label, number="")

    code = data.code()
    code['show'] = {'magma':'','pari':'','sage':''} # use default show names
    T =  render_template("ec-curve.html",
                         properties=data.properties,
                         data=data,
                         # set default show names but actually code snippets are filled in only when needed
                         code=code,
                         bread=data.bread, title=data.title,
                         friends=data.friends,
                         downloads=data.downloads,
                         KNOWL_ID="ec.q.%s"%lmfdb_label,
                         BACKUP_KNOWL_ID="ec.q.%s"%data.lmfdb_iso,
                         learnmore=learnmore_list())
    ec_logger.debug("Total walltime: %ss"%(time.time() - t0))
    ec_logger.debug("Total cputime: %ss"%(cputime(cpt0)))
    return T

@ec_page.route("/data/<label>")
def EC_data(label):
    bread = get_bread([(label, url_for_label(label)), ("Data", " ")])
    if match_lmfdb_label(label):
        conductor, iso_class, number = split_lmfdb_label(label)
        if not number: # isogeny class
            return datapage(label, ["ec_classdata", "ec_padic"], bread=bread, label_col="lmfdb_iso", sorts=[[], ["p"]])
        iso_label = class_lmfdb_label(conductor, iso_class)
        labels = [label] * 8
        label_cols = ["lmfdb_label"] * 8
        labels[1] = labels[7] = iso_label
        label_cols[1] = label_cols[7] = "lmfdb_iso"
        sorts = [[], [], [], [], ["degree", "field"], ["prime"], ["prime"], ["p"]]
        return datapage(labels, ["ec_curvedata", "ec_classdata", "ec_mwbsd", "ec_iwasawa", "ec_torsion_growth", "ec_localdata", "ec_galrep", "ec_padic"], title=f"Elliptic curve data - {label}", bread=bread, label_cols=label_cols, sorts=sorts)
    return abort(404, f"Invalid label {label}")

@ec_page.route("/padic_data/<label>/<int:p>")
def padic_data(label, p):
    try:
        N, iso, number = split_lmfdb_label(label)
    except AttributeError:
        return abort(404)
    info = {'p': p}
    if db.ec_curvedata.lookup(label, label_col='lmfdb_label', projection="rank") == 0:
        info['reg'] = 1
    elif number == '1':
        data = db.ec_padic.lucky({'lmfdb_iso': N + '.' + iso, 'p': p})
        if data is None:
            info['reg'] = 'no data'
        else:
            val = int(data['val'])
            aprec = data['prec']
            reg = Qp(p, aprec)(int(data['unit']), aprec - val) << val
            info['reg'] = web_latex(reg)
    else:
        info['reg'] = "no data"
    return render_template("ec-padic-data.html", info=info)


@ec_page.route("/download_qexp/<label>/<int:limit>")
def download_EC_qexp(label, limit):
    try:
        _, _, number = split_lmfdb_label(label)
    except (ValueError, AttributeError):
        return elliptic_curve_jump_error(label, {})
    if number:
        ainvs = db.ec_curvedata.lookup(label, 'ainvs', 'lmfdb_label')
    else:
        ainvs = db.ec_curvedata.lookup(label, 'ainvs', 'lmfdb_iso')
    if ainvs is None:
        return elliptic_curve_jump_error(label, {})
    if limit > 100000:
        return redirect(url_for('.download_EC_qexp',label=label,limit=10000), 301)
    E = EllipticCurve(ainvs)
    response = make_response(','.join(str(an) for an in E.anlist(int(limit), python_ints=True)))
    response.headers['Content-type'] = 'text/plain'
    return response

#TODO: get all the data from all the relevant tables, not just the search table.

@ec_page.route("/download_all/<label>")
def download_EC_all(label):
    try:
        _, _, number = split_lmfdb_label(label)
    except (ValueError, AttributeError):
        return elliptic_curve_jump_error(label, {})
    if number:
        data = db.ec_curvedata.lookup(label, label_col='lmfdb_label')
        if data is None:
            return elliptic_curve_jump_error(label, {})
        data_list = [data]
    else:
        data_list = list(db.ec_curvedata.search({'lmfdb_iso': label}, sort=['lmfdb_number']))
        if not data_list:
            return elliptic_curve_jump_error(label, {})

    response = make_response('\n\n'.join(Json.dumps(d) for d in data_list))
    response.headers['Content-type'] = 'text/plain'
    return response

@ec_page.route("/Source")
def how_computed_page():
    t = r'Source and acknowledgments for elliptic curve data over $\Q$'
    bread = get_bread('Source')
    return render_template("multi.html",
                           kids=['rcs.source.ec.q',
                           'rcs.ack.ec.q',
                           'rcs.cite.ec.q'],
                           title=t, bread=bread, learnmore=learnmore_list_remove('Source'))

@ec_page.route("/Completeness")
def completeness_page():
    t = r'Completeness of elliptic curve data over $\Q$'
    bread = get_bread('Completeness')
    return render_template("single.html", kid='rcs.cande.ec.q',
                           title=t, bread=bread, learnmore=learnmore_list_remove('Completeness'))

@ec_page.route("/Reliability")
def reliability_page():
    t = r'Reliability of elliptic curve data over $\Q$'
    bread = get_bread('Reliability')
    return render_template("single.html", kid='rcs.rigor.ec.q',
                           title=t, bread=bread, learnmore=learnmore_list_remove('Reliability'))

@ec_page.route("/Labels")
def labels_page():
    t = r'Labels for elliptic curves over $\Q$'
    bread = get_bread('Labels')
    return render_template("single.html", kid='ec.q.lmfdb_label',
                           title=t, bread=bread, learnmore=learnmore_list_remove('labels'))

@ec_page.route('/<conductor>/<iso>/<number>/download/<download_type>')
def ec_code_download(**args):
    response = make_response(ec_code(**args))
    response.headers['Content-type'] = 'text/plain'
    return response

@ec_page.route("/CongruentNumbers")
def render_congruent_number_data():
    info = to_dict(request.args)
    if 'lookup' in info:
        return redirect(url_for(".render_single_congruent_number", n=info['lookup']))
    learnmore = learnmore_list_remove('Congruent numbers and curves')
    t = 'Congruent numbers and congruent number curves'
    bread = get_bread(t)
    if 'filename' in info:
        filepath = os.path.join(congruent_number_data_directory,info['filename'])
        if os.path.isfile(filepath) and os.access(filepath, os.R_OK):
            return send_file(filepath, as_attachment=True)
        else:
            flash_error('File {} not found'.format(info['filename']))
            return redirect(url_for(".rational_elliptic_curves"))

    return render_template("congruent_number_data.html", info=info, title=t, bread=bread, learnmore=learnmore)

@ec_page.route("/CongruentNumber/<int:n>")
def render_single_congruent_number(n):
    if 0 < n and n <= 1000000:
        info = get_congruent_number_data(n)
    else:
        info = {'n': n, 'error': 'out of range'}
    t = "Is {} a congruent number?".format(n)
    bread = get_bread() + [("Congruent numbers", url_for(".render_congruent_number_data")), (n, "")]
    return render_template("single_congruent_number.html", info=info, title=t, bread=bread, learnmore=learnmore_list())


sorted_code_names = ['curve', 'tors', 'intpts', 'cond', 'disc', 'jinv', 'rank', 'reg', 'real_period', 'cp', 'ntors', 'sha', 'qexp', 'moddeg', 'L1', 'localdata', 'galrep', 'padicreg']

code_names = {'curve': 'Define the curve',
                 'tors': 'Torsion subgroup',
                 'intpts': 'Integral points',
                 'cond': 'Conductor',
                 'disc': 'Discriminant',
                 'jinv': 'j-invariant',
                 'rank': 'Rank',
                 'reg': 'Regulator',
                 'real_period': 'Real Period',
                 'cp': 'Tamagawa numbers',
                 'ntors': 'Torsion order',
                 'sha': 'Order of Sha',
                 'qexp': 'q-expansion of modular form',
                 'moddeg': 'Modular degree',
                 'L1': 'Special L-value',
                 'localdata': 'Local data',
                 'galrep': 'mod p Galois image',
                 'padicreg': 'p-adic regulator'}

Fullname = {'magma': 'Magma', 'sage': 'SageMath', 'gp': 'Pari/GP'}
Comment = {'magma': '//', 'sage': '#', 'gp': '\\\\', 'pari': '\\\\'}

def ec_code(**args):
    label = curve_lmfdb_label(args['conductor'], args['iso'], args['number'])
    E = WebEC.by_label(label)
    if E == "Invalid label":
        return elliptic_curve_jump_error(label, {})
    if E == "Curve not found":
        return elliptic_curve_jump_error(label, {}, missing_curve=True)
    Ecode = E.code()
    lang = args['download_type']
    code = "%s %s code for working with elliptic curve %s\n\n" % (Comment[lang],Fullname[lang],label)
    if lang=='gp':
        lang = 'pari'
    for k in sorted_code_names:
        if lang in Ecode[k]:
            code += "\n%s %s: \n" % (Comment[lang],code_names[k])
            code += Ecode[k][lang] + ('\n' if '\n' not in Ecode[k][lang] else '')
    return code


def tor_struct_search_Q(prefill="any"):
    def fix(t):
        return t + ' selected = "yes"' if prefill == t else t

    def cyc(n):
        return [fix(f"[{n}]"), "C{}".format(n)]

    def cyc2(m, n):
        return [fix("[{},{}]".format(m, n)), "C{}&times;C{}".format(m, n)]

    gps = [[fix(""), "any"], [fix("[]"), "trivial"]]
    for n in range(2,13):
        if n!=11:
            gps.append(cyc(n))
    for n in range(1,5):
        gps.append(cyc2(2,2*n))
    return "\n".join(["<select name='torsion_structure', style='width: 155px'>"] + ["<option value={}>{}</option>".format(a,b) for a,b in gps] + ["</select>"])

# the following allows the preceding function to be used in any template via {{...}}
app.jinja_env.globals.update(tor_struct_search_Q=tor_struct_search_Q)

class ECSearchArray(SearchArray):
    noun = "curve"
    sorts = [("", "conductor", ["conductor", "iso_nlabel", "lmfdb_number"]),
             #("cremona_label", "cremona label", ["conductor", "Ciso", "Cnumber"]), # Ciso is text so this doesn't sort correctly
             ("rank", "rank", ["rank", "conductor", "iso_nlabel", "lmfdb_number"]),
             ("torsion", "torsion", ["torsion", "conductor", "iso_nlabel", "lmfdb_number"]),
             ("cm_discriminant", "CM discriminant", [("cm", -1), "conductor", "iso_nlabel", "lmfdb_number"]),
             ("regulator", "regulator", ["regulator", "conductor", "iso_nlabel", "lmfdb_number"]),
             ("sha", "analytic &#1064;", ["sha", "conductor", "iso_nlabel", "lmfdb_number"]),
             ("class_size", "isogeny class size", ["class_size", "conductor", "iso_nlabel", "lmfdb_number"]),
             ("class_deg", "isogeny class degree", ["class_deg", "conductor", "iso_nlabel", "lmfdb_number"]),
             ("num_int_pts", "integral points", ["num_int_pts", "conductor", "iso_nlabel", "lmfdb_number"]),
             ("degree", "modular degree", ["degree", "conductor", "iso_nlabel", "lmfdb_number"]),
             ("faltings_height", "Faltings height", ["faltings_height", "conductor", "iso_nlabel", "lmfdb_number"])]
    plural_noun = "curves"
    jump_example = "11.a2"
    jump_egspan = "e.g. 11.a2 or 389.a or 11a1 or 389a or [0,1,1,-2,0] or [-3024, 46224]"
    jump_prompt = "Label or coefficients"
    jump_knowl = "ec.q.search_input"
    def __init__(self):
        conductor_quantifier = SelectBox(
            name='conductor_type',
            options=[('', ''),
                     ('prime', 'prime'),
                     ('prime_power', 'p-power'),
                     ('squarefree', 'sq-free'),
                     ('divides','divides'),
                     ],
            min_width=85)
        cond = TextBoxWithSelect(
            name="conductor",
            label="Conductor",
            knowl="ec.q.conductor",
            example="389",
            example_span="389 or 100-200",
            select_box=conductor_quantifier)
        disc = TextBox(
            name="discriminant",
            label="Discriminant",
            knowl="ec.discriminant",
            example="389",
            example_span="389 or 100-200")
        rank = TextBox(
            name="rank",
            label="Rank",
            knowl="ec.rank",
            example="0")
        sha = TextBox(
            name="sha",
            label="Analytic order of &#1064;",
            knowl="ec.analytic_sha_order",
            example="4")
        isodeg = TextBox(
            name="isogeny_degrees",
            label="Cyclic isogeny degree",
            knowl="ec.isogeny",
            example="16")
        class_size = TextBox(
            name="class_size",
            label="Isogeny class size",
            knowl="ec.isogeny_class",
            example="4")
        class_deg = TextBox(
            name="class_deg",
            label="Isogeny class degree",
            knowl="ec.isogeny_class_degree",
            example="16")
        num_int_pts = TextBox(
            name="num_int_pts",
            label="Integral points",
            knowl="ec.q.integral_points",
            example="2",
            example_span="2 or 4-15")
        jinv = TextBox(
            name="jinv",
            label="j-invariant",
            knowl="ec.q.j_invariant",
            example="1728",
            example_span="1728 or -4096/11")
        # ℤ is &#8484; in html
        torsion_opts = ([("", ""), ("[]", "trivial")] +
                        [("%s" % n, "order %s" % n) for n in range(4, 16, 4)] +
                        [("[%s]" % n, "ℤ/%sℤ" % n) for n in range(2, 13) if n != 11] +
                        [("[2,%s]" % n, "ℤ/2ℤ&oplus;ℤ/%sℤ" % n) for n in range(2, 10, 2)])
        torsion = SelectBox(
            name="torsion",
            label="Torsion",
            knowl="ec.torsion_subgroup",
            example="C3",
            options=torsion_opts)
        optimal = SelectBox(
            name="optimal",
            label="Curves per isogeny class",
            knowl="ec.isogeny_class",
            example="all, one",
            options=[("", "all"),
                     ("on", "one")])
        bad_quant = SubsetBox(
            name="bad_quantifier")
        bad_primes = TextBoxWithSelect(
            name="bad_primes",
            label="Bad primes $p$",
            short_label=r"Bad$\ p$",
            knowl="ec.q.reduction_type",
            example="5,13",
            select_box=bad_quant)
        sha_quant = SubsetBox(
            name="sha_quantifier")
        sha_primes = TextBoxWithSelect(
            name="sha_primes",
            label="$p$ dividing |&#1064;|",
            short_label=r"$p\ $div$\ $|&#1064;|",
            knowl="ec.analytic_sha_order",
            example="3,5",
            select_box=sha_quant)
        regulator = TextBox(
            name="regulator",
            label="Regulator",
            knowl="ec.q.regulator",
            example="8.4-9.1")
        faltings_height = TextBox(
            name="faltings_height",
            label="Faltings height",
            knowl="ec.q.faltings_height",
            example="-1-2")
        reduction_opts = ([("", ""),
                           ("semistable", "semistable"),
                           ("not semistable", "not semistable"),
                           ("potentially good", "potentially good"),
                           ("not potentially good", "not potentially good")])
        reduction = SelectBox(
            name="reduction",
            label="Reduction",
            example="semistable",
            knowl="ec.reduction",
            options=reduction_opts)
        galois_image = TextBox(
            name="galois_image",
            label=r"Galois image",
            short_label=r"Galois image",
            example="13S4 or 13.91.3.2",
            knowl="ec.galois_image_search")
        nonmax_quant = SubsetBox(
            name="nonmax_quantifier")
        nonmax_primes = TextBoxWithSelect(
            name="nonmax_primes",
            label=r"Nonmaximal $\ell$",
            short_label=r"Nonmax$\ \ell$",
            knowl="ec.maximal_elladic_galois_rep",
            example="2,3",
            select_box=nonmax_quant)
        cm_opts = ([('', ''), ('noCM', 'no potential CM'), ('CM', 'potential CM')] +
                   [('-4,-16', 'CM field Q(sqrt(-1))'), ('-3,-12,-27', 'CM field Q(sqrt(-3))'), ('-7,-28', 'CM field Q(sqrt(-7))')] +
                   [('-%d'%d, 'CM discriminant -%d'%d) for d in [3,4,7,8,11,12,16,19,27,28,43,67,163]])
        cm = SelectBox(
            name="cm",
            label="Complex multiplication",
            example="potential CM by Q(i)",
            knowl="ec.complex_multiplication",
            options=cm_opts
            )

        count = CountBox()

        self.browse_array = [
            [cond, bad_primes],
            [disc, jinv],
            [torsion, cm],
            [rank, sha],
            [regulator, sha_primes],
            [galois_image, nonmax_primes],
            [class_size, class_deg],
            [num_int_pts, isodeg],
            [optimal, reduction],
            [count, faltings_height]
            ]

        self.refine_array = [
            [cond, jinv, rank, torsion, cm],
            [bad_primes, disc, regulator, sha, galois_image],
            [class_size, class_deg, isodeg, sha_primes, nonmax_primes],
            [optimal, reduction, num_int_pts, faltings_height]
            ]<|MERGE_RESOLUTION|>--- conflicted
+++ resolved
@@ -352,11 +352,8 @@
         hy = first_bit.split("+",1)[1]
         R1 = PolynomialRing(ZZ,x_monomial_letter)
         R2 = PolynomialRing(R1,y_monomial_letter)
-<<<<<<< HEAD
         while re.search("[A-Za-z]{2}", hy):
             hy = re.sub("([A-Za-z])([A-Za-z])", r"\1*\2", hy)
-=======
->>>>>>> fff4b4ff
         hy = R2(hy)
         if (hy[0] != 0) or (hy.degree() != 1):
             errmsg = "Your h polynomial is not being multiplied by y"
