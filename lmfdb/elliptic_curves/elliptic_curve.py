# -*- coding: utf-8 -*-

import os
import re
import time

from flask import render_template, url_for, request, redirect, make_response, send_file, abort
from sage.all import ZZ, QQ, Qp, RealField, EllipticCurve, cputime, is_prime, is_prime_power, PolynomialRing, latex, Jacobian
from sage.databases.cremona import parse_cremona_label, class_to_int
from sage.schemes.elliptic_curves.constructor import EllipticCurve_from_Weierstrass_polynomial

from lmfdb.elliptic_curves.web_ec import latex_equation


from lmfdb import db
from lmfdb.app import app
from lmfdb.backend.encoding import Json
from lmfdb.utils import (coeff_to_poly, coeff_to_poly_multi,
    web_latex, to_dict, comma, flash_error, display_knowl, raw_typeset, integer_divisors, integer_squarefree_part,
    parse_rational_to_list, parse_ints, parse_floats, parse_bracketed_posints, parse_primes,
    SearchArray, TextBox, SelectBox, SubsetBox, TextBoxWithSelect, CountBox, Downloader,
    StatsDisplay, parse_element_of, parse_signed_ints, search_wrap, redirect_no_cache, web_latex_factored_integer)
from lmfdb.utils.interesting import interesting_knowls
from lmfdb.utils.search_columns import SearchColumns, MathCol, LinkCol, ProcessedCol, MultiProcessedCol, CheckCol
from lmfdb.utils.common_regex import ZLLIST_RE
from lmfdb.api import datapage
from lmfdb.elliptic_curves import ec_page, ec_logger
from lmfdb.elliptic_curves.isog_class import ECisog_class
from lmfdb.elliptic_curves.web_ec import WebEC, match_lmfdb_label, match_cremona_label, split_lmfdb_label, split_cremona_label, weierstrass_eqn_regex, short_weierstrass_eqn_regex, class_lmfdb_label, curve_lmfdb_label, EC_ainvs, latex_sha, gl2_subgroup_data, CREMONA_BOUND, match_weierstrass_polys, match_coeff_vec
from sage.misc.cachefunc import cached_method
from lmfdb.ecnf.ecnf_stats import latex_tor
from .congruent_numbers import get_congruent_number_data, congruent_number_data_directory
from lmfdb.sato_tate_groups.main import st_display_knowl

q = ZZ['x'].gen()
the_ECstats = None

#########################
#   Utility functions
#########################

def sorting_label(lab1):
    """
    Provide a sorting key.
    """
    a, b, c = parse_cremona_label(lab1)
    return (int(a), class_to_int(b), int(c))

def get_bread(tail=[]):
    base = [('Elliptic curves', url_for("ecnf.index")), (r'$\Q$', url_for(".rational_elliptic_curves"))]
    if not isinstance(tail, list):
        tail = [(tail, " ")]
    return base + tail

def get_stats():
    global the_ECstats
    if the_ECstats is None:
        the_ECstats = ECstats()
    return the_ECstats

#########################
#    Top level
#########################

def learnmore_list():
    return [('Source and acknowledgments', url_for(".how_computed_page")),
            ('Completeness of the data', url_for(".completeness_page")),
            ('Reliability of the data', url_for(".reliability_page")),
            ('Elliptic curve labels', url_for(".labels_page")),
            ('Congruent number curves', url_for(".render_congruent_number_data"))]

# Return the learnmore list with the matchstring entry removed
def learnmore_list_remove(matchstring):
    return [t for t in learnmore_list() if t[0].find(matchstring) < 0]


#########################
#  Search/navigate
#########################

@ec_page.route("/")
def rational_elliptic_curves(err_args=None):
    info = to_dict(request.args, search_array=ECSearchArray())
    if err_args is None:
        if request.args:
            return elliptic_curve_search(info)
        else:
            err_args = {}
            for field in ['conductor', 'jinv', 'torsion', 'rank', 'sha', 'optimal', 'torsion_structure', 'msg']:
                err_args[field] = ''
            err_args['count'] = '50'

    counts = get_stats()

    conductor_list_endpoints = [1, 100, 1000, 10000, 100000, int(counts.max_N_Cremona) + 1]
    conductor_list = dict([(r,r) for r in ["%s-%s" % (start, end - 1) for start, end in zip(conductor_list_endpoints[:-1],
                                                                                            conductor_list_endpoints[1:])]])
    conductor_list[">{}".format(counts.max_N_Cremona)] = "{}-".format(counts.max_N_Cremona)

    rank_list = list(range(counts.max_rank + 1))
    torsion_list = list(range(1, 11)) + [12, 16]
    info['rank_list'] = rank_list
    info['torsion_list'] = torsion_list
    info['conductor_list'] = conductor_list
    info['stats'] = ECstats()
    info['stats_url'] = url_for(".statistics")

    t = r'Elliptic curves over $\Q$'
    if err_args.get("err_msg"):
        # this comes from elliptic_curve_jump_error
        flash_error(err_args.pop("err_msg"), err_args.pop("label"))
        return redirect(url_for(".rational_elliptic_curves"))
    return render_template("ec-index.html",
                           info=info,
                           title=t,
                           bread=get_bread(),
                           learnmore=learnmore_list(),
                           calling_function="ec.rational_elliptic_curves",
                           **err_args)


@ec_page.route("/interesting")
def interesting():
    return interesting_knowls(
        "ec.q",
        db.ec_curvedata,
        url_for_label,
        label_col="lmfdb_label",
        title=r"Some interesting elliptic curves over $\Q$",
        bread=get_bread("Interesting"),
        learnmore=learnmore_list()
    )


@ec_page.route("/random")
@redirect_no_cache
def random_curve():
    label = db.ec_curvedata.random(projection='lmfdb_label')
    cond, iso, num = split_lmfdb_label(label)
    return url_for(".by_triple_label", conductor=cond, iso_label=iso, number=num)


@ec_page.route("/curve_of_the_day")
@redirect_no_cache  # disables cache on todays curve
def todays_curve():
    from datetime import date
    mordells_birthday = date(1888, 1, 28)
    n = (date.today() - mordells_birthday).days
    label = db.ec_curvedata.lucky(projection='lmfdb_label', offset=n)
    return url_for(".by_ec_label", label=label)

################################################################################
# Statistics
################################################################################

class ECstats(StatsDisplay):
    """
    Class for creating and displaying statistics for elliptic curves over Q
    """

    def __init__(self):
        self.ncurves = db.ec_curvedata.count()
        self.ncurves_c = comma(self.ncurves)
        self.nclasses = db.ec_classdata.count()
        self.nclasses_c = comma(self.nclasses)
        self.max_N_Cremona = 500000
        self.max_N_Cremona_c = comma(self.max_N_Cremona)
        self.max_N = db.ec_curvedata.max('conductor')
        self.max_N_c = comma(self.max_N)
        self.max_N_prime = 1000000
        self.max_N_prime_c = comma(self.max_N_prime)
        self.max_rank = db.ec_curvedata.max('rank')
        self.max_rank_c = comma(self.max_rank)
        self.cond_knowl = display_knowl('ec.q.conductor', title="conductor")
        self.rank_knowl = display_knowl('ec.rank', title="rank")
        self.ec_knowl = display_knowl('ec.q', title='elliptic curves')
        self.cl_knowl = display_knowl('ec.isogeny', title="isogeny classes")

    @property
    def short_summary(self):
        stats_url = url_for(".statistics")
        return r'The database currently includes %s %s defined over $\Q$, in %s %s, with %s at most %s.  Here are some further <a href="%s">statistics and completeness information</a>.' % (self.ncurves_c, self.ec_knowl, self.nclasses_c, self.cl_knowl, self.cond_knowl, self.max_N_c, stats_url)

    @property
    def summary(self):
        return r'Currently, the database includes ${}$ {} over $\Q$ in ${}$ {}, with {} at most ${}$.'.format(self.ncurves_c, self.ec_knowl, self.nclasses_c, self.cl_knowl, self.cond_knowl, self.max_N_c)

    table = db.ec_curvedata
    baseurl_func = ".rational_elliptic_curves"

    knowls = {'rank': 'ec.rank',
              'sha': 'ec.q.analytic_sha_order',
              'torsion_structure': 'ec.torsion_order'}

    top_titles = {'rank': 'rank',
                  'sha': 'analytic order of &#1064;',
                  'torsion_structure': 'torsion subgroups'}

    formatters = {'torsion_structure': latex_tor,
                  'sha': latex_sha}

    query_formatters = {'torsion_structure': 'torsion_structure={}'.format,
                        'sha': 'sha={}'.format}

    stat_list = [
        {'cols': 'rank', 'totaler': {'avg': True}},
        {'cols': 'torsion_structure'},
        {'cols': 'sha', 'totaler': {'avg': False}},
    ]

    @cached_method
    def isogeny_degrees(self):
        # cur = db._execute(SQL("SELECT UNIQ(SORT(ARRAY_AGG(elements ORDER BY elements))) FROM ec_curvedata, UNNEST(isogeny_degreed) as elements"))
        # return cur.fetchone()[0]
        #
        # It's a theorem that the complete set of possible degrees is this:
        return list(range(1,20)) + [21,25,27,37,43,67,163]

# NB the context processor wants something callable and the summary is a *property*

@app.context_processor
def ctx_elliptic_curve_summary():
    return {'elliptic_curve_summary': lambda: ECstats().summary}

@app.context_processor
def ctx_gl2_subgroup():
    return {'gl2_subgroup_data': gl2_subgroup_data}

@ec_page.route("/stats")
def statistics():
    title = r'Elliptic curves over $\Q$: Statistics'
    bread = get_bread("Statistics")
    return render_template("display_stats.html", info=ECstats(), title=title, bread=bread, learnmore=learnmore_list())


@ec_page.route("/<int:conductor>/")
def by_conductor(conductor):
    info = to_dict(request.args, search_array=ECSearchArray())
    info['bread'] = get_bread([('%s' % conductor, url_for(".by_conductor", conductor=conductor))])
    info['title'] = r'Elliptic curves over $\Q$ of conductor %s' % conductor
    if request.args:
        # if conductor changed, fall back to a general search
        if 'conductor' in request.args and request.args['conductor'] != str(conductor):
            return redirect (url_for(".rational_elliptic_curves", **request.args), 307)
        info['title'] += ' Search results'
        info['bread'].append(('Search results',''))
    info['conductor'] = conductor
    return elliptic_curve_search(info)


def elliptic_curve_jump_error(label, args, missing_curve=False, missing_class=False, invalid_class=False, invalid_poly=False):
    err_args = {}
    for field in ['conductor', 'torsion', 'rank', 'sha', 'optimal', 'torsion_structure']:
        err_args[field] = args.get(field, '')
    err_args['count'] = args.get('count', '100')
    err_args['label'] = label
    if missing_curve:
        err_args['err_msg'] = "The elliptic curve %s is not in the database"
    elif missing_class:
        err_args['err_msg'] = "The isogeny class %s is not in the database"
    elif invalid_class:
        err_args['err_msg'] = r"%s is not a valid label for an isogeny class of elliptic curves over $\mathbb{Q}$"
    elif invalid_poly:
        err_args['err_msg'] = "The equation defined by %s does not define an elliptic curve"
    elif not label:
        err_args['err_msg'] = "Please enter a non-empty label %s"
    else:
        err_args['err_msg'] = r"%s is not a valid label for an elliptic curve or isogeny class over $\mathbb{Q}$"
    return rational_elliptic_curves(err_args)


def ec_parse_coeff_vec(label, info):
    lab = re.sub(r'\s','',label)
    lab = re.sub(r'^\[','',lab)
    lab = re.sub(r']$','',lab)
    try:
        labvec = lab.split(',')
        labvec = [QQ(str(z)) for z in labvec] # Rationals allowed
        E = EllipticCurve(labvec).minimal_model()
        # Now we do have a valid curve over Q, but it might
        # not be in the database.
        lmfdb_label = db.ec_curvedata.lucky({'ainvs': EC_ainvs(E)}, 'lmfdb_label')
        if lmfdb_label is None:
            info['conductor'] = E.conductor()
            return elliptic_curve_jump_error(label, info, missing_curve=True)
        return by_ec_label(lmfdb_label)
    except Exception:
        return elliptic_curve_jump_error(label, info)


def ec_lookup_equation(input_str):

    R = PolynomialRing(QQ, "x")
    y = PolynomialRing(R, "y").gen()

    def read_list_coeffs(elt):
        if not elt:
            return R(0)
        else:
            return R([int(c) for c in elt.split(",")])

    if ZLLIST_RE.fullmatch(input_str):
        input_str_new = input_str.strip('[').strip(']')
        fg = [read_list_coeffs(elt) for elt in input_str_new.split('],[')]
    else:
        input_str_new = input_str.strip('[').strip(']')
        fg = [R(list(coeff_to_poly(elt))) for elt in input_str_new.split(",")]
    if len(fg) == 1:
        fg.append(R(0))

    ec_defining_poly = y**2 + y*(fg[1]) - fg[0]
    S = PolynomialRing(QQ, 2, ["x", "y"])
    x,_ = S.gens()
    ec_defining_poly = S(ec_defining_poly)

    if ec_defining_poly.coefficient(x**3) == -1:
        try:
            E = EllipticCurve_from_Weierstrass_polynomial(ec_defining_poly).minimal_model()
        except ValueError:
            C_str_latex = fr"\({latex(y**2 + y*fg[1])} = {latex(fg[0])}\)"
            return None, ("invalid_poly",C_str_latex)
    else:
        try:
            E = Jacobian(ec_defining_poly).minimal_model()
        except ValueError:
            C_str_latex = fr"\({latex(y**2 + y*fg[1])} = {latex(fg[0])}\)"
            return None, ("invalid_poly",C_str_latex)
    lmfdb_label = db.ec_curvedata.lucky({'ainvs': EC_ainvs(E)}, 'lmfdb_label')

    if lmfdb_label is None:
        return None, ("not_in_db",EC_ainvs(E))
    return lmfdb_label,""


def elliptic_curve_jump(info):
    label = info.get('jump', '').replace(" ", "")
    if label is None:
        return elliptic_curve_jump_error('', info)
    elif match_lmfdb_label(label):
        try:
            return by_ec_label(label)
        except ValueError:
            return elliptic_curve_jump_error(label, info, missing_curve=True)
    elif match_cremona_label(label):
        try:
            return redirect(url_for(".by_ec_label", label=label))
        except ValueError:
            return elliptic_curve_jump_error(label, info, missing_curve=True)
    elif match_coeff_vec(label):
        # Try to parse a string like [1,0,3,2,4] as valid
        # Weistrass coefficients:
        return ec_parse_coeff_vec(label, info)
    elif match_weierstrass_polys(label):
        label, fail_reason = ec_lookup_equation(label)
        if label:
            return by_ec_label(label)
        elif label is None:
            if fail_reason[0] == "invalid_poly":
                return elliptic_curve_jump_error(fail_reason[1], info, invalid_poly=True)
            return elliptic_curve_jump_error(fail_reason[1], info, missing_curve=True)
    elif label.count('=') == 1:
        lhs_str, rhs_str = label.split('=')
        rhs_poly = coeff_to_poly_multi(rhs_str)
        main_poly_str = lhs_str + "+" + str(-rhs_poly)
        main_poly = coeff_to_poly_multi(main_poly_str)
        try:
            E = EllipticCurve_from_Weierstrass_polynomial(main_poly).minimal_model()
        except ValueError:
            C_str_latex = fr"\({latex(main_poly)}\)"
            return elliptic_curve_jump_error(C_str_latex, info, invalid_poly=True)
        lmfdb_label = db.ec_curvedata.lucky({'ainvs': EC_ainvs(E)}, 'lmfdb_label')
        if lmfdb_label is None:
            return elliptic_curve_jump_error(EC_ainvs(E), info, missing_curve=True)
        return by_ec_label(lmfdb_label)
    else:
        return elliptic_curve_jump_error(label, info)


def url_for_label(label):
    if label == "random":
        return url_for(".random_curve")
    return url_for(".by_ec_label", label=label)

elladic_image_label_regex = re.compile(r'(\d+)\.(\d+)\.(\d+)\.(\d+)')
modell_image_label_regex = re.compile(r'(\d+)(G|B|Cs|Cn|Ns|Nn|A4|S4|A5)(\.\d+)*')

class EC_download(Downloader):
    table = db.ec_curvedata
    title = "Elliptic curves"
    columns = "ainvs"
    data_format = ["[[a1, a2, a3, a4, a6] Weierstrass coefficients]"]
    data_description = "defining the elliptic curve y^2 + a1xy + a3y = x^3 + a2x^2 + a4x + a6."
    function_body = {
        "magma": ["return [EllipticCurve([a:a in ai]):ai in data];",],
        "sage": ["return [EllipticCurve(ai) for ai in data]",],
        "gp": ["[ellinit(ai)|ai<-data];"],
        "oscar": ["return [EllipticCurve(ai) for ai in data]",],
    }

ec_columns = SearchColumns([
     LinkCol("lmfdb_label", "ec.q.lmfdb_label", "Label", lambda label: url_for(".by_ec_label", label=label),
             default=True, align="center", short_title="LMFDB curve label"),
     MultiProcessedCol("cremona_label", "ec.q.cremona_label", "Cremona label",
                       ["Clabel", "conductor"],
                       lambda label, conductor: '<a href="%s">%s</a>' % (url_for(".by_ec_label", label=label), label) if conductor < CREMONA_BOUND else " - ",
                       align="center", short_title="Cremona curve label"),
     LinkCol("lmfdb_iso", "ec.q.lmfdb_label", "Class", lambda label: url_for(".by_ec_label", label=label),
             default=True, align="center", short_title="LMFDB class label"),
     MultiProcessedCol("cremona_iso", "ec.q.cremona_label", "Cremona class",
                       ["Ciso", "conductor"],
                       lambda label, conductor: '<a href="%s">%s</a>' % (url_for(".by_ec_label", label=label), label) if conductor < CREMONA_BOUND else " - ",
                       align="center", short_title="Cremona class label"),
     MathCol("class_size", "ec.isogeny_class", "Class size", align="center", default=lambda info: info.get("class_size") or info.get("optimal") == "on"),
     MathCol("class_deg", "ec.isogeny_class_degree", "Class degree", align="center", default=lambda info: info.get("class_deg")),
     ProcessedCol("conductor", "ec.q.conductor", "Conductor", lambda v: web_latex_factored_integer(ZZ(v)), default=True, align="center"),
     MultiProcessedCol("disc", "ec.discriminant", "Discriminant", ["signD", "absD"], lambda s, a: web_latex_factored_integer(s*ZZ(a)),
                       default=lambda info: info.get("discriminant"), align="center"),
     MathCol("rank", "ec.rank", "Rank", default=True),
     ProcessedCol("torsion_structure", "ec.torsion_subgroup", "Torsion",
                  lambda tors: r"\oplus".join([r"\Z/%s\Z"%n for n in tors]) if tors else r"\mathsf{trivial}", default=True, mathmode=True, align="center"),
     ProcessedCol("geom_end_alg", "ag.endomorphism_algebra", r"$\textrm{End}^0(E_{\overline\Q})$",
                  lambda v: r"$\Q$" if not v else r"$\Q(\sqrt{%d})$"%(integer_squarefree_part(v)),
                  short_title="Qbar-end algebra", align="center", orig="cm"),
     ProcessedCol("cm_discriminant", "ec.complex_multiplication", "CM", lambda v: "" if v == 0 else v,
                  short_title="CM discriminant", mathmode=True, align="center", default=True, orig="cm"),
     ProcessedCol("sato_tate_group", "st_group.definition", "Sato-Tate", lambda v: st_display_knowl('1.2.A.1.1a' if v==0 else '1.2.B.2.1a'),
                  short_title="Sato-Tate group", align="center", orig="cm"),
     CheckCol("semistable", "ec.reduction", "Semistable"),
     CheckCol("potential_good_reduction", "ec.reduction", "Potentially good"),
     ProcessedCol("nonmax_primes", "ec.maximal_elladic_galois_rep", r"Nonmax $\ell$", lambda primes: ", ".join([str(p) for p in primes]),
                  default=lambda info: info.get("nonmax_primes"), short_title="nonmaximal primes", mathmode=True, align="center"),
     ProcessedCol("elladic_images", "ec.galois_rep_elladic_image", r"$\ell$-adic images", lambda v: ", ".join([display_knowl('gl2.subgroup_data', title=s, kwargs={'label':s}) for s in v]),
                  short_title="ℓ-adic images", default=lambda info: info.get("nonmax_primes") or info.get("galois_image"), align="center"),
     ProcessedCol("modell_images", "ec.galois_rep_modell_image", r"mod-$\ell$ images", lambda v: ", ".join([display_knowl('gl2.subgroup_data', title=s, kwargs={'label':s}) for s in v]),
                  short_title="mod-ℓ images", default=lambda info: info.get("nonmax_primes") or info.get("galois_image"), align="center"),
     ProcessedCol("regulator", "ec.regulator", "Regulator", lambda v: str(v)[:11], mathmode=True),
     MathCol("sha", "ec.analytic_sha_order", r"$Ш_{\textrm{an}}$", short_title="analytic Ш"),
     ProcessedCol("sha_primes", "ec.analytic_sha_order", "Ш primes", lambda primes: ", ".join(str(p) for p in primes),
                  default=lambda info: info.get("sha_primes"), mathmode=True, align="center"),
     MathCol("num_int_pts", "ec.q.integral_points", "Integral points",
             default=lambda info: info.get("num_int_pts"), align="center"),
     MathCol("degree", "ec.q.modular_degree", "Modular degree", align="center"),
     ProcessedCol("faltings_height", "ec.q.faltings_height", "Faltings height", lambda v: "%.6f"%(RealField(20)(v)), short_title="Faltings height",
                  default=lambda info: info.get("faltings_height"), mathmode=True, align="right"),
     ProcessedCol("jinv", "ec.q.j_invariant", "j-invariant", lambda v: r"$%s/%s$"%(v[0],v[1]) if v[1] > 1 else r"$%s$"%v[0],
                  short_title="j-invariant", align="center"),
     MathCol("ainvs", "ec.weierstrass_coeffs", "Weierstrass coefficients", short_title="Weierstrass coeffs", align="left"),
     ProcessedCol("equation", "ec.q.minimal_weierstrass_equation", "Weierstrass equation", latex_equation, default=True, short_title="Weierstrass equation", align="left", orig="ainvs"),
])


@search_wrap(table=db.ec_curvedata,
             title='Elliptic curve search results',
             err_title='Elliptic curve search input error',
             columns=ec_columns,
             per_page=50,
             url_for_label=url_for_label,
             learnmore=learnmore_list,
             shortcuts={'jump':elliptic_curve_jump,
                        'download':EC_download()},
             bread=lambda:get_bread('Search results'))
def elliptic_curve_search(info, query):
    parse_rational_to_list(info, query, 'jinv', 'j-invariant')
    parse_ints(info, query, 'conductor')
    if info.get('conductor_type'):
        if info['conductor_type'] == 'prime':
            query['num_bad_primes'] = 1
            query['semistable'] = True
        elif info['conductor_type'] == 'prime_power':
            query['num_bad_primes'] = 1
        elif info['conductor_type'] == 'squarefree':
            query['semistable'] = True
        elif info['conductor_type'] == 'divides':
            if not isinstance(query.get('conductor'), int):
                err = "You must specify a single conductor"
                flash_error(err)
                raise ValueError(err)
            else:
                query['conductor'] = {'$in': integer_divisors(ZZ(query['conductor']))}
    parse_signed_ints(info, query, 'discriminant', qfield=('signD', 'absD'))
    parse_ints(info,query,'rank')
    parse_ints(info,query,'sha','analytic order of &#1064;')
    parse_ints(info,query,'num_int_pts','num_int_pts')
    parse_ints(info,query,'class_size','class_size')
    if info.get('class_deg'):
        parse_ints(info,query,'class_deg','class_deg')
        if not isinstance(query.get('class_deg'), int):
            err = "You must specify a single isogeny class degree"
            flash_error(err)
            raise ValueError(err)
    parse_floats(info,query,'regulator','regulator')
    parse_floats(info, query, 'faltings_height', 'faltings_height')
    if info.get('reduction'):
        if info['reduction'] == 'semistable':
            query['semistable'] = True
        elif info['reduction'] == 'not semistable':
            query['semistable'] = False
        elif info['reduction'] == 'potentially good':
            query['potential_good_reduction'] = True
        elif info['reduction'] == 'not potentially good':
            query['potential_good_reduction'] = False
    if info.get('torsion'):
        if info['torsion'][0] == '[':
            parse_bracketed_posints(info,query,'torsion',qfield='torsion_structure',maxlength=2,check_divisibility='increasing')
        else:
            parse_ints(info,query,'torsion')
    # speed up slow torsion_structure searches by also setting torsion
    #if 'torsion_structure' in query and not 'torsion' in query:
    #    query['torsion'] = reduce(mul,[int(n) for n in query['torsion_structure']],1)
    if 'cm' in info:
        if info['cm'] == 'noCM':
            query['cm'] = 0
        elif info['cm'] == 'CM':
            query['cm'] = {'$ne': 0}
        else:
            parse_ints(info,query,field='cm',qfield='cm')
    parse_element_of(info,query,'isogeny_degrees',split_interval=200,contained_in=get_stats().isogeny_degrees)
    parse_primes(info, query, 'nonmax_primes', name='non-maximal primes',
                 qfield='nonmax_primes', mode=info.get('nonmax_quantifier'), radical='nonmax_rad')
    parse_primes(info, query, 'bad_primes', name='bad primes',
                 qfield='bad_primes',mode=info.get('bad_quantifier'))
    parse_primes(info, query, 'sha_primes', name='sha primes',
                 qfield='sha_primes',mode=info.get('sha_quantifier'))
    if info.get('galois_image'):
        labels = [a.strip() for a in info['galois_image'].split(',')]
        elladic_labels = [a for a in labels if elladic_image_label_regex.fullmatch(a) and is_prime_power(elladic_image_label_regex.match(a)[1])]
        modell_labels = [a for a in labels if modell_image_label_regex.fullmatch(a) and is_prime(modell_image_label_regex.match(a)[1])]
        if len(elladic_labels)+len(modell_labels) != len(labels):
            err = "Unrecognized Galois image label, it should be the label of a subgroup of GL(2,Z_ell), such as %s, or the label of a subgroup of GL(2,F_ell), such as %s, or a list of such labels"
            flash_error(err, "13.91.3.2", "13S4")
            raise ValueError(err)
        if elladic_labels:
            query['elladic_images'] = {'$contains': elladic_labels}
        if modell_labels:
            query['modell_images'] = {'$contains': modell_labels}
        if 'cm' not in query:
            query['cm'] = 0
            info['cm'] = "noCM"
        if query['cm']:
            # try to help the user out if they specify the normalizer of a Cartan in the CM case (these are either maximal or impossible
            if any(a.endswith("Nn") for a in modell_labels) or any(a.endswith("Ns") for a in modell_labels):
                err = "To search for maximal images, exclude non-maximal primes"
                flash_error(err)
                raise ValueError(err)
        else:
            # if the user specifies full mod-ell image with ell > 3, automatically exclude nonmax primes (if possible)
            max_labels = [a for a in modell_labels if a.endswith("G") and int(modell_image_label_regex.match(a)[1]) > 3]
            if max_labels:
                if info.get('nonmax_primes') and info['nonmax_quantifier'] != 'exclude':
                    err = "To search for maximal images, exclude non-maximal primes"
                    flash_error(err)
                    raise ValueError(err)
                else:
                    modell_labels = [a for a in modell_labels if a not in max_labels]
                    max_primes = [modell_image_label_regex.match(a)[1] for a in max_labels]
                    if info.get('nonmax_primes'):
                        max_primes += [l.strip() for l in info['nonmax_primes'].split(',') if not l.strip() in max_primes]
                    max_primes.sort(key=int)
                    info['nonmax_primes'] = ','.join(max_primes)
                    info['nonmax_quantifier'] = 'exclude'
                    parse_primes(info, query, 'nonmax_primes', name='non-maximal primes',
                                 qfield='nonmax_primes', mode=info.get('nonmax_quantifier'), radical='nonmax_rad')
                    info['galois_image'] = ','.join(modell_labels + elladic_labels)
                query['modell_images'] = { '$contains': modell_labels }

    # The button which used to be labelled Optimal only no/yes"
    # (default: no) has been renamed "Curves per isogeny class
    # all/one" (default: all).  When this option is "one" we only list
    # one curve in each class, currently choosing the curve with
    # minimal Faltings heights, which is conjecturally the
    # Gamma_1(N)-optimal curve.
    if 'optimal' in info and info['optimal'] == 'on':
        query["__one_per__"] = "lmfdb_iso"

    info['curve_ainvs'] = lambda dbc: str([ZZ(ai) for ai in dbc['ainvs']])
    info['curve_url_LMFDB'] = lambda dbc: url_for(".by_triple_label", conductor=dbc['conductor'], iso_label=split_lmfdb_label(dbc['lmfdb_iso'])[1], number=dbc['lmfdb_number'])
    info['iso_url_LMFDB'] = lambda dbc: url_for(".by_double_iso_label", conductor=dbc['conductor'], iso_label=split_lmfdb_label(dbc['lmfdb_iso'])[1])
    info['cremona_bound'] = CREMONA_BOUND
    info['curve_url_Cremona'] = lambda dbc: url_for(".by_ec_label", label=dbc['Clabel'])
    info['iso_url_Cremona'] = lambda dbc: url_for(".by_ec_label", label=dbc['Ciso'])
    info['FH'] = lambda dbc: RealField(20)(dbc['faltings_height'])

##########################
#  Specific curve pages
##########################

@ec_page.route("/<int:conductor>/<iso_label>/")
def by_double_iso_label(conductor,iso_label):
    full_iso_label = class_lmfdb_label(conductor,iso_label)
    return render_isogeny_class(full_iso_label)

@ec_page.route("/<int:conductor>/<iso_label>/<int:number>")
def by_triple_label(conductor,iso_label,number):
    full_label = curve_lmfdb_label(conductor,iso_label,number)
    return render_curve_webpage_by_label(full_label)

# The following function determines whether the given label is in
# LMFDB or Cremona format, and also whether it is a curve label or an
# isogeny class label, and calls the appropriate function

@ec_page.route("/<label>/")
def by_ec_label(label):
    ec_logger.debug(label)

    # First see if we have an LMFDB label of a curve or class:
    try:
        N, iso, number = split_lmfdb_label(label)
        if number:
            return redirect(url_for(".by_triple_label", conductor=N, iso_label=iso, number=number))
        else:
            return redirect(url_for(".by_double_iso_label", conductor=N, iso_label=iso))

    except AttributeError:
        ec_logger.debug("%s not a valid lmfdb label, trying cremona")
        # Next see if we have a Cremona label of a curve or class:
        try:
            N, iso, number = split_cremona_label(label)
        except AttributeError:
            ec_logger.debug("%s not a valid cremona label either, trying Weierstrass")
            eqn = label.replace(" ","")
            if weierstrass_eqn_regex.match(eqn) or short_weierstrass_eqn_regex.match(eqn):
                return by_weierstrass(eqn)
            else:
                return elliptic_curve_jump_error(label, {})

        if number: # it's a curve
            label_type = 'Clabel'
        else:
            label_type = 'Ciso'

        data = db.ec_curvedata.lucky({label_type: label})
        if data is None:
            return elliptic_curve_jump_error(label, {}, missing_curve=True)
        ec_logger.debug(url_for(".by_ec_label", label=data['lmfdb_label']))
        if number:
            return render_curve_webpage_by_label(label)
        else:
            return render_isogeny_class(label)


def by_weierstrass(eqn):
    w = weierstrass_eqn_regex.match(eqn)
    if not w:
        w = short_weierstrass_eqn_regex.match(eqn)
    if not w:
        return elliptic_curve_jump_error(eqn, {})
    try:
        ainvs = [ZZ(ai) for ai in w.groups()]
    except TypeError:
        return elliptic_curve_jump_error(eqn, {})
    E = EllipticCurve(ainvs).global_minimal_model()
    label = db.ec_curvedata.lucky({'ainvs': EC_ainvs(E)},'lmfdb_label')
    if label is None:
        N = E.conductor()
        return elliptic_curve_jump_error(eqn, {'conductor':N}, missing_curve=True)
    return redirect(url_for(".by_ec_label", label=label), 301)

def render_isogeny_class(iso_class):
    class_data = ECisog_class.by_label(iso_class)
    if class_data == "Invalid label":
        return elliptic_curve_jump_error(iso_class, {}, invalid_class=True)
    if class_data == "Class not found":
        return elliptic_curve_jump_error(iso_class, {}, missing_class=True)
    class_data.modform_display = url_for(".modular_form_display", label=class_data.lmfdb_iso+"1", number="")

    return render_template("ec-isoclass.html",
                           properties=class_data.properties,
                           info=class_data,
                           code=class_data.code,
                           bread=class_data.bread,
                           title=class_data.title,
                           friends=class_data.friends,
                           KNOWL_ID="ec.q.%s"%iso_class,
                           downloads=class_data.downloads,
                           learnmore=learnmore_list())

@ec_page.route("/modular_form_display/<label>")
@ec_page.route("/modular_form_display/<label>/<number>")
def modular_form_display(label, number):
    try:
        number = int(number)
    except ValueError:
        number = 10
    if number < 10:
        number = 10
    if number > 1000:
        number = 1000
    ainvs = db.ec_curvedata.lookup(label, 'ainvs', 'lmfdb_label')
    if ainvs is None:
        return elliptic_curve_jump_error(label, {})
    E = EllipticCurve(ainvs)
    modform = E.q_eigenform(number)
    modform_string = raw_typeset(modform)
    return modform_string

def render_curve_webpage_by_label(label):
    cpt0 = cputime()
    t0 = time.time()
    data = WebEC.by_label(label)
    if data == "Invalid label":
        return elliptic_curve_jump_error(label, {})
    if data == "Curve not found":
        return elliptic_curve_jump_error(label, {}, missing_curve=True)
    try:
        lmfdb_label = data.lmfdb_label
    except AttributeError:
        return elliptic_curve_jump_error(label, {})

    data.modform_display = url_for(".modular_form_display", label=lmfdb_label, number="")

    code = data.code()
    code['show'] = {'magma':'','pari':'','sage':'','oscar':''} # use default show names
    T =  render_template("ec-curve.html",
                         properties=data.properties,
                         data=data,
                         # set default show names but actually code snippets are filled in only when needed
                         code=code,
                         bread=data.bread, title=data.title,
                         friends=data.friends,
                         downloads=data.downloads,
                         KNOWL_ID="ec.q.%s"%lmfdb_label,
                         BACKUP_KNOWL_ID="ec.q.%s"%data.lmfdb_iso,
                         learnmore=learnmore_list())
    ec_logger.debug("Total walltime: %ss"%(time.time() - t0))
    ec_logger.debug("Total cputime: %ss"%(cputime(cpt0)))
    return T

@ec_page.route("/data/<label>")
def EC_data(label):
    bread = get_bread([(label, url_for_label(label)), ("Data", " ")])
    if match_lmfdb_label(label):
        conductor, iso_class, number = split_lmfdb_label(label)
        if not number: # isogeny class
            return datapage(label, ["ec_classdata", "ec_padic"], bread=bread, label_col="lmfdb_iso", sorts=[[], ["p"]])
        iso_label = class_lmfdb_label(conductor, iso_class)
        labels = [label] * 8
        label_cols = ["lmfdb_label"] * 8
        labels[1] = labels[7] = iso_label
        label_cols[1] = label_cols[7] = "lmfdb_iso"
        sorts = [[], [], [], [], ["degree", "field"], ["prime"], ["prime"], ["p"]]
        return datapage(labels, ["ec_curvedata", "ec_classdata", "ec_mwbsd", "ec_iwasawa", "ec_torsion_growth", "ec_localdata", "ec_galrep", "ec_padic"], title=f"Elliptic curve data - {label}", bread=bread, label_cols=label_cols, sorts=sorts)
    return abort(404, f"Invalid label {label}")

@ec_page.route("/padic_data/<label>/<int:p>")
def padic_data(label, p):
    try:
        N, iso, number = split_lmfdb_label(label)
    except AttributeError:
        return abort(404)
    info = {'p': p}
    if db.ec_curvedata.lookup(label, label_col='lmfdb_label', projection="rank") == 0:
        info['reg'] = 1
    elif number == '1':
        data = db.ec_padic.lucky({'lmfdb_iso': N + '.' + iso, 'p': p})
        if data is None:
            info['reg'] = 'no data'
        else:
            val = int(data['val'])
            aprec = data['prec']
            reg = Qp(p, aprec)(int(data['unit']), aprec - val) << val
            info['reg'] = web_latex(reg)
    else:
        info['reg'] = "no data"
    return render_template("ec-padic-data.html", info=info)


@ec_page.route("/download_qexp/<label>/<int:limit>")
def download_EC_qexp(label, limit):
    try:
        _, _, number = split_lmfdb_label(label)
    except (ValueError, AttributeError):
        return elliptic_curve_jump_error(label, {})
    if number:
        ainvs = db.ec_curvedata.lookup(label, 'ainvs', 'lmfdb_label')
    else:
        ainvs = db.ec_curvedata.lookup(label, 'ainvs', 'lmfdb_iso')
    if ainvs is None:
        return elliptic_curve_jump_error(label, {})
    if limit > 100000:
        return redirect(url_for('.download_EC_qexp',label=label,limit=10000), 301)
    E = EllipticCurve(ainvs)
    response = make_response(','.join(str(an) for an in E.anlist(int(limit), python_ints=True)))
    response.headers['Content-type'] = 'text/plain'
    return response

#TODO: get all the data from all the relevant tables, not just the search table.

@ec_page.route("/download_all/<label>")
def download_EC_all(label):
    try:
        _, _, number = split_lmfdb_label(label)
    except (ValueError, AttributeError):
        return elliptic_curve_jump_error(label, {})
    if number:
        data = db.ec_curvedata.lookup(label, label_col='lmfdb_label')
        if data is None:
            return elliptic_curve_jump_error(label, {})
        data_list = [data]
    else:
        data_list = list(db.ec_curvedata.search({'lmfdb_iso': label}, sort=['lmfdb_number']))
        if not data_list:
            return elliptic_curve_jump_error(label, {})

    response = make_response('\n\n'.join(Json.dumps(d) for d in data_list))
    response.headers['Content-type'] = 'text/plain'
    return response

@ec_page.route("/Source")
def how_computed_page():
    t = r'Source and acknowledgments for elliptic curve data over $\Q$'
    bread = get_bread('Source')
    return render_template("multi.html",
                           kids=['rcs.source.ec.q',
                           'rcs.ack.ec.q',
                           'rcs.cite.ec.q'],
                           title=t, bread=bread, learnmore=learnmore_list_remove('Source'))

@ec_page.route("/Completeness")
def completeness_page():
    t = r'Completeness of elliptic curve data over $\Q$'
    bread = get_bread('Completeness')
    return render_template("single.html", kid='rcs.cande.ec.q',
                           title=t, bread=bread, learnmore=learnmore_list_remove('Completeness'))

@ec_page.route("/Reliability")
def reliability_page():
    t = r'Reliability of elliptic curve data over $\Q$'
    bread = get_bread('Reliability')
    return render_template("single.html", kid='rcs.rigor.ec.q',
                           title=t, bread=bread, learnmore=learnmore_list_remove('Reliability'))

@ec_page.route("/Labels")
def labels_page():
    t = r'Labels for elliptic curves over $\Q$'
    bread = get_bread('Labels')
    return render_template("single.html", kid='ec.q.lmfdb_label',
                           title=t, bread=bread, learnmore=learnmore_list_remove('labels'))

@ec_page.route('/<conductor>/<iso>/<number>/download/<download_type>')
def ec_code_download(**args):
    response = make_response(ec_code(**args))
    response.headers['Content-type'] = 'text/plain'
    return response

@ec_page.route("/CongruentNumbers")
def render_congruent_number_data():
    info = to_dict(request.args)
    if 'lookup' in info:
        return redirect(url_for(".render_single_congruent_number", n=info['lookup']))
    learnmore = learnmore_list_remove('Congruent numbers and curves')
    t = 'Congruent numbers and congruent number curves'
    bread = get_bread(t)
    if 'filename' in info:
        filepath = os.path.join(congruent_number_data_directory,info['filename'])
        if os.path.isfile(filepath) and os.access(filepath, os.R_OK):
            return send_file(filepath, as_attachment=True)
        else:
            flash_error('File {} not found'.format(info['filename']))
            return redirect(url_for(".rational_elliptic_curves"))

    return render_template("congruent_number_data.html", info=info, title=t, bread=bread, learnmore=learnmore)

@ec_page.route("/CongruentNumber/<int:n>")
def render_single_congruent_number(n):
    if 0 < n and n <= 1000000:
        info = get_congruent_number_data(n)
    else:
        info = {'n': n, 'error': 'out of range'}
    t = "Is {} a congruent number?".format(n)
    bread = get_bread() + [("Congruent numbers", url_for(".render_congruent_number_data")), (n, "")]
    return render_template("single_congruent_number.html", info=info, title=t, bread=bread, learnmore=learnmore_list())


<<<<<<< HEAD
sorted_code_names = ['curve', 'simple_curve', 'mwgroup', 'gens', 'tors', 'intpts', 'cond', 'disc', 'jinv', 'cm', 'faltings', 'stable_faltings', 'rank', 'analytic_rank', 'reg', 'real_period', 'cp', 'ntors', 'sha', 'L1', 'bsd_formula', 'qexp', 'moddeg', 'manin', 'localdata', 'galrep']

code_names = {'curve': 'Define the curve',
                 'simple_curve': 'Simplified equation',
                 'mwgroup': 'Mordell-Weil group',
                 'gens': 'Mordell-Weil generators',
                 'tors': 'Torsion subgroup',
                 'intpts': 'Integral points',
                 'cond': 'Conductor',
                 'disc': 'Discriminant',
                 'jinv': 'j-invariant',
                 'cm': 'Potential complex multiplication',
                 'faltings': 'Faltings height',
                 'stable_faltings': 'Stable Faltings height',
                 'rank': 'Mordell-Weil rank',
                 'analytic_rank': 'Analytic rank',
                 'reg': 'Regulator',
                 'real_period': 'Real Period',
                 'cp': 'Tamagawa numbers',
                 'ntors': 'Torsion order',
                 'sha': 'Order of Sha',
                 'L1': 'Special L-value',
                 'bsd_formula': 'BSD formula',
                 'qexp': 'q-expansion of modular form',
                 'moddeg': 'Modular degree',
                 'manin': 'Manin constant',
                 'localdata': 'Local data',
                 'galrep': 'mod p Galois image'}

Fullname = {'magma': 'Magma', 'sage': 'SageMath', 'gp': 'Pari/GP', 'oscar': 'Oscar'}
Comment = {'magma': '//', 'sage': '#', 'gp': '\\\\', 'pari': '\\\\', 'oscar': '#'}
=======
Fullname = {'magma': 'Magma', 'sage': 'SageMath', 'gp': 'Pari/GP'}
Comment = {'magma': '//', 'sage': '#', 'gp': '\\\\', 'pari': '\\\\'}
>>>>>>> df63c0ff

def ec_code(**args):
    label = curve_lmfdb_label(args['conductor'], args['iso'], args['number'])
    E = WebEC.by_label(label)
    if E == "Invalid label":
        return elliptic_curve_jump_error(label, {})
    if E == "Curve not found":
        return elliptic_curve_jump_error(label, {}, missing_curve=True)
    Ecode = E.code()
    lang = args['download_type']
    if not lang in Fullname:
        abort(404,"Invalid code language specified: " + lang)
    if lang=='gp':
        lang = 'pari'
    comment = Ecode.pop('comment').get(lang).strip()
    code = "%s %s code for working with elliptic curve %s\n\n" % (comment,Fullname[lang],label)
    for k in Ecode: # OrderedDict
        if 'comment' not in Ecode[k] or lang not in Ecode[k]:
            continue
        code += "\n%s %s: \n" % (comment,Ecode[k]['comment'])
        code += Ecode[k][lang] + ('\n' if '\n' not in Ecode[k][lang] else '')

    return code


def tor_struct_search_Q(prefill="any"):
    def fix(t):
        return t + ' selected = "yes"' if prefill == t else t

    def cyc(n):
        return [fix(f"[{n}]"), "C{}".format(n)]

    def cyc2(m, n):
        return [fix("[{},{}]".format(m, n)), "C{}&times;C{}".format(m, n)]

    gps = [[fix(""), "any"], [fix("[]"), "trivial"]]
    for n in range(2,13):
        if n!=11:
            gps.append(cyc(n))
    for n in range(1,5):
        gps.append(cyc2(2,2*n))
    return "\n".join(["<select name='torsion_structure', style='width: 155px'>"] + ["<option value={}>{}</option>".format(a,b) for a,b in gps] + ["</select>"])

# the following allows the preceding function to be used in any template via {{...}}
app.jinja_env.globals.update(tor_struct_search_Q=tor_struct_search_Q)

class ECSearchArray(SearchArray):
    noun = "curve"
    sorts = [("", "conductor", ["conductor", "iso_nlabel", "lmfdb_number"]),
             #("cremona_label", "cremona label", ["conductor", "Ciso", "Cnumber"]), # Ciso is text so this doesn't sort correctly
             ("rank", "rank", ["rank", "conductor", "iso_nlabel", "lmfdb_number"]),
             ("torsion", "torsion", ["torsion", "conductor", "iso_nlabel", "lmfdb_number"]),
             ("cm_discriminant", "CM discriminant", [("cm", -1), "conductor", "iso_nlabel", "lmfdb_number"]),
             ("regulator", "regulator", ["regulator", "conductor", "iso_nlabel", "lmfdb_number"]),
             ("sha", "analytic &#1064;", ["sha", "conductor", "iso_nlabel", "lmfdb_number"]),
             ("class_size", "isogeny class size", ["class_size", "conductor", "iso_nlabel", "lmfdb_number"]),
             ("class_deg", "isogeny class degree", ["class_deg", "conductor", "iso_nlabel", "lmfdb_number"]),
             ("num_int_pts", "integral points", ["num_int_pts", "conductor", "iso_nlabel", "lmfdb_number"]),
             ("degree", "modular degree", ["degree", "conductor", "iso_nlabel", "lmfdb_number"]),
             ("faltings_height", "Faltings height", ["faltings_height", "conductor", "iso_nlabel", "lmfdb_number"])]
    plural_noun = "curves"
    jump_example = "11.a2"
    jump_egspan = "e.g. 11.a2 or 389.a or 11a1 or 389a or [0,1,1,-2,0] or [-3024, 46224] or y^2 = x^3 + 1"
    jump_prompt = "Label or coefficients"
    jump_knowl = "ec.q.search_input"

    def __init__(self):
        conductor_quantifier = SelectBox(
            name='conductor_type',
            options=[('', ''),
                     ('prime', 'prime'),
                     ('prime_power', 'p-power'),
                     ('squarefree', 'sq-free'),
                     ('divides','divides'),
                     ],
            min_width=85)
        cond = TextBoxWithSelect(
            name="conductor",
            label="Conductor",
            knowl="ec.q.conductor",
            example="389",
            example_span="389 or 100-200",
            select_box=conductor_quantifier)
        disc = TextBox(
            name="discriminant",
            label="Discriminant",
            knowl="ec.discriminant",
            example="389",
            example_span="389 or 100-200")
        rank = TextBox(
            name="rank",
            label="Rank",
            knowl="ec.rank",
            example="0")
        sha = TextBox(
            name="sha",
            label="Analytic order of &#1064;",
            knowl="ec.analytic_sha_order",
            example="4")
        isodeg = TextBox(
            name="isogeny_degrees",
            label="Cyclic isogeny degree",
            knowl="ec.isogeny",
            example="16")
        class_size = TextBox(
            name="class_size",
            label="Isogeny class size",
            knowl="ec.isogeny_class",
            example="4")
        class_deg = TextBox(
            name="class_deg",
            label="Isogeny class degree",
            knowl="ec.isogeny_class_degree",
            example="16")
        num_int_pts = TextBox(
            name="num_int_pts",
            label="Integral points",
            knowl="ec.q.integral_points",
            example="2",
            example_span="2 or 4-15")
        jinv = TextBox(
            name="jinv",
            label="j-invariant",
            knowl="ec.q.j_invariant",
            example="1728",
            example_span="1728 or -4096/11")
        # ℤ is &#8484; in html
        torsion_opts = ([("", ""), ("[]", "trivial")]
                        + [("%s" % n, "order %s" % n) for n in range(4, 16, 4)]
                        + [("[%s]" % n, "ℤ/%sℤ" % n) for n in range(2, 13) if n != 11]
                        + [("[2,%s]" % n, "ℤ/2ℤ&oplus;ℤ/%sℤ" % n) for n in range(2, 10, 2)])
        torsion = SelectBox(
            name="torsion",
            label="Torsion",
            knowl="ec.torsion_subgroup",
            example="C3",
            options=torsion_opts)
        optimal = SelectBox(
            name="optimal",
            label="Curves per isogeny class",
            knowl="ec.isogeny_class",
            example="all, one",
            options=[("", "all"),
                     ("on", "one")])
        bad_quant = SubsetBox(
            name="bad_quantifier")
        bad_primes = TextBoxWithSelect(
            name="bad_primes",
            label="Bad primes $p$",
            short_label=r"Bad$\ p$",
            knowl="ec.q.reduction_type",
            example="5,13",
            select_box=bad_quant)
        sha_quant = SubsetBox(
            name="sha_quantifier")
        sha_primes = TextBoxWithSelect(
            name="sha_primes",
            label="$p$ dividing |&#1064;|",
            short_label=r"$p\ $div$\ $|&#1064;|",
            knowl="ec.analytic_sha_order",
            example="3,5",
            select_box=sha_quant)
        regulator = TextBox(
            name="regulator",
            label="Regulator",
            knowl="ec.q.regulator",
            example="8.4-9.1")
        faltings_height = TextBox(
            name="faltings_height",
            label="Faltings height",
            knowl="ec.q.faltings_height",
            example="-1-2")
        reduction_opts = ([("", ""),
                           ("semistable", "semistable"),
                           ("not semistable", "not semistable"),
                           ("potentially good", "potentially good"),
                           ("not potentially good", "not potentially good")])
        reduction = SelectBox(
            name="reduction",
            label="Reduction",
            example="semistable",
            knowl="ec.reduction",
            options=reduction_opts)
        galois_image = TextBox(
            name="galois_image",
            label=r"Galois image",
            short_label=r"Galois image",
            example="13S4 or 13.91.3.2",
            knowl="ec.galois_image_search")
        nonmax_quant = SubsetBox(
            name="nonmax_quantifier")
        nonmax_primes = TextBoxWithSelect(
            name="nonmax_primes",
            label=r"Nonmaximal $\ell$",
            short_label=r"Nonmax$\ \ell$",
            knowl="ec.maximal_elladic_galois_rep",
            example="2,3",
            select_box=nonmax_quant)
        cm_opts = ([('', ''), ('noCM', 'no potential CM'), ('CM', 'potential CM')]
                   + [('-4,-16', 'CM field Q(sqrt(-1))'), ('-3,-12,-27', 'CM field Q(sqrt(-3))'), ('-7,-28', 'CM field Q(sqrt(-7))')]
                   + [('-%d'%d, 'CM discriminant -%d'%d) for d in [3,4,7,8,11,12,16,19,27,28,43,67,163]])
        cm = SelectBox(
            name="cm",
            label="Complex multiplication",
            example="potential CM by Q(i)",
            knowl="ec.complex_multiplication",
            options=cm_opts
            )

        count = CountBox()

        self.browse_array = [
            [cond, bad_primes],
            [disc, jinv],
            [torsion, cm],
            [rank, sha],
            [regulator, sha_primes],
            [galois_image, nonmax_primes],
            [class_size, class_deg],
            [num_int_pts, isodeg],
            [optimal, reduction],
            [count, faltings_height]
            ]

        self.refine_array = [
            [cond, jinv, rank, torsion, cm],
            [bad_primes, disc, regulator, sha, galois_image],
            [class_size, class_deg, isodeg, sha_primes, nonmax_primes],
            [optimal, reduction, num_int_pts, faltings_height]
            ]<|MERGE_RESOLUTION|>--- conflicted
+++ resolved
@@ -870,8 +870,6 @@
     bread = get_bread() + [("Congruent numbers", url_for(".render_congruent_number_data")), (n, "")]
     return render_template("single_congruent_number.html", info=info, title=t, bread=bread, learnmore=learnmore_list())
 
-
-<<<<<<< HEAD
 sorted_code_names = ['curve', 'simple_curve', 'mwgroup', 'gens', 'tors', 'intpts', 'cond', 'disc', 'jinv', 'cm', 'faltings', 'stable_faltings', 'rank', 'analytic_rank', 'reg', 'real_period', 'cp', 'ntors', 'sha', 'L1', 'bsd_formula', 'qexp', 'moddeg', 'manin', 'localdata', 'galrep']
 
 code_names = {'curve': 'Define the curve',
@@ -903,10 +901,6 @@
 
 Fullname = {'magma': 'Magma', 'sage': 'SageMath', 'gp': 'Pari/GP', 'oscar': 'Oscar'}
 Comment = {'magma': '//', 'sage': '#', 'gp': '\\\\', 'pari': '\\\\', 'oscar': '#'}
-=======
-Fullname = {'magma': 'Magma', 'sage': 'SageMath', 'gp': 'Pari/GP'}
-Comment = {'magma': '//', 'sage': '#', 'gp': '\\\\', 'pari': '\\\\'}
->>>>>>> df63c0ff
 
 def ec_code(**args):
     label = curve_lmfdb_label(args['conductor'], args['iso'], args['number'])
