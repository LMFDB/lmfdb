# -*- coding: utf-8 -*-
# This Blueprint is about Elliptic Curves over Number Fields
# Authors: Harald Schilly and John Cremona

import re
import time
import ast
import StringIO
import pymongo
ASC = pymongo.ASCENDING
from operator import mul
from urllib import quote, unquote
from lmfdb.base import  getDBConnection
from flask import render_template, request, url_for, redirect, flash, send_file
from lmfdb.utils import to_dict, random_object_from_collection
from lmfdb.search_parsing import parse_ints, parse_noop, nf_string_to_label, parse_nf_string, parse_nf_elt, parse_bracketed_posints, parse_count, parse_start
from lmfdb.ecnf import ecnf_page
from lmfdb.ecnf.ecnf_stats import get_stats, get_signature_stats, ecnf_degree_summary, ecnf_signature_summary
from lmfdb.ecnf.WebEllipticCurve import ECNF, db_ecnf, web_ainvs
from lmfdb.ecnf.isog_class import ECNF_isoclass
from lmfdb.number_fields.number_field import field_pretty
from lmfdb.WebNumberField import nf_display_knowl, WebNumberField

from markupsafe import Markup

LIST_RE = re.compile(r'^(\d+|(\d+-(\d+)?))(,(\d+|(\d+-(\d+)?)))*$')
TORS_RE = re.compile(r'^\[\]|\[\d+(,\d+)*\]$')

def split_full_label(lab):
    r""" Split a full curve label into 4 components
    (field_label,conductor_label,isoclass_label,curve_number)
    """
    data = lab.split("-")
    if len(data) != 3:
        flash(Markup("Error: <span style='color:black'>%s</span> is not a valid elliptic curve label. It must be of the form (number field label) - (conductor label) - (isogeny class label) - (curve identifier) separated by dashes, such as 2.2.5.1-31.1-a1" % lab), "error")
        raise ValueError
    field_label = data[0]
    conductor_label = data[1]
    try:
        # field 3.1.23.1 uses upper case letters
        isoclass_label = re.search("(CM)?[a-zA-Z]+", data[2]).group()
        curve_number = re.search("\d+", data[2]).group()  # (a string)
    except AttributeError:
        flash(Markup("Error: <span style='color:black'>%s</span> is not a valid elliptic curve label. The last part must contain both an isogeny class label (a sequence of letters), followed by a curve id (an integer), such as a1" % lab), "error")
        raise ValueError
    return (field_label, conductor_label, isoclass_label, curve_number)


def split_short_label(lab):
    r""" Split a short curve label into 3 components
    (conductor_label,isoclass_label,curve_number)
    """
    data = lab.split("-")
    if len(data) != 2:
        flash(Markup("Error: <span style='color:black'>%s</span> is not a valid elliptic curve label. It must be of the form (conductor label) - (isogeny class label) - (curve identifier) separated by dashes, such as 31.1-a1" % lab), "error")
        raise ValueError
    conductor_label = data[0]
    try:
        # field 3.1.23.1 uses upper case letters
        isoclass_label = re.search("[a-zA-Z]+", data[1]).group()
        curve_number = re.search("\d+", data[1]).group()  # (a string)
    except AttributeError:
        flash(Markup("Error: <span style='color:black'>%s</span> is not a valid elliptic curve label. The last part must contain both an isogeny class label (a sequence of letters), followed by a curve id (an integer), such as a1" % lab), "error")
        raise ValueError
    return (conductor_label, isoclass_label, curve_number)


def split_class_label(lab):
    r""" Split a class label into 3 components
    (field_label, conductor_label,isoclass_label)
    """
    data = lab.split("-")
    if len(data) != 3:
        flash(Markup("Error: <span style='color:black'>%s</span> is not a valid isogeny class label. It must be of the form (number field label) - (conductor label) - (isogeny class label) (separated by dashes), such as 2.2.5.1-31.1-a" % lab), "error")
        raise ValueError
    field_label = data[0]
    conductor_label = data[1]
    isoclass_label = data[2]
    return (field_label, conductor_label, isoclass_label)


def split_short_class_label(lab):
    r""" Split a short class label into 2 components
    (conductor_label,isoclass_label)
    """
    data = lab.split("-")
    if len(data) != 2:
        flash(Markup("Error: <span style='color:black'>%s</span> is not a valid isogeny class label. It must be of the form (conductor label) - (isogeny class label) (separated by dashes), such as 31.1-a" % lab), "error")
        raise ValueError
    conductor_label = data[0]
    isoclass_label = data[1]
    return (conductor_label, isoclass_label)
    
def conductor_label_norm(lab):
    r""" extract norm from conductor label (as a string)"""
    s = lab.replace(' ','')
    if re.match(r'\d+.\d+',s):
        return s.split('.')[0]
    elif re.match(r'\[\d+,\d+,\d+\]',s):
        return s[1:-1].split(',')[0]
    else:
        flash(Markup("Error: <span style='color:black'>%s</span> is not a valid conductor label. It must be of the form N.m or [N,c,d]" % lab), "error")
        raise ValueError

def get_nf_info(lab):
    r""" extract number field label from string and pretty"""
    try:
        label = nf_string_to_label(lab)
        pretty = field_pretty (label)
    except ValueError as err:
        flash(Markup("Error: <span style='color:black'>%s</span> is not a valid number field. %s" % (lab,err)), "error")
        raise ValueError
    return label, pretty


ecnf_credit = "John Cremona, Alyson Deines, Steve Donelly, Paul Gunnells, Warren Moore, Haluk Sengun, John Voight, Dan Yasaki"


def get_bread(*breads):
    bc = [("Elliptic Curves", url_for(".index"))]
    map(bc.append, breads)
    return bc

def learnmore_list():
    return [('Completeness of the data', url_for(".completeness_page")),
            ('Source of the data', url_for(".how_computed_page")),
            ('Elliptic Curve labels', url_for(".labels_page"))]

# Return the learnmore list with the matchstring entry removed
def learnmore_list_remove(matchstring):
    return filter(lambda t:t[0].find(matchstring) <0, learnmore_list())

@ecnf_page.route("/Completeness")
def completeness_page():
    t = 'Completeness of the elliptic curve data over number fields'
    bread = [('Elliptic Curves', url_for("ecnf.index")),
             ('Completeness', '')]
    credit = 'John Cremona'
    return render_template("single.html", kid='dq.ecnf.extent',
                           credit=credit, title=t, bread=bread, learnmore=learnmore_list_remove('Completeness'))


@ecnf_page.route("/Source")
def how_computed_page():
    t = 'Source of the elliptic curve data over number fields'
    bread = [('Elliptic Curves', url_for("ecnf.index")),
             ('Source', '')]
    credit = 'John Cremona'
    return render_template("single.html", kid='dq.ecnf.source',
                           credit=credit, title=t, bread=bread, learnmore=learnmore_list_remove('Source'))

@ecnf_page.route("/Labels")
def labels_page():
    t = 'Labels for elliptic curves over number fields'
    bread = [('Elliptic Curves', url_for("ecnf.index")),
             ('Labels', '')]
    credit = 'John Cremona'
    return render_template("single.html", kid='ec.curve_label',
                           credit=credit, title=t, bread=bread, learnmore=learnmore_list_remove('labels'))


@ecnf_page.route("/")
def index():
#    if 'jump' in request.args:
#        return show_ecnf1(request.args['label'])
    if len(request.args) > 0:
        return elliptic_curve_search(to_dict(request.args))
    bread = get_bread()

# the dict data will hold additional information to be displayed on
# the main browse and search page

    data = {}

# data['fields'] holds data for a sample of number fields of different
# signatures for a general browse:

    counts = get_stats().counts()
    data['fields'] = []
    # Rationals
    data['fields'].append(['the rational field', (('1.1.1.1', [url_for('ec.rational_elliptic_curves'), '$\Q$']),)])
    # Real quadratics (only a sample)
    rqfs = ['2.2.%s.1' % str(d) for d in [5, 89, 229, 497]]
    nquadratics = counts['nfields_by_degree'].get(2,0)
    niqfs = 5
    nrqfs = nquadratics - niqfs
    data['fields'].append(['%s real quadratic fields, including' % nrqfs, ((nf, [url_for('.show_ecnf1', nf=nf), field_pretty(nf)]) for nf in rqfs)])
    # Imaginary quadratics
    iqfs = ['2.0.%s.1' % str(d) for d in [4, 8, 3, 7, 11]]
    data['fields'].append(['%s imaginary quadratic fields' % niqfs, ((nf, [url_for('.show_ecnf1', nf=nf), field_pretty(nf)]) for nf in iqfs)])
    # Cubics
    cubics = ['3.1.23.1'] + ['3.3.%s.1' % str(d) for d in [49,148,1957]]
    if 3 in counts['nfields_by_degree']:
        ncubics = counts['nfields_by_degree'][3]
        data['fields'].append(['%s cubic fields, including' % ncubics, ((nf, [url_for('.show_ecnf1', nf=nf), field_pretty(nf)]) for nf in cubics)])
    # Quartics
    quartics = ['4.4.%s.1' % str(d) for d in [725,2777,9909,19821]]
    if 4 in counts['nfields_by_degree']:
        nquartics = counts['nfields_by_degree'][4]
        data['fields'].append(['%s totally real quartic fields, including' % nquartics,
                           ((nf, [url_for('.show_ecnf1', nf=nf), field_pretty(nf)]) for nf in quartics)])
    # Quintics
    quintics = ['5.5.%s.1' % str(d) for d in [14641]]
    if 5 in counts['nfields_by_degree']:
        nquintics = counts['nfields_by_degree'][5]
        data['fields'].append(['%s totally real quintic field' % nquintics, ((nf, [url_for('.show_ecnf1', nf=nf), field_pretty(nf)]) for nf in quintics)])
    # Sextics
    sextics = ['6.6.%s.1' % str(d) for d in [371293]]
    if 6 in counts['nfields_by_degree']:
        nquintics = counts['nfields_by_degree'][6]
        data['fields'].append(['%s totally real sextic field' % nquintics, ((nf, [url_for('.show_ecnf1', nf=nf), field_pretty(nf)]) for nf in sextics)])

    data['degrees'] = sorted(counts['degrees'])

# data['highlights'] holds data (URL and descriptive text) for a
# sample of elliptic curves with interesting features:

    data['highlights'] = []
    data['highlights'].append(
        ['A curve with $C_3\\times C_3$ torsion',
         url_for('.show_ecnf', nf='2.0.3.1', class_label='a', conductor_label='[2268,36,18]', number=int(1))]
    )
    data['highlights'].append(
        ['A curve with $C_4\\times C_4$ torsion',
         url_for('.show_ecnf', nf='2.0.4.1', class_label='b', conductor_label='[5525,870,5]', number=int(9))]
    )
    data['highlights'].append(
        ['A curve with CM by $\\sqrt{-267}$',
         url_for('.show_ecnf', nf='2.2.89.1', class_label='a', conductor_label='81.1', number=int(1))]
    )
    data['highlights'].append(
        ['An isogeny class with isogenies of degree $3$ and $89$ (and $267$)',
         url_for('.show_ecnf_isoclass', nf='2.2.89.1', class_label='a', conductor_label='81.1')]
    )
    data['highlights'].append(
        ['A curve with everywhere good reduction, but no global minimal model',
         url_for('.show_ecnf', nf='2.2.229.1', class_label='a', conductor_label='1.1', number=int(1))]
    )

    return render_template("ecnf-index.html",
                           title="Elliptic Curves over Number Fields",
                           data=data,
                           bread=bread, learnmore=learnmore_list_remove('Completeness'))

@ecnf_page.route("/random")
def random_curve():
    E = random_object_from_collection(db_ecnf())
    return redirect(url_for(".show_ecnf", nf=E['field_label'], conductor_label=E['conductor_label'], class_label=E['iso_label'], number=E['number']), 301)

@ecnf_page.route("/<nf>/")
def show_ecnf1(nf):
    try:
        nf_label, nf_pretty = get_nf_info(nf)
    except ValueError:
        return search_input_error()
    if nf_label == '1.1.1.1':
        return redirect(url_for("ec.rational_elliptic_curves", **request.args), 301)
    info = to_dict(request.args)
    info['title'] = 'Elliptic Curves over %s' % nf_pretty
    info['bread'] = [('Elliptic Curves', url_for(".index")), (nf_pretty, url_for(".show_ecnf1", nf=nf))]
    if len(request.args) > 0:
        # if requested field differs from nf, redirect to general search
        if 'field' in request.args and request.args['field'] != nf_label:
            return redirect (url_for(".index", **request.args), 301)
        info['title'] += ' search results'
        info['bread'].append(('search results',''))
    info['field'] = nf_label
    return elliptic_curve_search(info)

@ecnf_page.route("/<nf>/<conductor_label>/")
def show_ecnf_conductor(nf, conductor_label):
    conductor_label = unquote(conductor_label)
    try:
        nf_label, nf_pretty = get_nf_info(nf)
        conductor_norm = conductor_label_norm(conductor_label)
    except ValueError:
        return search_input_error()
    info = to_dict(request.args)
    info['title'] = 'Elliptic Curves over %s of conductor %s' % (nf_pretty, conductor_label)
    info['bread'] = [('Elliptic Curves', url_for(".index")), (nf_pretty, url_for(".show_ecnf1", nf=nf)), (conductor_label, url_for(".show_ecnf_conductor",nf=nf,conductor_label=conductor_label))]
    if len(request.args) > 0:
        # if requested field or conductor norm differs from nf or conductor_lable, redirect to general search
        if ('field' in request.args and request.args['field'] != nf_label) or \
           ('conductor_norm' in request.args and request.args['conductor_norm'] != conductor_norm):
            return redirect (url_for(".index", **request.args), 301)
        info['title'] += ' search results'
        info['bread'].append(('search results',''))
    info['field'] = nf_label
    info['conductor_label'] = conductor_label
    info['conductor_norm'] = conductor_norm
    return elliptic_curve_search(info)

@ecnf_page.route("/<nf>/<conductor_label>/<class_label>/")
def show_ecnf_isoclass(nf, conductor_label, class_label):
    try:
        nf_label = nf_string_to_label(nf)
    except ValueError:
        return search_input_error()
    conductor_label = unquote(conductor_label)
    label = "-".join([nf_label, conductor_label, class_label])
    full_class_label = "-".join([conductor_label, class_label])
    cl = ECNF_isoclass.by_label(label)
<<<<<<< HEAD
    if cl=="Class not found":
        return search_input_error()
    title = "Elliptic Curve isogeny class %s over Number Field %s" % (full_class_label, cl.field)
=======
>>>>>>> 29b4e4ef
    bread = [("Elliptic Curves", url_for(".index"))]
    if not isinstance(cl, ECNF_isoclass):
        info = {'query':{}, 'err':'No elliptic curve isogeny class in the database has label %s.' % label}
        return search_input_error(info, bread)
    title = "Elliptic Curve isogeny class %s over Number Field %s" % (full_class_label, cl.field)
    bread.append((cl.field, url_for(".show_ecnf1", nf=nf_label)))
    bread.append((conductor_label, url_for(".show_ecnf_conductor", nf=nf_label, conductor_label=conductor_label)))
    bread.append((class_label, url_for(".show_ecnf_isoclass", nf=nf_label, conductor_label=quote(conductor_label), class_label=class_label)))
    return render_template("ecnf-isoclass.html",
                           credit=ecnf_credit,
                           title=title,
                           bread=bread,
                           cl=cl,
                           properties2=cl.properties,
                           friends=cl.friends,
                           learnmore=learnmore_list())


@ecnf_page.route("/<nf>/<conductor_label>/<class_label>/<number>")
def show_ecnf(nf, conductor_label, class_label, number):
    try:
        nf_label = nf_string_to_label(nf)
    except ValueError:
        return search_input_error()
    conductor_label = unquote(conductor_label)
    label = "".join(["-".join([nf_label, conductor_label, class_label]), number])
    ec = ECNF.by_label(label)
    bread = [("Elliptic Curves", url_for(".index"))]
    if not ec:
        info = {'query':{}}
        info['err'] = 'No elliptic curve in the database has label %s.' % label
        return search_input_error(info, bread)

    title = "Elliptic Curve %s over Number Field %s" % (ec.short_label, ec.field.field_pretty())
    bread = [("Elliptic Curves", url_for(".index"))]
    bread.append((ec.field.field_pretty(), ec.urls['field']))
    bread.append((ec.conductor_label, ec.urls['conductor']))
    bread.append((ec.iso_label, ec.urls['class']))
    bread.append((ec.number, ec.urls['curve']))
    code = ec.code()
    code['show'] = {'magma':'','pari':'','sage':''} # use default show names
    info = {}
    return render_template("ecnf-curve.html",
                           credit=ecnf_credit,
                           title=title,
                           bread=bread,
                           ec=ec,
                           code = code,
                           #        properties = ec.properties,
                           properties2=ec.properties,
                           friends=ec.friends,
                           info=info,
                           learnmore=learnmore_list())


def elliptic_curve_search(info):

    if info.get('download') == '1' and info.get('Submit') and info.get('query'):
        return download_search(info)

    if not 'query' in info:
        info['query'] = {}
    
    bread = info.get('bread',[('Elliptic Curves', url_for(".index")), ('Search Results', '.')])
    if 'jump' in info:
        label = info.get('label', '').replace(" ", "")
        # This label should be a full isogeny class label or a full
        # curve label (including the field_label component)
        try:
            nf, cond_label, iso_label, number = split_full_label(label.strip())
        except ValueError:
            info['err'] = ''
            return search_input_error(info, bread)

        return show_ecnf(nf, cond_label, iso_label, number)

    query = {}

    try:
        parse_ints(info,query,'conductor_norm')
        parse_noop(info,query,'conductor_label')
        parse_nf_string(info,query,'field',name="base number field",qfield='field_label')
        parse_nf_elt(info,query,'jinv',name='j-invariant')
        parse_ints(info,query,'torsion',name='Torsion order',qfield='torsion_order')
        parse_bracketed_posints(info,query,'torsion_structure',maxlength=2)
        if 'torsion_structure' in query and not 'torsion_order' in query:
            query['torsion_order'] = reduce(mul,[int(n) for n in query['torsion_structure']],1)
    except ValueError:
        return search_input_error(info, bread)
        
    if query.get('field_label') == '1.1.1.1':
        return redirect(url_for("ec.rational_elliptic_curves", **request.args), 301)
        
    if 'include_isogenous' in info and info['include_isogenous'] == 'off':
        info['number'] = 1
        query['number'] = 1

    if 'include_base_change' in info and info['include_base_change'] == 'off':
        query['base_change'] = []
    else:
        info['include_base_change'] = "on"

    if 'include_Q_curves' in info:
        if info['include_Q_curves'] == 'exclude':
            query['q_curve'] = False
        elif info['include_Q_curves'] == 'only':
            query['q_curve'] = True

    if 'include_cm' in info:
        if info['include_cm'] == 'exclude':
            query['cm'] = 0
        elif info['include_cm'] == 'only':
            query['cm'] = {'$ne' : 0}

    info['query'] = query
    count = parse_count(info, 50)
    start = parse_start(info)

    # make the query and trim results according to start/count:

    cursor = db_ecnf().find(query)
    nres = cursor.count()
    if(start >= nres):
        start -= (1 + (start - nres) / count) * count
    if(start < 0):
        start = 0
    
    res = cursor.sort([('field_label', ASC), ('conductor_norm', ASC), ('conductor_label', ASC), ('iso_nlabel', ASC), ('number', ASC)]).skip(start).limit(count)

    res = list(res)
    for e in res:
        e['numb'] = str(e['number'])
        e['field_knowl'] = nf_display_knowl(e['field_label'], getDBConnection(), field_pretty(e['field_label']))

    info['curves'] = res  # [ECNF(e) for e in res]
    info['number'] = nres
    info['start'] = start
    info['count'] = count
    info['more'] = int(start + count < nres)
    info['field_pretty'] = field_pretty
    info['web_ainvs'] = web_ainvs
    if nres == 1:
        info['report'] = 'unique match'
    else:
        if nres > count or start != 0:
            info['report'] = 'displaying matches %s-%s of %s' % (start + 1, min(nres, start + count), nres)
        else:
            info['report'] = 'displaying all %s matches' % nres
    t = info.get('title','Elliptic Curve search results')
    return render_template("ecnf-search-results.html", info=info, credit=ecnf_credit, bread=bread, title=t)


def search_input_error(info=None, bread=None):
    if info is None: info = {'err':'','query':{}}
    if bread is None: bread = [('Elliptic Curves', url_for(".index")), ('Search Results', '.')]
    return render_template("ecnf-search-results.html", info=info, title='Elliptic Curve Search Input Error', bread=bread)


@ecnf_page.route("/browse/")
def browse():
    info = {
        'counts': get_stats().counts(),
        'stats': get_stats().stats(),
    }
    credit = 'John Cremona'
    t = 'Elliptic curves over number fields'
    bread = [('Elliptic Curves', url_for("ecnf.index")),
             ('browse', ' ')]
    return render_template("ecnf-stats.html", info=info, credit=credit, title=t, bread=bread, learnmore=learnmore_list())

@ecnf_page.route("/browse/<int:d>/")
def statistics_by_degree(d):
    stats = get_stats()
    info = {
        'counts': stats.counts(),
        'stats': stats.stats(),
        'dstats': stats.dstats()[d],
        'degree': d
    }
    if not d in info['counts']['degrees']:
        if d==1:
            return redirect(url_for("ec.statistics"))
        if d<0:
            info['error'] = "Negative degree!"
        else:
            info['error'] = "The database does not contain any elliptic curves defined over fields of degree %s" % d
    info['degree_stats'] = ecnf_degree_summary(d)
    sigs = ["(%s,%s)" % (r,(d-r)/2) for r in range(d%2,d+1,2)]
    info['sig_stats'] = dict([(s,get_signature_stats(s)) for s in sigs])
    credit = 'John Cremona'
    if d==2:
        t = 'Elliptic curves over quadratic number fields'
    elif d==3:
        t = 'Elliptic curves over cubic number fields'
    elif d==4:
        t = 'Elliptic curves over quartic number fields'
    elif d==5:
        t = 'Elliptic curves over quintic number fields'
    elif d==6:
        t = 'Elliptic curves over sextic number fields'
    else:
        t = 'Elliptic curves over number fields of degree %s' % d

    bread = [('Elliptic Curves', url_for("ecnf.index")),
              ('degree %s' % d,' ')]
    return render_template("ecnf-by-degree.html", info=info, credit=credit, title=t, bread=bread, learnmore=learnmore_list())

@ecnf_page.route("/browse/<int:d>/<r>/")
def statistics_by_signature(d,r):
    info = {
        'counts': get_stats().counts(),
        'stats': get_stats().stats(),
        'degree': d,
    }
    if isinstance(r,basestring):
        info['sig_code'] = r
        info['r'] = r = int(r[1:-1].split(",")[0])
    else:
        info['r'] = r
        info['sig_code'] = '%s.%s' % (d,r),
    info['sig'] = '(%s,%s)' % (r,(d-r)/2)
    info['sig_stats'] = ecnf_signature_summary(info['sig'])

    if not d in info['counts']['degrees']:
        if d==1:
            return redirect(url_for("ec.statistics"))
        if d<0:
            info['error'] = "Negative degree!"
        else:
            info['error'] = "The database does not contain any elliptic curves defined over fields of degree %s" % d
    if not r in range(d%2,d+1,2):
        info['error'] = "Invalid signature %s" % info['sig']
    credit = 'John Cremona'
    if info['sig'] == '(2,0)':
        t = 'Elliptic curves over real quadratic number fields'
    elif info['sig'] == '(0,1)':
        t = 'Elliptic curves over imaginary quadratic number fields'
    elif info['sig'] == '(3,0)':
        t = 'Elliptic curves over totally real cubic number fields'
    elif info['sig'] == '(1,1)':
        t = 'Elliptic curves over mixed cubic number fields'
    elif info['sig'] == '(4,0)':
        t = 'Elliptic curves over totally real quartic number fields'
    elif info['sig'] == '(5,0)':
        t = 'Elliptic curves over totally real quintic number fields'
    elif info['sig'] == '(6,0)':
        t = 'Elliptic curves over totally real sextic number fields'
    else:
        t = 'Elliptic curves over number fields of degree %s, signature %s' % (d,info['sig'])
    bread = [('Elliptic Curves', url_for("ecnf.index")),
              ('degree %s' % d,url_for("ecnf.statistics_by_degree", d=d)),
              ('signature %s' % info['sig'],' ')]
    return render_template("ecnf-by-signature.html", info=info, credit=credit, title=t, bread=bread, learnmore=learnmore_list())


def download_search(info):
    dltype = info['Submit']
    delim = 'bracket'
    com = r'\\'  # single line comment start
    com1 = ''  # multiline comment start
    com2 = ''  # multiline comment end
    filename = 'elliptic_curves.gp'
    mydate = time.strftime("%d %B %Y")
    if dltype == 'sage':
        com = '#'
        filename = 'elliptic_curves.sage'
    if dltype == 'magma':
        com = ''
        com1 = '/*'
        com2 = '*/'
        delim = 'magma'
        filename = 'elliptic_curves.m'
    s = com1 + "\n"
    s += com + ' Elliptic curves downloaded from the LMFDB downloaded on %s.\n'%(mydate)
    s += com + ' Below is a list called data. Each entry has the form:\n'
    s += com + '   [[field_poly],[Weierstrass Coefficients, constant first in increasing degree]]\n'
    s += '\n' + com2
    s += '\n'
    
    if dltype == 'magma':
        s += 'P<x> := PolynomialRing(Rationals()); \n'
        s += 'data := ['
    elif dltype == 'sage':
        s += 'x = polygen(QQ) \n'
        s += 'data = [ '
    else:
        s += 'data = [ '
    s += '\\\n'
    nf_dict = {}
    res = db_ecnf().find(ast.literal_eval(info["query"]))
    for f in res:
        nf = str(f['field_label'])
        # look up number field and see if we already have the min poly
        if nf in nf_dict:
            poly = nf_dict[nf]
        else:
            poly = str(WebNumberField(f['field_label']).poly())
            nf_dict[nf] = poly
        entry = str(f['ainvs'])
        entry = entry.replace('u','')
        entry = entry.replace('\'','')
        s += '[[' + poly + '], ' + entry + '],\\\n'
    s = s[:-3]
    s += ']\n'
    if delim == 'brace':
        s = s.replace('[', '{')
        s = s.replace(']', '}')
    if delim == 'magma':
        s = s.replace('[', '[*')
        s = s.replace(']', '*]')
        s += ';'
    strIO = StringIO.StringIO()
    strIO.write(s)
    strIO.seek(0)
    return send_file(strIO,
                     attachment_filename=filename,
                     as_attachment=True)<|MERGE_RESOLUTION|>--- conflicted
+++ resolved
@@ -300,12 +300,6 @@
     label = "-".join([nf_label, conductor_label, class_label])
     full_class_label = "-".join([conductor_label, class_label])
     cl = ECNF_isoclass.by_label(label)
-<<<<<<< HEAD
-    if cl=="Class not found":
-        return search_input_error()
-    title = "Elliptic Curve isogeny class %s over Number Field %s" % (full_class_label, cl.field)
-=======
->>>>>>> 29b4e4ef
     bread = [("Elliptic Curves", url_for(".index"))]
     if not isinstance(cl, ECNF_isoclass):
         info = {'query':{}, 'err':'No elliptic curve isogeny class in the database has label %s.' % label}
