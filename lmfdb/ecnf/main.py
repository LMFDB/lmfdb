# -*- coding: utf-8 -*-
# This Blueprint is about elliptic curves over number Fields
# Authors: Harald Schilly and John Cremona

import ast
import re
from six import BytesIO
import time
from six.moves.urllib_parse import quote, unquote

from flask import render_template, request, url_for, redirect, send_file, make_response, abort
from markupsafe import Markup, escape

from lmfdb import db
from lmfdb.backend.encoding import Json
from lmfdb.utils import (
    to_dict, flash_error,
<<<<<<< HEAD
    parse_ints, parse_noop, nf_string_to_label, parse_element_of,
    parse_nf_string, parse_nf_jinv, parse_bracketed_posints, parse_bool, parse_floats, parse_primes,
=======
    parse_ints, parse_ints_to_list_flash, parse_noop, nf_string_to_label, parse_element_of,
    parse_nf_string, parse_nf_elt, parse_bracketed_posints, parse_bool, parse_floats, parse_primes,
>>>>>>> 7dff698c
    SearchArray, TextBox, ExcludeOnlyBox, SelectBox, CountBox, YesNoBox, SubsetBox, TextBoxWithSelect,
    search_wrap, redirect_no_cache
    )
from lmfdb.utils.search_parsing import search_parser

from lmfdb.utils.interesting import interesting_knowls
from lmfdb.number_fields.number_field import field_pretty
from lmfdb.number_fields.web_number_field import nf_display_knowl, WebNumberField
from lmfdb.ecnf import ecnf_page
from lmfdb.ecnf.ecnf_stats import ECNF_stats
from lmfdb.ecnf.WebEllipticCurve import ECNF, web_ainvs, convert_IQF_label
from lmfdb.ecnf.isog_class import ECNF_isoclass

# The conductor label seems to only have three parts for the trivial ideal (1.0.1)
# field 3.1.23.1 uses upper case letters for isogeny class
LABEL_RE = re.compile(r"\d+\.\d+\.\d+\.\d+-\d+\.\d+(\.\d+)?-(CM)?[a-zA-Z]+\d+")
SHORT_LABEL_RE = re.compile(r"\d+\.\d+(\.\d+)?-(CM)?[a-zA-Z]+\d+")
CLASS_LABEL_RE = re.compile(r"\d+\.\d+\.\d+\.\d+-\d+\.\d+(\.\d+)?-(CM)?[a-zA-Z]+")
SHORT_CLASS_LABEL_RE = re.compile(r"\d+\.\d+(\.\d+)?-(CM)?[a-zA-Z]+")
FIELD_RE = re.compile(r"\d+\.\d+\.\d+\.\d+")

def split_full_label(lab):
    r""" Split a full curve label into 4 components
    (field_label,conductor_label,isoclass_label,curve_number)
    """
    if not LABEL_RE.fullmatch(lab):
        raise ValueError(Markup("<span style='color:black'>%s</span> is not a valid elliptic curve label." % escape(lab)))
    data = lab.split("-")
    field_label = data[0]
    conductor_label = data[1]
    isoclass_label = re.search("(CM)?[a-zA-Z]+", data[2]).group()
    curve_number = re.search(r"\d+", data[2]).group()  # (a string)
    return (field_label, conductor_label, isoclass_label, curve_number)


def split_short_label(lab):
    r""" Split a short curve label into 3 components
    (conductor_label,isoclass_label,curve_number)
    """
    if not SHORT_LABEL_RE.fullmatch(lab):
        raise ValueError(Markup("<span style='color:black'>%s</span> is not a valid short elliptic curve label." % escape(lab)))
    data = lab.split("-")
    conductor_label = data[0]
    isoclass_label = re.search("[a-zA-Z]+", data[1]).group()
    curve_number = re.search(r"\d+", data[1]).group()  # (a string)
    return (conductor_label, isoclass_label, curve_number)


def split_class_label(lab):
    r""" Split a class label into 3 components
    (field_label, conductor_label,isoclass_label)
    """
    if not CLASS_LABEL_RE.fullmatch(lab):
        raise ValueError(Markup("<span style='color:black'>%s</span> is not a valid elliptic curve isogeny class label." % escape(lab)))
    data = lab.split("-")
    field_label = data[0]
    conductor_label = data[1]
    isoclass_label = data[2]
    return (field_label, conductor_label, isoclass_label)


def split_short_class_label(lab):
    r""" Split a short class label into 2 components
    (conductor_label,isoclass_label)
    """
    if not SHORT_CLASS_LABEL_RE.fullmatch(lab):
        raise ValueError(Markup("<span style='color:black'>%s</span> is not a valid short elliptic curve isogeny class label." % escape(lab)))
    data = lab.split("-")
    conductor_label = data[0]
    isoclass_label = data[1]
    return (conductor_label, isoclass_label)

def conductor_label_norm(lab):
    r""" extract norm from conductor label (as a string)"""
    s = lab.replace(' ','')
    if re.match(r'\d+.\d+',s):
        return s.split('.')[0]
    else:
        raise ValueError(Markup("<span style='color:black'>%s</span> is not a valid conductor label. It must be of the form N.m or [N,c,d]" % escape(lab)))

def get_nf_info(lab):
    r""" extract number field label from string and pretty"""
    try:
        label = nf_string_to_label(lab)
        pretty = field_pretty (label)
    except ValueError as err:
        raise ValueError(Markup("<span style='color:black'>%s</span> is not a valid number field label. %s" % (escape(lab),err)))
    return label, pretty


def get_bread(*breads):
    bc = [("Elliptic curves", url_for(".index"))]
    for x in breads:
        bc.append(x)
    return bc


def learnmore_list():
    return [('Source and acknowledgments', url_for(".how_computed_page")),
            ('Completeness of the data', url_for(".completeness_page")),
            ('Reliability of the data', url_for(".reliability_page")),
            ('Elliptic curve labels', url_for(".labels_page"))]

# Return the learnmore list with the matchstring entry removed
def learnmore_list_remove(matchstring):
    return [t for t in learnmore_list() if t[0].find(matchstring) < 0]


@ecnf_page.route("/Completeness")
def completeness_page():
    t = 'Completeness of elliptic curve data over number fields'
    bread = [('Elliptic curves', url_for("ecnf.index")),
             ('Completeness', '')]
    return render_template("single.html", kid='rcs.cande.ec',
                           title=t, bread=bread, learnmore=learnmore_list_remove('Completeness'))


@ecnf_page.route("/Source")
def how_computed_page():
    t = 'Source of elliptic curve data over number fields'
    bread = [('Elliptic curves', url_for("ecnf.index")),
             ('Source', '')]
    return render_template("double.html", kid='rcs.source.ec', kid2='rcs.ack.ec',
                           title=t, bread=bread, learnmore=learnmore_list_remove('Source'))

@ecnf_page.route("/Reliability")
def reliability_page():
    t = 'Reliability of elliptic curve data over number fields'
    bread = [('Elliptic curves', url_for("ecnf.index")),
             ('Source', '')]
    return render_template("single.html", kid='rcs.rigor.ec',
                           title=t, bread=bread, learnmore=learnmore_list_remove('Reliability'))

@ecnf_page.route("/Labels")
def labels_page():
    t = 'Labels for elliptic curves over number fields'
    bread = [('Elliptic curves', url_for("ecnf.index")),
             ('Labels', '')]
    return render_template("single.html", kid='ec.curve_label',
                           title=t, bread=bread, learnmore=learnmore_list_remove('labels'))


@ecnf_page.route("/")
def index():
    #    if 'jump' in request.args:
    #        return show_ecnf1(request.args['label'])
    info = to_dict(request.args, search_array=ECNFSearchArray(), stats=ECNF_stats())
    if request.args:
        return elliptic_curve_search(info)
    bread = get_bread()

    # the dict data will hold additional information to be displayed on
    # the main browse and search page


    # info['fields'] holds data for a sample of number fields of different
    # signatures for a general browse:

    info['fields'] = []
    # Rationals
    # info['fields'].append(['the rational field', (('1.1.1.1', [url_for('ec.rational_elliptic_curves'), '$\Q$']),)]) # Removed due to ambiguity

    # Real quadratics (sample)
    rqfs = ['2.2.{}.1'.format(d) for d in [8, 12, 5, 24, 28, 40, 44, 13, 56, 60]]
    info['fields'].append(['By <a href="{}">real quadratic field</a>'.format(url_for('.statistics_by_signature', d=2, r=2)),
                           ((nf, [url_for('.show_ecnf1', nf=nf), field_pretty(nf)])
                            for nf in rqfs)])

    # Imaginary quadratics (sample)
    iqfs = ['2.0.{}.1'.format(d) for d in [4, 8, 3, 7, 11, 19, 43]]
    info['fields'].append(['By <a href="{}">imaginary quadratic field</a>'.format(url_for('.statistics_by_signature', d=2, r=0)),
                           ((nf, [url_for('.show_ecnf1', nf=nf), field_pretty(nf)])
                            for nf in iqfs)])

    # Cubics (sample)
    cubics = ['3.1.23.1'] + ['3.3.{}.1'.format(d) for d in [49,81,148,169,229,257,316]]
    info['fields'].append(['By <a href="{}">cubic field</a>'.format(url_for('.statistics_by_degree', d=3)),
                           ((nf, [url_for('.show_ecnf1', nf=nf), field_pretty(nf)])
                            for nf in cubics)])

    # Quartics (sample)
    quartics = ['4.4.{}.1'.format(d) for d in [725,1125,1600,1957,2000,2048,2225,2304]]
    info['fields'].append(['By <a href="{}">totally real quartic field</a>'.format(url_for('.statistics_by_degree', d=4)),
                           ((nf, [url_for('.show_ecnf1', nf=nf), field_pretty(nf)])
                            for nf in quartics)])

    # Quintics (sample)
    quintics = ['5.5.{}.1'.format(d) for d in [14641, 24217, 36497, 38569, 65657, 70601, 81509]]
    info['fields'].append(['By <a href="{}">totally real quintic field</a>'.format(url_for('.statistics_by_degree', d=5)),
                           ((nf, [url_for('.show_ecnf1', nf=nf), field_pretty(nf)])
                            for nf in quintics)])

    # Sextics (sample)
    sextics = ['6.6.{}.1'.format(d) for d in [300125, 371293, 434581, 453789, 485125, 592661, 703493]]
    info['fields'].append(['By <a href="{}">totally real sextic field</a>'.format(url_for('.statistics_by_degree', d=6)),
                           ((nf, [url_for('.show_ecnf1', nf=nf), field_pretty(nf)])
                            for nf in sextics)])

    return render_template("ecnf-index.html",
                           title="Elliptic curves over number fields",
                           info=info,
                           bread=bread, learnmore=learnmore_list())

@ecnf_page.route("/random/")
@redirect_no_cache
def random_curve():
    E = db.ec_nfcurves.random(projection=['field_label', 'conductor_label', 'iso_label', 'number'])
    return url_for(".show_ecnf", nf=E['field_label'], conductor_label=E['conductor_label'], class_label=E['iso_label'], number=E['number'])


@ecnf_page.route("/interesting")
def interesting():
    return interesting_knowls(
        "ec",
        db.ec_nfcurves,
        url_for_label=url_for_label,
        regex=LABEL_RE, # include so that we don't catch elliptic curves over Q also
        title="Some interesting elliptic curves over number fields",
        bread=get_bread("Interesting"),
        learnmore=learnmore_list()
    )

@ecnf_page.route("/stats")
def statistics():
    title = "Elliptic curves: statistics"
    bread = get_bread("Statistics")
    return render_template("display_stats.html", info=ECNF_stats(), title=title, bread=bread, learnmore=learnmore_list())

@ecnf_page.route("/<nf>/")
def show_ecnf1(nf):
    if LABEL_RE.fullmatch(nf):
        nf, cond_label, iso_label, number = split_full_label(nf)
        return redirect(url_for(".show_ecnf", nf=nf, conductor_label=cond_label, class_label=iso_label, number=number), 301)
    if CLASS_LABEL_RE.fullmatch(nf):
        nf, cond_label, iso_label = split_class_label(nf)
        return redirect(url_for(".show_ecnf_isoclass", nf=nf, conductor_label=cond_label, class_label=iso_label), 301)
    if not FIELD_RE.fullmatch(nf):
        return abort(404)
    try:
        nf_label, nf_pretty = get_nf_info(nf)
    except ValueError:
        return abort(404)
    if nf_label == '1.1.1.1':
        return redirect(url_for("ec.rational_elliptic_curves", **request.args), 301)
    info = to_dict(request.args, search_array=ECNFSearchArray())
    info['title'] = 'Elliptic curves over %s' % nf_pretty
    info['bread'] = [('Elliptic curves', url_for(".index")), (nf_pretty, url_for(".show_ecnf1", nf=nf))]
    if len(request.args) > 0:
        # if requested field differs from nf, redirect to general search
        if 'field' in request.args and request.args['field'] != nf_label:
            return redirect (url_for(".index", **request.args), 307)
        info['title'] += ' Search results'
        info['bread'].append(('Search results',''))
    info['field'] = nf_label
    return elliptic_curve_search(info)

@ecnf_page.route("/<nf>/<conductor_label>/")
def show_ecnf_conductor(nf, conductor_label):
    if not FIELD_RE.fullmatch(nf):
        return abort(404)
    conductor_label = unquote(conductor_label)
    conductor_label = convert_IQF_label(nf,conductor_label)
    try:
        nf_label, nf_pretty = get_nf_info(nf)
        conductor_norm = conductor_label_norm(conductor_label)
    except ValueError:
        return abort(404)
    info = to_dict(request.args, search_array=ECNFSearchArray())
    info['title'] = 'Elliptic curves over %s of conductor %s' % (nf_pretty, conductor_label)
    info['bread'] = [('Elliptic curves', url_for(".index")), (nf_pretty, url_for(".show_ecnf1", nf=nf)), (conductor_label, url_for(".show_ecnf_conductor",nf=nf,conductor_label=conductor_label))]
    if len(request.args) > 0:
        # if requested field or conductor norm differs from nf or conductor_lable, redirect to general search
        if ('field' in request.args and request.args['field'] != nf_label) or \
           ('conductor_norm' in request.args and request.args['conductor_norm'] != conductor_norm):
            return redirect (url_for(".index", **request.args), 307)
        info['title'] += ' Search results'
        info['bread'].append(('Search results',''))
    info['field'] = nf_label
    info['conductor_label'] = conductor_label
    info['conductor_norm'] = conductor_norm
    return elliptic_curve_search(info)

@ecnf_page.route("/<nf>/<conductor_label>/<class_label>/")
def show_ecnf_isoclass(nf, conductor_label, class_label):
    if not FIELD_RE.fullmatch(nf):
        return abort(404)
    conductor_label = unquote(conductor_label)
    conductor_label = convert_IQF_label(nf,conductor_label)
    try:
        nf_label, nf_pretty = get_nf_info(nf)
    except ValueError:
        flash_error("%s is not a valid number field label", nf_label)
        return redirect(url_for(".index"))
    label = "-".join([nf_label, conductor_label, class_label])
    if not CLASS_LABEL_RE.fullmatch(label):
        flash_error("%s is not a valid elliptic curve isogeny class label", label)
        return redirect(url_for(".index"))
    full_class_label = "-".join([conductor_label, class_label])
    cl = ECNF_isoclass.by_label(label)
    if not isinstance(cl, ECNF_isoclass):
        flash_error("There is no elliptic curve isogeny class with label %s in the database", label)
        return redirect(url_for(".index"))
    bread = [("Elliptic curves", url_for(".index"))]
    title = "Elliptic curve isogeny class %s over number field %s" % (full_class_label, cl.field_name)
    bread.append((nf_pretty, url_for(".show_ecnf1", nf=nf)))
    bread.append((conductor_label, url_for(".show_ecnf_conductor", nf=nf_label, conductor_label=conductor_label)))
    bread.append((class_label, url_for(".show_ecnf_isoclass", nf=nf_label, conductor_label=quote(conductor_label), class_label=class_label)))
    return render_template("ecnf-isoclass.html",
                           title=title,
                           bread=bread,
                           cl=cl,
                           properties=cl.properties,
                           friends=cl.friends,
                           learnmore=learnmore_list())


@ecnf_page.route("/<nf>/<conductor_label>/<class_label>/<int:number>")
def show_ecnf(nf, conductor_label, class_label, number):
    if not FIELD_RE.fullmatch(nf):
        return abort(404)
    conductor_label = unquote(conductor_label)
    conductor_label = convert_IQF_label(nf,conductor_label)
    try:
        nf_label = nf_string_to_label(nf)
    except ValueError:
        flash_error("%s is not a valid number field label", nf_label)
        return redirect(url_for(".index"))
    label = "".join(["-".join([nf_label, conductor_label, class_label]), str(number)])
    if not LABEL_RE.fullmatch(label):
        flash_error("%s is not a valid elliptic curve label", label)
        return redirect(url_for(".index"))
    ec = ECNF.by_label(label)
    if not isinstance(ec, ECNF):
        flash_error("There is no elliptic curve with label %s in the database", label)
        return redirect(url_for(".index"))
    bread = [("Elliptic curves", url_for(".index"))]
    title = "Elliptic curve %s over number field %s" % (ec.short_label, ec.field.field_pretty())
    bread = [("Elliptic curves", url_for(".index"))]
    bread.append((ec.field.field_pretty(), ec.urls['field']))
    bread.append((ec.conductor_label, ec.urls['conductor']))
    bread.append((ec.iso_label, ec.urls['class']))
    bread.append((ec.number, ec.urls['curve']))
    code = ec.code()
    code['show'] = {'magma':'','pari':'','sage':''} # use default show names
    info = {}
    return render_template("ecnf-curve.html",
                           title=title,
                           bread=bread,
                           ec=ec,
                           code = code,
                           properties=ec.properties,
                           friends=ec.friends,
                           downloads=ec.downloads,
                           info=info,
                           KNOWL_ID="ec.%s"%label,
                           learnmore=learnmore_list())

def download_search(info):
    dltype = info['Submit']
    delim = 'bracket'
    com = r'\\'  # single line comment start
    com1 = ''  # multiline comment start
    com2 = ''  # multiline comment end
    filename = 'elliptic_curves.gp'
    mydate = time.strftime("%d %B %Y")
    if dltype == 'sage':
        com = '#'
        filename = 'elliptic_curves.sage'
    if dltype == 'magma':
        com = ''
        com1 = '/*'
        com2 = '*/'
        delim = 'magma'
        filename = 'elliptic_curves.m'
    s = com1 + "\n"
    s += com + ' Elliptic curves downloaded from the LMFDB downloaded on %s.\n'%(mydate)
    s += com + ' Below is a list called data. Each entry has the form:\n'
    s += com + '   [[field_poly],[Weierstrass Coefficients, constant first in increasing degree]]\n'
    s += '\n' + com2
    s += '\n'

    if dltype == 'magma':
        s += 'P<x> := PolynomialRing(Rationals()); \n'
        s += 'data := ['
    elif dltype == 'sage':
        s += 'R.<x> = QQ[]; \n'
        s += 'data = [ '
    else:
        s += 'data = [ '
    s += '\\\n'
    nf_dict = {}
    for f in db.ec_nfcurves.search(ast.literal_eval(info["query"]), ['field_label', 'ainvs']):
        nf = str(f['field_label'])
        # look up number field and see if we already have the min poly
        if nf in nf_dict:
            poly = nf_dict[nf]
        else:
            poly = str(WebNumberField(f['field_label']).poly())
            nf_dict[nf] = poly
        entry = str(f['ainvs'])
        entry = entry.replace('u','')
        entry = entry.replace('\'','')
        entry = entry.replace(';','],[')
        s += '[[' + poly + '], [[' + entry + ']]],\\\n'
    s = s[:-3]
    s += ']\n'

    if delim == 'brace':
        s = s.replace('[', '{')
        s = s.replace(']', '}')
    if delim == 'magma':
        s = s.replace('[', '[*')
        s = s.replace(']', '*]')
        s += ';'
    strIO = BytesIO()
    strIO.write(s.encode('utf-8'))
    strIO.seek(0)
    return send_file(strIO,
                     attachment_filename=filename,
                     as_attachment=True,
                     add_etags=False)

def elliptic_curve_jump(info):
    label = info.get('jump', '').replace(" ", "")
    if info.get('jump','') == "random":
        return random_curve()
    if LABEL_RE.fullmatch(label):
        nf, cond_label, iso_label, number = split_full_label(label.strip())
        return redirect(url_for(".show_ecnf", nf=nf, conductor_label=cond_label, class_label=iso_label, number=number), 301)
    elif CLASS_LABEL_RE.fullmatch(label):
        nf, cond_label, iso_label = split_class_label(label.strip())
        return redirect(url_for(".show_ecnf_isoclass", nf=nf, conductor_label=cond_label, class_label=iso_label), 301)
    else:
        flash_error("%s is not a valid elliptic curve or isogeny class label.", label)
        return redirect(url_for("ecnf.index"))

def url_for_label(label):
    if label == 'random':
        return url_for(".random")
    nf, cond_label, iso_label, number = split_full_label(label.strip())
    return url_for(".show_ecnf", nf=nf, conductor_label=cond_label, class_label=iso_label, number=number)

def make_cm_query(cm_disc_str):
    cm_list = parse_ints_to_list_flash(cm_disc_str, "CM discriminant", max_val=None)
    for d in cm_list:
        if not ((d < 0) and (d % 4 in [0,1])):
            raise ValueError("A CM discriminant must be a fundamental discriminant of an imaginary quadratic field.")
    cm_list += [-el for el in cm_list]
    return cm_list

@search_parser
def parse_cm_list(inp, query, qfield):
    query[qfield] = {'$in': make_cm_query(inp)}

@search_wrap(template="ecnf-search-results.html",
             table=db.ec_nfcurves,
             title='Elliptic curve search results',
             err_title='Elliptic curve search input error',
             shortcuts={'jump':elliptic_curve_jump,
                        'download':download_search},
             cleaners={'numb':lambda e: str(e['number']),
                       'field_knowl':lambda e: nf_display_knowl(e['field_label'], field_pretty(e['field_label']))},
             url_for_label=url_for_label,
             learnmore=learnmore_list,
             bread=lambda:[('Elliptic curves', url_for(".index")), ('Search results', '.')])
def elliptic_curve_search(info, query):
    parse_nf_string(info,query,'field',name="base number field",qfield='field_label')
    if query.get('field_label') == '1.1.1.1':
        return redirect(url_for("ec.rational_elliptic_curves", **request.args), 301)

    parse_ints(info,query,'conductor_norm')
    parse_noop(info,query,'conductor_label')
    parse_ints(info,query,'rank')
    parse_ints(info,query,'torsion',name='Torsion order',qfield='torsion_order')
    parse_bracketed_posints(info,query,'torsion_structure',maxlength=2)
    if 'torsion_structure' in query and not 'torsion_order' in query:
        t_o = 1
        for n in query['torsion_structure']:
            t_o *= int(n)
        query['torsion_order'] = t_o
    parse_element_of(info,query,'isodeg',split_interval=1000,contained_in=ECNF_stats().isogeny_degrees)
    parse_bool(info,query,'semistable','semistable')
    parse_bool(info,query,'potential_good_reduction','potential_good_reduction')
    parse_ints(info,query,'class_size','class_size')
    parse_ints(info,query,'class_deg','class_deg')
    parse_ints(info,query,'sha','analytic order of &#1064;')
    parse_floats(info,query,'reg','regulator')
    parse_nf_jinv(info,query,'jinv','j-invariant',field_label=query.get('field_label'))

    if info.get('one') == "yes":
        info['number'] = 1
        query['number'] = 1

    if 'include_base_change' in info:
        if info['include_base_change'] in ['exclude', 'off']: # off for backward compat with urls
            query['base_change'] = []
        if info['include_base_change'] == 'only':
            query['base_change'] = {'$ne':[]}
    else:
        info['include_base_change'] = "on"

    if 'include_Q_curves' in info:
        if info['include_Q_curves'] == 'exclude':
            query['q_curve'] = False
        elif info['include_Q_curves'] == 'only':
            query['q_curve'] = True

    parse_cm_list(info,query,field='cm_disc',qfield='cm',name="CM discriminant")

    if 'include_cm' in info:
        if info['include_cm'] == 'PCM':
            tmp = {'$ne' : 0}
            if 'cm' in query:
                query['cm'] = {'$and': [tmp, query['cm']]}
            else:
                query['cm'] = tmp
        elif info['include_cm'] == 'PCMnoCM':
            tmp = {'$lt' : 0}
            if 'cm' in query:
                query['cm'] = {'$and': [tmp, query['cm']]}
            else:
                query['cm'] = tmp
        elif info['include_cm'] == 'CM':
            tmp = {'$gt' : 0}
            if 'cm' in query:
                query['cm'] = {'$and': [tmp, query['cm']]}
            else:
                query['cm'] = tmp
        elif info['include_cm'] == 'noPCM':
            tmp = 0
            if 'cm' in query:
                query['cm'] = {'$and': [tmp, query['cm']]}
            else:
                query['cm'] = tmp

    parse_primes(info, query, 'conductor_norm_factors', name='bad primes',
             qfield='conductor_norm_factors',mode=info.get('bad_quantifier'))
    info['field_pretty'] = field_pretty
    info['web_ainvs'] = web_ainvs
    parse_ints(info,query,'bf_deg',name='Base field degree',qfield='degree')

@ecnf_page.route("/browse/")
def browse():
    data = ECNF_stats().sigs_by_deg
    # We could use the dict directly but then could not control the order
    # of the keys (degrees), so we use a list
    info = [[d,['%s,%s'%sig for sig in data[d]]] for d in sorted(data.keys())]
    t = 'Elliptic curves over number fields'
    bread = [('Elliptic curves', url_for("ecnf.index")),
             ('Browse', ' ')]
    return render_template("ecnf-stats.html", info=info, title=t, bread=bread, learnmore=learnmore_list())

@ecnf_page.route("/browse/<int:d>/")
def statistics_by_degree(d):
    if d==1:
        return redirect(url_for("ec.statistics"))
    info = {}

    sigs_by_deg = ECNF_stats().sigs_by_deg
    if d not in sigs_by_deg:
        info['error'] = "The database does not contain any elliptic curves defined over fields of degree %s" % d
    else:
        info['degree'] = d

    fields_by_sig = ECNF_stats().fields_by_sig
    counts_by_sig = ECNF_stats().sig_normstats
    counts_by_field = ECNF_stats().field_normstats

    def field_counts(f):
        return [f,counts_by_field[f]]

    def sig_counts(sig):
        return ['%s,%s'%sig, counts_by_sig[sig], [field_counts(f) for f in fields_by_sig[sig]]]

    info['summary'] = ECNF_stats().degree_summary(d)
    info['sig_stats'] = [sig_counts(sig) for sig in sigs_by_deg[d]]
    if d==2:
        t = 'Elliptic curves over quadratic number fields'
    elif d==3:
        t = 'Elliptic curves over cubic number fields'
    elif d==4:
        t = 'Elliptic curves over quartic number fields'
    elif d==5:
        t = 'Elliptic curves over quintic number fields'
    elif d==6:
        t = 'Elliptic curves over sextic number fields'
    else:
        t = 'Elliptic curves over number fields of degree {}'.format(d)

    bread = [('Elliptic curves', url_for("ecnf.index")),
              ('Degree %s' % d,' ')]
    return render_template("ecnf-by-degree.html", info=info, title=t, bread=bread, learnmore=learnmore_list())

@ecnf_page.route("/browse/<int:d>/<int:r>/")
def statistics_by_signature(d,r):
    if d==1:
        return redirect(url_for("ec.statistics"))

    info = {}

    sigs_by_deg = ECNF_stats().sigs_by_deg
    if d not in sigs_by_deg:
        info['error'] = "The database does not contain any elliptic curves defined over fields of degree %s" % d
    else:
        info['degree'] = d

    if not r in range(d%2,d+1,2):
        info['error'] = "Invalid signature %s" % info['sig']
    s = (d-r)//2
    sig = (r,s)
    info['sig'] = '%s,%s' % sig
    info['summary'] = ECNF_stats().signature_summary(sig)

    fields_by_sig = ECNF_stats().fields_by_sig
    counts_by_field = ECNF_stats().field_normstats

    def field_counts(f):
        return [f,counts_by_field[f]]

    info['sig_stats'] = [field_counts(f) for f in fields_by_sig[sig]]
    if info['sig'] == '2,0':
        t = 'Elliptic curves over real quadratic number fields'
    elif info['sig'] == '0,1':
        t = 'Elliptic curves over imaginary quadratic number fields'
    elif info['sig'] == '3,0':
        t = 'Elliptic curves over totally real cubic number fields'
    elif info['sig'] == '1,1':
        t = 'Elliptic curves over mixed cubic number fields'
    elif info['sig'] == '4,0':
        t = 'Elliptic curves over totally real quartic number fields'
    elif info['sig'] == '5,0':
        t = 'Elliptic curves over totally real quintic number fields'
    elif info['sig'] == '6,0':
        t = 'Elliptic curves over totally real sextic number fields'
    else:
        t = 'Elliptic curves over number fields of degree %s, signature (%s)' % (d,info['sig'])
    bread = [('Elliptic curves', url_for("ecnf.index")),
              ('Degree %s' % d,url_for("ecnf.statistics_by_degree", d=d)),
              ('Signature (%s)' % info['sig'],' ')]
    return render_template("ecnf-by-signature.html", info=info, title=t, bread=bread, learnmore=learnmore_list())

@ecnf_page.route("/download_all/<nf>/<conductor_label>/<class_label>/<number>")
def download_ECNF_all(nf,conductor_label,class_label,number):
    conductor_label = unquote(conductor_label)
    conductor_label = convert_IQF_label(nf,conductor_label)
    try:
        nf_label = nf_string_to_label(nf)
    except ValueError:
        flash_error("%s is not a valid number field label", nf_label)
        return redirect(url_for(".index"))
    label = "".join(["-".join([nf_label, conductor_label, class_label]), number])
    if not LABEL_RE.fullmatch(label):
        flash_error("%s is not a valid elliptic curve label.", label)
        return redirect(url_for(".index"))
    data = db.ec_nfcurves.lookup(label)
    if data is None:
        flash_error("%s is not the label of an elliptic curve in the database.", label)
        return redirect(url_for(".index"))

    response = make_response(Json.dumps(data))
    response.headers['Content-type'] = 'text/plain'
    return response

@ecnf_page.route('/<nf>/<conductor_label>/<class_label>/<number>/download/<download_type>')
def ecnf_code_download(**args):
    try:
        response = make_response(ecnf_code(**args))
    except ValueError:
        return abort(404)
    response.headers['Content-type'] = 'text/plain'
    return response

def ecnf_code(**args):
    label = "".join(["-".join([args['nf'], args['conductor_label'], args['class_label']]), args['number']])
    if not LABEL_RE.fullmatch(label):
        return abort(404)
    lang = args['download_type']
    if lang=='gp':
        lang = 'pari'

    from lmfdb.ecnf.WebEllipticCurve import make_code, Comment, Fullname, code_names, sorted_code_names
    Ecode =  make_code(label, lang)
    code = "{} {} code for working with elliptic curve {}\n\n".format(Comment[lang],Fullname[lang],label)
    code += "{} (Note that not all these functions may be available, and some may take a long time to execute.)\n".format(Comment[lang])
    for k in sorted_code_names:
        if Ecode[k]:
            code += "\n{} {}: \n".format(Comment[lang],code_names[k])
            code += Ecode[k] + ('\n' if not '\n' in Ecode[k] else '')
    return code

def disp_tor(t):
    if len(t) == 1:
        return "[%s]" % t, "C%s" % t
    else:
        return "[%s,%s]" % t, "C%s&times;C%s" % t

class ECNFSearchArray(SearchArray):
    noun = "curve"
    plural_noun = "curves"
    jump_example = "2.2.5.1-31.1-a1"
    jump_egspan = "e.g. 2.2.5.1-31.1-a1 or 2.2.5.1-31.1-a"
    jump_knowl = "ec.search_input"
    jump_prompt = "Label"
    def __init__(self):
        field = TextBox(
            name="field",
            label="Base field",
            knowl="ag.base_field",
            example="2.2.5.1",
            example_span="2.2.5.1 or Qsqrt5")
        include_base_change = ExcludeOnlyBox(
            name="include_base_change",
            label="Base change curves",
            knowl="ec.base_change")
        include_Q_curves = ExcludeOnlyBox(
            name="include_Q_curves",
            label=r"\(\Q\)-curves",
            knowl="ec.q_curve")
        conductor_norm = TextBox(
            name="conductor_norm",
            label="Conductor norm",
            knowl="ec.conductor",
            example="31",
            example_span="31 or 1-100")
        one = SelectBox(
            name="one",
            label="Curves per isogeny class",
            knowl="ec.isogeny_class",
            example="all, one",
            options=[("", "all"),
                     ("yes", "one")])
        include_cm = SelectBox(
            name="include_cm",
            label="CM",
            knowl="ec.complex_multiplication",
            options=[('', ''), ('PCM', 'potential CM'), ('PCMnoCM', 'potential CM but no CM'), ('CM', 'CM'), ('noPCM', 'no potential CM')])
        cm_disc = TextBox(
            name="cm_disc",
            label= "CM discriminant",
            example="-4",
            example_span="-4 or -3,-8",
            knowl="ec.complex_multiplication"
            )
        jinv = TextBox(
            name="jinv",
            label="j-invariant",
            knowl="ec.j_invariant",
            width=675,
            short_width=160,
            colspan=(1, 4, 1),
            example_span_colspan=2,
            example="105474/49 + a*34213/49",
            example_span="")
        rank = TextBox(
            name="rank",
            label="Rank*",
            knowl="ec.rank",
            example="2")
        torsion = TextBox(
            name="torsion",
            label="Torsion order",
            knowl="ec.torsion_order",
            example="2")
        bf_deg = SelectBox(
            name="bf_deg",
            label="Base field degree",
            knowl="nf.degree",
            options=[("",""),("2", "2"),("3", "3"),("4", "4"),("5", "5"),("6", "6")]
            )

        tor_opts = ([("", ""),
                     ("[]", "trivial")] +
                    [disp_tor(tuple(t)) for t in ECNF_stats().torsion_counts if t])
        torsion_structure = SelectBox(
            name="torsion_structure",
            label="Torsion structure",
            knowl="ec.torsion_subgroup",
            options=tor_opts)
        sha = TextBox(
            name="sha",
            label="Analytic order* of &#1064;",
            knowl="ec.analytic_sha_order",
            example="4")
        regulator = TextBox(
            name="regulator",
            label="Regulator*",
            knowl="ec.regulator",
            example="8.4-9.1")
        bad_quant = SubsetBox(
            name="bad_quantifier")
        bad_primes = TextBoxWithSelect(
            name="conductor_norm_factors",
            label="Bad primes",
            knowl="ec.reduction_type",
            example="5,13",
            select_box=bad_quant)
        isodeg = TextBox(
            name="isodeg",
            label="Cyclic isogeny degree",
            knowl="ec.isogeny",
            example="16")
        semistable = YesNoBox(
            name="semistable",
            label="Semistable",
            example="Yes",
            knowl="ec.semistable")
        potential_good_reduction = YesNoBox(
            name="potential_good_reduction",
            label="Potential good reduction",
            example="Yes",
            knowl="ec.potential_good_reduction")
        class_size = TextBox(
            name="class_size",
            label="Isogeny class size",
            knowl="ec.isogeny",
            example="4")
        class_deg = TextBox(
            name="class_deg",
            label="Isogeny class degree",
            knowl="ec.isogeny",
            example="16")
        count = CountBox()

        self.browse_array = [
            [field, bf_deg],
            [conductor_norm, include_base_change],
            [rank, include_Q_curves],
            [torsion, torsion_structure],
            [cm_disc, include_cm],
            [sha, regulator],
            [isodeg, one],
            [class_size, class_deg],
            [semistable, potential_good_reduction],
            [jinv],
            [count, bad_primes]
            ]

        self.refine_array = [
            [field, conductor_norm, rank, torsion, cm_disc],
            [bf_deg, include_base_change, include_Q_curves, torsion_structure, include_cm],
            [sha, isodeg, class_size, semistable, jinv],
            [regulator, one, class_deg, potential_good_reduction, bad_primes],
            ]<|MERGE_RESOLUTION|>--- conflicted
+++ resolved
@@ -15,13 +15,8 @@
 from lmfdb.backend.encoding import Json
 from lmfdb.utils import (
     to_dict, flash_error,
-<<<<<<< HEAD
-    parse_ints, parse_noop, nf_string_to_label, parse_element_of,
-    parse_nf_string, parse_nf_jinv, parse_bracketed_posints, parse_bool, parse_floats, parse_primes,
-=======
     parse_ints, parse_ints_to_list_flash, parse_noop, nf_string_to_label, parse_element_of,
     parse_nf_string, parse_nf_elt, parse_bracketed_posints, parse_bool, parse_floats, parse_primes,
->>>>>>> 7dff698c
     SearchArray, TextBox, ExcludeOnlyBox, SelectBox, CountBox, YesNoBox, SubsetBox, TextBoxWithSelect,
     search_wrap, redirect_no_cache
     )
