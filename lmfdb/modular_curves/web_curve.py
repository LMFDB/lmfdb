--- conflicted
+++ resolved
@@ -326,7 +326,6 @@
 
     @lazy_attribute
     def modular_covers(self):
-<<<<<<< HEAD
         curves = self.table.search({"label":{"$in": self.parents}}, ["label", "level", "index", "psl2index", "genus", "name", "rank", "dims"])
         return [(
             C["label"],
@@ -336,16 +335,11 @@
             self.psl2index // C["psl2index"], # relative degree
             C["genus"],
             C.get("rank", ""),
-            formatted_dims(difference(self.dims,C.get("dims",[]))))
+            formatted_dims(difference(self.dims, C.get("dims",[]))))
                 for C in curves]
-=======
-        curves = self.table.search({"label":{"$in": self.parents}, "contains_negative_one": self.contains_negative_one}, ["label", "name", "rank", "dims"])
-        return [(C["label"], name_to_latex(C["name"]) if C.get("name") else C["label"], C["label"].split(".")[0], self.index // int(C["label"].split(".")[1]), int(C["label"].split(".")[2]), C["rank"] if C.get("rank") is not None else "", formatted_dims(difference(self.dims,C.get("dims",[])))) for C in curves]
->>>>>>> c60e2fea
 
     @lazy_attribute
     def modular_covered_by(self):
-<<<<<<< HEAD
         curves = self.table.search({"parents":{"$contains": self.label}}, ["label", "level", "index", "psl2index", "genus", "name", "rank", "dims"])
         return [(
             C["label"],
@@ -355,16 +349,22 @@
             C["psl2index"] // self.psl2index, # relative degree
             C["genus"],
             C.get("rank", ""),
-            formatted_dims(difference(C.get("dims",[]),self.dims)))
+            formatted_dims(difference(C.get("dims",[]), self.dims)))
                 for C in curves]
-=======
-        curves = self.table.search({"parents":{"$contains": self.label},"contains_negative_one": self.contains_negative_one}, ["label", "name", "rank", "dims"])
-        return [(C["label"], name_to_latex(C["name"]) if C.get("name") else C["label"], C["label"].split(".")[0], int(C["label"].split(".")[1]) // self.index, int(C["label"].split(".")[2]), C["rank"] if C.get("rank") is not None else "", formatted_dims(difference(C.get("dims",[]),self.dims))) for C in curves]
-
+
+    @lazy_attribute
     def fiber_product_of(self):
-        curves = self.table.search({"label":{"$in": self.factorization, "$not": self.label}}, ["label", "name", "rank", "dims"])
-        return [(C["label"], name_to_latex(C["name"]) if C.get("name") else C["label"], C["label"].split(".")[0], self.index // int(C["label"].split(".")[1]), int(C["label"].split(".")[2]), C["rank"] if C.get("rank") is not None else "", formatted_dims(difference(self.dims,C.get("dims",[])))) for C in curves]        
->>>>>>> c60e2fea
+        curves = self.table.search({"label": {"$in": self.factorization, "$not": self.label}}, ["label", "level", "index", "psl2index", "genus", "name", "rank", "dims"])
+        return [(
+            C["label"],
+            name_to_latex(C["name"]) if C.get("name") else C["label"],
+            C["level"],
+            self.index // C["index"], # relative index
+            self.psl2index // C["psl2index"], # relative degree
+            C["genus"],
+            C.get("rank", ""),
+            formatted_dims(difference(self.dims, C.get("dims",[]))))
+                for C in curves]
 
     @lazy_attribute
     def newform_level(self):
