--- conflicted
+++ resolved
@@ -201,7 +201,6 @@
         return [(C["label"], name_to_latex(C["name"]) if C.get("name") else C["label"], C["label"].split(".")[0], int(C["label"].split(".")[1]) // self.index, C["label"].split(".")[2], C["rank"] if C.get("rank") is not None else "", formatted_dims(difference(C.get("dims",[]),self.dims))) for C in curves]
 
     @lazy_attribute
-<<<<<<< HEAD
     def downloads(self):
         self.downloads = [
             (
@@ -220,7 +219,7 @@
         ]
         #self.downloads.append(("Underlying data", url_for(".belyi_data", label=self.label)))
         return self.downloads
-=======
+
     def db_rational_points(self):
         # Use the db.ec_curvedata table to automatically find rational points
         limit = None if (self.genus > 1 or self.genus == 1 and self.rank == 0) else 10
@@ -241,5 +240,4 @@
             return [(rec["lmfdb_label"], url_for_EC_label(rec["lmfdb_label"]), EC_equation(rec["ainvs"]), r'$\textsf{no}$' if rec["cm"] == 0 else f'${rec["cm"]}$', showj(rec["jinv"]), showj_fac(rec["jinv"]))
                     for rec in curves]
         else:
-            return []
->>>>>>> fbc3a739
+            return []