# -*- coding: utf-8 -*-

import re
from lmfdb import db

from flask import render_template, url_for, request, redirect, abort

from sage.all import ZZ

from lmfdb.utils import (
    SearchArray,
    TextBox,
    TextBoxWithSelect,
    SelectBox,
    SneakyTextBox,
    YesNoBox,
    CountBox,
    redirect_no_cache,
    display_knowl,
    flash_error,
    search_wrap,
    to_dict,
    parse_ints,
    parse_noop,
    parse_bool,
    parse_interval,
    parse_element_of,
    integer_divisors,
    StatsDisplay,
    Downloader,
    comma,
    proportioners,
    totaler
)
from lmfdb.utils.interesting import interesting_knowls
from lmfdb.utils.search_columns import SearchColumns, MathCol, CheckCol, LinkCol, ProcessedCol
from lmfdb.api import datapage

from lmfdb.backend.encoding import Json

from lmfdb.modular_curves import modcurve_page
from lmfdb.modular_curves.web_curve import WebModCurve, get_bread, canonicalize_name, name_to_latex, factored_conductor, formatted_dims

LABEL_RE = re.compile(r"\d+\.\d+\.\d+\.\d+")
CP_LABEL_RE = re.compile(r"\d+[A-Z]\d+")
SZ_LABEL_RE = re.compile(r"\d+[A-Z]\d+-\d+[a-z]")
RZB_LABEL_RE = re.compile(r"X\d+")
S_LABEL_RE = re.compile(r"\d+(G|B|Cs|Cn|Ns|Nn|A4|S4|A5)(\.\d+){0,3}")
NAME_RE = re.compile(r"X_?(0|1|NS|NS\^?\+|SP|SP\^?\+|S4)?\(\d+\)")

def learnmore_list():
    return [('Source and acknowledgments', url_for(".how_computed_page")),
            ('Completeness of the data', url_for(".completeness_page")),
            ('Reliability of the data', url_for(".reliability_page")),
            ('Modular curve labels', url_for(".labels_page"))]

# Return the learnmore list with the matchstring entry removed
def learnmore_list_remove(matchstring):
    return [t for t in learnmore_list() if t[0].find(matchstring) < 0]

@modcurve_page.route("/")
def index():
    return redirect(url_for(".index_Q", **request.args))

@modcurve_page.route("/Q/")
def index_Q():
    info = to_dict(request.args, search_array=ModCurveSearchArray())
    if len(info) > 1:
        return modcurve_search(info)
    title = r"Modular curves over $\Q$"
    info["level_list"] = ["1-4", "5-8", "9-12", "13-16", "17-23", "24-"]
    info["genus_list"] = ["0", "1", "2", "3", "4-6", "7-20", "21-100", "101-"]
    info["rank_list"] = ["0", "1", "2", "3", "4-6", "7-20", "21-100", "101-"]
    info["stats"] = ModCurve_stats()
    return render_template(
        "modcurve_browse.html",
        info=info,
        title=title,
        bread=get_bread(),
        learnmore=learnmore_list(),
    )

@modcurve_page.route("/Q/random/")
@redirect_no_cache
def random_curve():
    label = db.gps_gl2zhat_test.random()
    return url_for_modcurve_label(label)

@modcurve_page.route("/interesting")
def interesting():
    return interesting_knowls(
        "modcurve",
        db.gps_gl2zhat_test,
        url_for_modcurve_label,
        title="Some interesting modular curves",
        bread=get_bread("Interesting"),
        learnmore=learnmore_list(),
    )

@modcurve_page.route("/Q/<label>/")
def by_label(label):
    if not LABEL_RE.fullmatch(label):
        flash_error("Invalid label %s", label)
        return redirect(url_for(".index"))
    curve = WebModCurve(label)
    if curve.is_null():
        flash_error("There is no modular curve %s in the database", label)
        return redirect(url_for(".index"))
    return render_template(
        "modcurve.html",
        curve=curve,
        properties=curve.properties,
        friends=curve.friends,
        bread=curve.bread,
        title=curve.title,
        downloads=curve.downloads,
        KNOWL_ID=f"modcurve.{label}",
        learnmore=learnmore_list(),
    )

def url_for_modcurve_label(label):
    return url_for(".by_label", label=label)

def modcurve_jump(info):
    label = info["jump"]
    if CP_LABEL_RE.fullmatch(label):
        return redirect(url_for(".index", CPlabel=label))
    elif SZ_LABEL_RE.fullmatch(label):
        lmfdb_label = db.gps_gl2zhat_test.lucky({"SZlabel": label}, "label")
        if lmfdb_label is None:
            flash_error("There is no modular curve in the database with Sutherland & Zywina label %s", label)
            return redirect(url_for(".index"))
        label = lmfdb_label
    elif RZB_LABEL_RE.fullmatch(label):
        lmfdb_label = db.gps_gl2zhat_test.lucky({"RZBlabel": label}, "label")
        if lmfdb_label is None:
            flash_error("There is no modular curve in the database with Rousse & Zureick-Brown label %s", label)
            return redirect(url_for(".index"))
        label = lmfdb_label
    elif S_LABEL_RE.fullmatch(label):
        lmfdb_label = db.gps_gl2zhat_test.lucky({"Slabel": label}, "label")
        if lmfdb_label is None:
            flash_error("There is no modular curve in the database with Sutherland label %s", label)
            return redirect(url_for(".index"))
        label = lmfdb_label
    elif NAME_RE.fullmatch(label.upper()):
        lmfdb_label = db.gps_gl2zhat_test.lucky({"name": canonicalize_name(label)}, "label")
        if lmfdb_label is None:
            flash_error("There is no modular curve in the database with name %s", label)
            return redirect(url_for(".index"))
        label = lmfdb_label
    return redirect(url_for_modcurve_label(label))

modcurve_columns = SearchColumns([
    LinkCol("label", "modcurve.label", "Label", url_for_modcurve_label, default=True),
    ProcessedCol("name", "modcurve.name", "Name", lambda s: name_to_latex(s) if s else "", align="center", default=True),
    MathCol("level", "modcurve.level", "Level", default=True),
    MathCol("index", "modcurve.index", "Index", default=True),
    MathCol("genus", "modcurve.genus", "Genus", default=True),
    ProcessedCol("rank", "modcurve.rank", "Rank", lambda r: "" if r is None else r, default=lambda info: info.get("rank") or info.get("genus_minus_rank"), align="center", mathmode=True),
    ProcessedCol("gonality_bounds", "modcurve.gonality", "$K$-gonality", lambda b: r'$%s$'%(b[0]) if b[0] == b[1] else r'$%s \le \gamma \le %s$'%(b[0],b[1]), align="center", default=True),
    MathCol("cusps", "modcurve.cusps", "Cusps", default=True),
    MathCol("rational_cusps", "modcurve.cusps", r"$\Q$-cusps", default=True),
    ProcessedCol("cm_discriminants", "modcurve.cm_discriminants", "CM points", lambda d: r"$\textsf{yes}$" if d else r"$\textsf{no}$", align="center", default=True),
    ProcessedCol("conductor", "ag.conductor", "Conductor", factored_conductor, align="center", mathmode=True),
    CheckCol("simple", "modcurve.simple", "Simple"),
    CheckCol("squarefree", "av.squarefree", "Squarefree"),
    CheckCol("contains_negative_one", "modcurve.contains_negative_one", "Contains -1", short_title="contains -1"),
    CheckCol("plane_model", "ag.plane_model", "Model"),
    ProcessedCol("dims", "modcurve.decomposition", "Decomposition", formatted_dims, align="center"),
])

@search_wrap(
    table=db.gps_gl2zhat_test,
    title="Modular curve search results",
    err_title="Modular curves search input error",
    shortcuts={"jump": modcurve_jump},
    columns=modcurve_columns,
    bread=lambda: get_bread("Search results"),
    url_for_label=url_for_modcurve_label,
)
def modcurve_search(info, query):
    parse_ints(info, query, "level")
    if info.get('level_type'):
        if info['level_type'] == 'prime':
            query['num_bad_primes'] = 1
            query['level_is_squarefree'] = True
        elif info['level_type'] == 'prime_power':
            query['num_bad_primes'] = 1
        elif info['level_type'] == 'squarefree':
            query['level_is_squarefree'] = True
        elif info['level_type'] == 'divides':
            if not isinstance(query.get('level'), int):
                err = "You must specify a single level"
                flash_error(err)
                raise ValueError(err)
            else:
                query['level'] = {'$in': integer_divisors(ZZ(query['level']))}
    if info.get('family'):
        fam = info['family']
        if fam not in ["X0", "X1", "X", "Xsp", "Xsp+", "Xns", "Xns+", "XS4", "any"]:
            err = "%s is not a valid family name"
            flash_error(err, fam)
            raise ValueError(err)
        if fam == "any":
            query["name"] = {"$like": "X%"}
        else:
            query["name"] = {"$like": fam + "(%"}
    parse_ints(info, query, "index")
    parse_ints(info, query, "genus")
    parse_ints(info, query, "rank")
    parse_ints(info, query, "genus_minus_rank")
    parse_ints(info, query, "cusps")
    parse_interval(info, query, "gonality", quantifier_type=info.get("gonality_type", "exactly"))
    parse_ints(info, query, "rational_cusps")
    parse_bool(info, query, "simple")
    parse_bool(info, query, "squarefree")
    parse_bool(info, query, "contains_negative_one")
    if "cm_discriminants" in info:
        if info["cm_discriminants"] == "yes":
            query["cm_discriminants"] = {"$ne": []}
        elif info["cm_discriminants"] == "no":
            query["cm_discriminants"] = []
        elif info["cm_discriminants"] == "-3,-12,-27":
            query["cm_discriminants"] = {"$or": [{"$contains": int(D)} for D in [-3,-12,-27]]}
        elif info["cm_discriminants"] == "-4,-16":
            query["cm_discriminants"] = {"$or": [{"$contains": int(D)} for D in [-4,-16]]}
        elif info["cm_discriminants"] == "-7,-28":
            query["cm_discriminants"] = {"$or": [{"$contains": int(D)} for D in [-7,-28]]}
        else:
            query["cm_discriminants"] = {"$contains": int(info["cm_discriminants"])}
    parse_noop(info, query, "CPlabel")
    parse_element_of(info, query, "covers", qfield="parents", parse_singleton=str)
    #parse_element_of(info, query, "covered_by", qfield="children")
    if "covered_by" in info:
        # sort of hacky
        parents = db.gps_gl2zhat_test.lookup(info["covered_by"], "parents")
        if parents is None:
            msg = "%s not the label of a modular curve in the database"
            flash_error(msg, info["covered_by"])
            raise ValueError(msg % info["covered_by"])
        query["label"] = {"$in": parents}

class ModCurveSearchArray(SearchArray):
    noun = "curve"
    plural_noun = "curves"
    jump_example = "13.78.3.1"
    jump_egspan = "e.g. 13.78.3.1, XNS+(13), 13Nn, or 13A3"
    jump_prompt = "Label or name"
    jump_knowl = "modcurve.search_input"

    def __init__(self):
        level_quantifier = SelectBox(
            name="level_type",
            options=[('', ''),
                     ('prime', 'prime'),
                     ('prime_power', 'p-power'),
                     ('squarefree', 'sq-free'),
                     ('divides', 'divides'),
                     ],
            min_width=85)
        level = TextBoxWithSelect(
            name="level",
            knowl="modcurve.level",
            label="Level",
            example="11",
            example_span="2, 11-23",
            select_box=level_quantifier,
        )
        index = TextBox(
            name="index",
            knowl="modcurve.index",
            label="Index",
            example="6",
            example_span="6, 12-100",
        )
        genus = TextBox(
            name="genus",
            knowl="modcurve.genus",
            label="Genus",
            example="1",
            example_span="0, 2-3",
        )
        rank = TextBox(
            name="rank",
            knowl="modcurve.rank",
            label="Rank",
            example="1",
            example_span="0, 2-3",
        )
        genus_minus_rank = TextBox(
            name="genus_minus_rank",
            knowl="modcurve.genus_minus_rank",
            label="Genus-rank difference",
            example="0",
            example_span="0, 1",
        )
        cusps = TextBox(
            name="cusps",
            knowl="modcurve.cusps",
            label="Cusps",
            example="1",
            example_span="1, 4-8",
        )
        rational_cusps = TextBox(
            name="rational_cusps",
            knowl="modcurve.cusps",
            label=r"$\Q$-cusps",
            example="1",
            example_span="0, 4-8",
        )
        gonality_quantifier = SelectBox(
            name="gonality_type",
            options=[('', 'exactly'),
                     ('possibly', 'possibly'),
                     ('atleast', 'at least'),
                     ('atmost', 'at most'),
                     ],
            min_width=85)
        gonality = TextBoxWithSelect(
            name="gonality",
            knowl="modcurve.gonality",
            label="$K$-gonality",
            example="2",
            example_span="2, 3-6",
            select_box=gonality_quantifier,
        )
        covers = TextBox(
            name="covers",
            knowl="modcurve.modular_cover",
            label="Minimally covers",
            example="1.1.0.1",
        )
        covered_by = TextBox(
            name="covered_by",
            knowl="modcurve.modular_cover",
            label="Minimally covered by",
            example="6.12.0.1",
        )
        simple = YesNoBox(
            name="simple",
            knowl="modcurve.simple",
            label="Simple",
            example_col=True,
        )
        squarefree = YesNoBox(
            name="squarefree",
            knowl="av.squarefree",
            label="Squarefree",
            example_col=True,
        )
        cm_opts = ([('', ''), ('yes', 'rational CM points'), ('no', 'no rational CM points')] +
                   [('-4,-16', 'CM field Q(sqrt(-1))'), ('-3,-12,-27', 'CM field Q(sqrt(-3))'), ('-7,-28', 'CM field Q(sqrt(-7))')] +
                   [('-%d'%d, 'CM discriminant -%d'%d) for  d in [3,4,7,8,11,12,16,19,27,38,43,67,163]])
        cm_discriminants = SelectBox(
            name="cm_discriminants",
            options=cm_opts,
            knowl="modcurve.cm_discriminants",
            label="CM points",
            example="yes, no, CM discriminant -3"
        )
        contains_negative_one = YesNoBox(
            name="contains_negative_one",
            knowl="modcurve.contains_negative_one",
            label="Contains $-I$",
            example_col=True,
        )
        family = SelectBox(
            name="family",
            options=[("", ""),
                     ("X0", "X0(N)"),
                     ("X1", "X1(N)"),
                     ("X", "X(N)"),
                     ("Xsp", "Xsp(N)"),
                     ("Xns", "Xns(N)"),
                     ("Xsp+", "Xsp+(N)"),
                     ("Xns+", "Xns+(N)"),
                     ("XS4", "XS4(N)"),
                     ("any", "any")],
            knowl="modcurve.family",
            label="Family",
            example="X0(N), Xsp(N)")
        CPlabel = SneakyTextBox(
            name="CPlabel",
            knowl="modcurve.other_labels",
            label="CP label",
            example="3B0",
        )
        count = CountBox()

        self.browse_array = [
            [level, index],
            [genus, rank],
            [genus_minus_rank, gonality],
            [cusps, rational_cusps],
            [simple, squarefree],
            [covers, covered_by],
            [cm_discriminants, contains_negative_one],
            [count, family]
        ]

        self.refine_array = [
            [level, index, genus, rank, genus_minus_rank],
<<<<<<< HEAD
            [gonality, cusps, rational_cusps, simple, semisimple],
            [covers, covered_by, cm_discriminants, contains_negative_one, family],
            [CPlabel],
=======
            [gonality, cusps, rational_cusps, simple, squarefree],
            [covers, covered_by, cm_discriminants, contains_negative_one, CPlabel],
>>>>>>> 2c2b70d1
        ]

    sort_knowl = "modcurve.sort_order"
    sorts = [
        ("", "level", ["level", "index", "genus", "label"]),
        ("index", "index", ["index", "level", "genus", "label"]),
        ("genus", "genus", ["genus", "level", "index", "label"]),
        ("rank", "rank", ["rank", "genus", "level", "index", "label"]),
    ]
    null_column_explanations = {
        'simple': False,
        'squarefree': False,
        'rank': False,
        'genus_minus_rank': False,
    }

class ModCurve_stats(StatsDisplay):
    def __init__(self):
        self.ncurves = comma(db.gps_gl2zhat_test.count())
        self.max_level = db.gps_gl2zhat_test.max("level")

    @property
    def short_summary(self):
        modcurve_knowl = display_knowl("modcurve", title="modular curves")
        return (
            fr'The database currently contains {self.ncurves} {modcurve_knowl} of level $N\le {self.max_level}$ parameterizing elliptic curves $E/\Q$.  You can <a href="{url_for(".statistics")}">browse further statistics</a>.'
        )

    @property
    def summary(self):
        modcurve_knowl = display_knowl("modcurve", title="modular curves")
        return (
            fr'The database currently contains {self.ncurves} {modcurve_knowl} of level $N\le {self.max_level}$ parameterizing elliptic curves $E/\Q$.'
        )

    table = db.gps_gl2zhat_test
    baseurl_func = ".index"
    buckets = {'level': ['1-4', '5-8', '9-12', '13-16', '17-20', '21-'],
               'genus': ['0', '1', '2', '3', '4-6', '7-20', '21-100', '101-'],
               'rank': ['0', '1', '2', '3', '4-6', '7-20', '21-100', '101-'],
               'gonality': ['1', '2', '3', '4', '5-8', '9-'],
               }
    knowls = {'level': 'modcurve.level',
              'genus': 'modcurve.genus',
              'rank': 'modcurve.rank',
              'gonality': 'modcurve.gonality',
              }
    stat_list = [
        {'cols': ['level', 'genus'],
         'proportioner': proportioners.per_col_total,
         'totaler': totaler()},
        {'cols': ['genus', 'rank'],
         'proportioner': proportioners.per_col_total,
         'totaler': totaler()},
        {'cols': ['genus', 'gonality'],
         'proportioner': proportioners.per_col_total,
         'totaler': totaler()},
    ]

@modcurve_page.route("/Q/stats")
def statistics():
    title = 'Modular curves: Statistics'
    return render_template("display_stats.html", info=ModCurve_stats(), title=title, bread=get_bread('Statistics'), learnmore=learnmore_list())

@modcurve_page.route("/Source")
def how_computed_page():
    t = r'Source and acknowledgments for modular curve data'
    bread = get_bread('Source')
    return render_template("multi.html",
                           kids=['rcs.source.modcurve',
                           'rcs.ack.modcurve',
                           'rcs.cite.modcurve'],
                           title=t, bread=bread, learnmore=learnmore_list_remove('Source'))

@modcurve_page.route("/Completeness")
def completeness_page():
    t = r'Completeness of modular curve data'
    bread = get_bread('Completeness')
    return render_template("single.html", kid='rcs.cande.modcurve',
                           title=t, bread=bread, learnmore=learnmore_list_remove('Completeness'))

@modcurve_page.route("/Reliability")
def reliability_page():
    t = r'Reliability of modular curve data'
    bread = get_bread('Reliability')
    return render_template("single.html", kid='rcs.rigor.modcurve',
                           title=t, bread=bread, learnmore=learnmore_list_remove('Reliability'))

@modcurve_page.route("/Labels")
def labels_page():
    t = r'Labels for modular curves'
    bread = get_bread('Labels')
    return render_template("single.html", kid='modcurve.label',
                           title=t, bread=bread, learnmore=learnmore_list_remove('labels'))

@modcurve_page.route("/data/<label>")
def modcurve_data(label):
    bread = get_bread([(label, url_for_modcurve_label(label)), ("Data", " ")])
    if LABEL_RE.fullmatch(label):
        return datapage([label], ["gps_gl2zhat_test"], title=f"Modular curve data - {label}", bread=bread)
    else:
        return abort(404)

class ModCurve_download(Downloader):
    table = db.gps_gl2zhat_test
    title = "Modular curves"
    #columns = ['level', 'genus', 'plane_model']
    #data_format = []
    #data_description = []

    function_body = {
        "magma": [
            #"return data[3];"
        ],
        "sage": [
            #"return data[3]"
        ],
    }

# cols currently unused in individual page download
    #'determinant_label',
    #'scalar_label',
    #'reductions',
    #'orbits',
    #'kummer_orbits',
    #'isogeny_orbits',
    #'obstructions',
    #'gassmann_class',
    #'newforms',
    #'dims',
    #'simple',
    #'squarefree',
    #'trace_hash',
    #'traces',

    def download_modular_curve_magma_str(self, label):
        s = ""
        rec = db.gps_gl2zhat_test.lookup(label)
        if rec is None:
            return abort(404, "Label not found: %s" % label)
        s += "// Magma code for modular curve with label %s\n\n" % label
        if rec['name'] or rec['CPlabel'] or rec['Slabel'] or rec['SZlabel'] or rec['RZBlabel']:
            s += "// other names and/or labels\n"
            if rec['name']:
                s += "// Curve name: %s\n" % rec['name']
            if rec['CPlabel']:
                s += "// Cummins-Pauli label: %s\n" % rec['CPlabel']
            if rec['RZBlabel']:
                s += "// Rouse-Zureick-Brown label: %s\n" % rec['RZBlabel']
            if rec['Slabel']:
                s += "// Sutherland label: %s\n" % rec['Slabel']
            if rec['SZlabel']:
                s += "// Sutherland-Zywina label: %s\n" % rec['SZlabel']
        s += "\n// Group data\n"
        s += "level := %s;\n" % rec['level']
        s += "// Elements that, together with Gamma(level), generate the group\n"
        s += "gens := %s;\n" % rec['generators']
        s += "// Group contains -1?\n"
        if rec['contains_negative_one']:
            s += "ContainsMinus1 := true;\n"
        else:
            s += "ContainsMinus1 := false;\n"
        s += "// Index in Gamma(1)\n"
        s += "index := %s;\n" % rec['index']
        s += "\n// Curve data\n"
        s += "conductor := %s;\n" % rec['conductor']
        s += "bad_primes := %s;\n" % rec['bad_primes']
        s += "// Make plane model, if computed;\n"
        if rec["plane_model"]:
            s += "QQ := Rationals();\n"
            if rec["plane_model"] == "P1":
                s += "XX := Curve(ProjectiveSpace(QQ,1));\n"
            else:
                s += "R<X,Y,Z> := PolynomialRing(QQ,3);\n"
                s += "XX := Curve(ProjectiveSpace(R), %s);\n" % rec['plane_model']
        s += "// Genus\n"
        s += "g := %s;\n" % rec['genus']
        s += "// Rank\n"
        s += "r := %s\n;" % rec['rank']
        if rec['gonality'] != -1:
            s += "// Exact gonality known\n"
            s += "gamma := %s;\n" % rec['gonality']
        else:
            s += "// Exact gonality unknown, but contained in following interval\n"
            s += "gamma_int := %s;\n" % rec['gonality_bounds']
        s += "\n// Modular data\n"
        s += "// Number of cusps\n"
        s += "Ncusps := %s\n;" % rec['cusps']
        s += "// Number of rational cusps\n"
        s += "Nrat_cusps := %s\n;" % rec['cusps']
        if rec['jmap']:
            s += "// Map to j-line\n"
            s += "jmap := %s;\n" % rec['jmap']
        if rec['Emap']:
            s += "// Map to j-line\n"
            Emap_mag = "%s" % rec['Emap']
            Emap_mag = Emap_mag.replace("'", "\"")
            s += "Emap := %s;\n" % Emap_mag
        s += "// CM discriminants\n"
        s += "CM_discs := %s;\n" % rec['cm_discriminants']
        s += "// groups containing given group, corresponding to curves covered by given curve\n"
        parents_mag = "%s" % rec['parents']
        parents_mag = parents_mag.replace("'", "\"")
        s += "covers := %s;\n" % parents_mag
        return s

    def download_modular_curve_magma(self, label):
        s = self.download_modular_curve_magma_str(label)
        return self._wrap(s, label, lang="magma")

    def download_modular_curve_sage(self, label):
        s = self.download_modular_curve_magma_str(label)
        s = s.replace(":=", "=")
        s = s.replace(";", "")
        s = s.replace("//", "#")
        s = s.replace("R<X,Y,Z>", "R.<X,Y,Z>")
        return self._wrap(s, label, lang="sage")

    def download_modular_curve(self, label, lang):
        if lang == "magma":
            return self.download_modular_curve_magma(label)
        elif lang == "sage":
            return self.download_modular_curve_sage(label)
        elif lang == "text":
            data = db.gps_gl2zhat_test.lookup(label)
            if data is None:
                return abort(404, "Label not found: %s" % label)
            return self._wrap(Json.dumps(data),
                              label,
                              title='Data for modular curve with label %s,'%label)

@modcurve_page.route("/download_to_magma/<label>")
def modcurve_magma_download(label):
    return ModCurve_download().download_modular_curve(label, lang="magma")

@modcurve_page.route("/download_to_sage/<label>")
def modcurve_sage_download(label):
    return ModCurve_download().download_modular_curve(label, lang="sage")

@modcurve_page.route("/download_to_text/<label>")
def modcurve_text_download(label):
    return ModCurve_download().download_modular_curve(label, lang="text")
<|MERGE_RESOLUTION|>--- conflicted
+++ resolved
@@ -401,14 +401,9 @@
 
         self.refine_array = [
             [level, index, genus, rank, genus_minus_rank],
-<<<<<<< HEAD
-            [gonality, cusps, rational_cusps, simple, semisimple],
+            [gonality, cusps, rational_cusps, simple, squarefree],
             [covers, covered_by, cm_discriminants, contains_negative_one, family],
             [CPlabel],
-=======
-            [gonality, cusps, rational_cusps, simple, squarefree],
-            [covers, covered_by, cm_discriminants, contains_negative_one, CPlabel],
->>>>>>> 2c2b70d1
         ]
 
     sort_knowl = "modcurve.sort_order"
