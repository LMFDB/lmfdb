# -*- coding: utf-8 -*-

import re
from collections import Counter
from lmfdb import db

from flask import render_template, url_for, request, redirect, abort

from sage.all import ZZ

from lmfdb.utils import (
    SearchArray,
    TextBox,
    TextBoxWithSelect,
    SelectBox,
    SneakyTextBox,
    YesNoBox,
    YesNoMaybeBox,
    CountBox,
    redirect_no_cache,
    display_knowl,
    flash_error,
    search_wrap,
    to_dict,
    parse_ints,
    parse_noop,
    parse_bool,
    parse_floats,
    parse_interval,
    parse_element_of,
    parse_bool_unknown,
    parse_nf_string,
    parse_nf_jinv,
    integer_divisors,
    StatsDisplay,
    Downloader,
    comma,
    proportioners,
    totaler,
    key_for_numerically_sort
)
from lmfdb.utils.interesting import interesting_knowls
from lmfdb.utils.search_columns import (
    SearchColumns, MathCol, FloatCol, CheckCol, SearchCol, LinkCol, ProcessedCol, MultiProcessedCol,
)
from lmfdb.utils.search_parsing import search_parser
from lmfdb.api import datapage
from psycodict.encoding import Json

from lmfdb.number_fields.number_field import field_pretty
from lmfdb.number_fields.web_number_field import nf_display_knowl
from lmfdb.modular_curves import modcurve_page
from lmfdb.modular_curves.web_curve import (
    WebModCurve, get_bread, canonicalize_name, name_to_latex, factored_conductor,
    formatted_dims, url_for_EC_label, url_for_ECNF_label, showj_nf, combined_data,
    learnmore_list, LABEL_RE, ISO_CLASS_RE
)
from lmfdb.modular_curves.upload import ModularCurveUploader
from lmfdb.modular_curves.isog_class import ModCurveIsog_class

from sage.databases.cremona import class_to_int

RSZB_LABEL_RE = re.compile(r"\d+\.\d+\.\d+\.\d+")
CP_LABEL_RE = re.compile(r"\d+[A-Z]+\d+")
CP_LABEL_GENUS_RE = re.compile(r"\d+[A-Z]+(\d+)")
SZ_LABEL_RE = re.compile(r"\d+[A-Z]\d+-\d+[a-z]")
RZB_LABEL_RE = re.compile(r"X\d+[a-z]*")
S_LABEL_RE = re.compile(r"(\d+)(G|B|Cs|Cn|Ns|Nn|A4|S4|A5)(\.\d+){0,3}")
NAME_RE = re.compile(r"X_?(0|1|NS|NS\^?\+|SP|SP\^?\+|S4|ARITH)?\(\d+\)")

# Return the learnmore list with the matchstring entry removed
def learnmore_list_remove(matchstring):
    return [t for t in learnmore_list() if t[0].find(matchstring) < 0]


def learnmore_list_add(learnmore_label, learnmore_url):
    return learnmore_list() + [(learnmore_label, learnmore_url)]


@modcurve_page.route("/")
def index():
    return redirect(url_for(".index_Q", **request.args))

@modcurve_page.route("/Q/")
def index_Q():
    info = to_dict(request.args, search_array=ModCurveSearchArray())
    if request.args:
        return modcurve_search(info)
    title = r"Modular curves over $\Q$"
    info["level_list"] = ["1-4", "5-8", "9-12", "13-16", "17-23", "24-"]
    info["genus_list"] = ["0", "1", "2", "3", "4-6", "7-20", "21-100", "101-"]
    info["rank_list"] = ["0", "1", "2", "3", "4-6", "7-20", "21-100", "101-"]
    info["stats"] = ModCurve_stats()
    return render_template(
        "modcurve_browse.html",
        info=info,
        title=title,
        bread=get_bread(),
        learnmore=learnmore_list(),
    )

@modcurve_page.route("/Q/random/")
@redirect_no_cache
def random_curve():
    label = db.gps_gl2zhat_fine.random()
    return url_for_modcurve_label(label)

@modcurve_page.route("/interesting")
def interesting():
    return interesting_knowls(
        "modcurve",
        db.gps_gl2zhat_fine,
        url_for_modcurve_label,
        title="Some interesting modular curves",
        bread=get_bread("Interesting"),
        learnmore=learnmore_list(),
    )

def modcurve_link(label):
    if int(label.split(".")[0]) <= 70:
        return '<a href=%s>%s</a>' % (url_for("modcurve.by_label", label=label), label)
    else:
        return label

@modcurve_page.route("/Q/<label>/")
def by_label(label):
    if RSZB_LABEL_RE.fullmatch(label):
        label = db.gps_gl2zhat_fine.lucky({"RSZBlabel":label},projection="label")
    if not LABEL_RE.fullmatch(label):
        if not ISO_CLASS_RE.fullmatch(label):
            flash_error("Invalid label %s", label)
            return redirect(url_for(".index"))
        iso_class = ModCurveIsog_class.by_label(label)
        return render_template("modcurve_isoclass.html",
                               iso_class=iso_class,
                               zip=zip,
                               name_to_latex=name_to_latex,
                               properties=iso_class.properties,
                               friends=iso_class.friends,
                               bread=iso_class.bread,
                               title=iso_class.title,
                               downloads=iso_class.downloads,
                               KNOWL_ID=f"modcurve.{label}",
                               learnmore=learnmore_list()
        )
    curve = WebModCurve(label)
    if curve.is_null():
        flash_error("There is no modular curve %s in the database", label)
        return redirect(url_for(".index"))
    dojs, display_opts = diagram_js_string(curve)
    learnmore_mcurve_pic = ('Picture description', url_for(".mcurve_picture_page"))
    return render_template(
        "modcurve.html",
        curve=curve,
        dojs=dojs,
        zip=zip,
        name_to_latex=name_to_latex,
        properties=curve.properties,
        friends=curve.friends,
        bread=curve.bread,
        title=curve.title,
        downloads=curve.downloads,
        KNOWL_ID=f"modcurve.{label}",
        learnmore=learnmore_list_add(*learnmore_mcurve_pic)
    )

@modcurve_page.route("/Q/diagram/<label>")
def lat_diagram(label):
    if not LABEL_RE.fullmatch(label):
        flash_error("Invalid label %s", label)
        return redirect(url_for(".index"))
    curve = WebModCurve(label)
    if curve.is_null():
        flash_error("There is no modular curve %s in the database", label)
        return redirect(url_for(".index"))
    dojs, display_opts = diagram_js_string(curve)
    info = {"dojs": dojs}
    info.update(display_opts)
    return render_template(
        "lat_diagram_page.html",
        dojs=dojs,
        info=info,
        title="Diagram of nearby modular curves for %s" % label,
        bread=get_bread("Subgroup diagram"),
        learnmore=learnmore_list(),
    )

def diagram_js(curve, layers, display_opts):
    ll = [
        [
            node.label, # grp.subgroup
            node.label, # grp.short_label
            node.tex, # grp.subgroup_tex
            1, # grp.count (never want conjugacy class counts)
            node.rank, # grp.subgroup_order
            node.img,
            node.x, # grp.diagramx[0] if aut else (grp.diagramx[2] if grp.normal else grp.diagramx[1])
            [node.x, node.x, node.x, node.x], # grp.diagram_aut_x if aut else grp.diagram_x
        ]
        for node in layers[0]
    ]
    if len(ll) == 0:
        display_opts["w"] = display_opts["h"] = 0
        return [], [], 0
    ranks = [node[4] for node in ll]
    rank_ctr = Counter(ranks)
    ranks = sorted(rank_ctr)
    # We would normally make rank_lookup a dictionary, but we're passing it to the horrible language known as javascript
    # The format is for compatibility with subgroup lattices
    rank_lookup = [[r, r, 0] for r in ranks]
    max_width = max(rank_ctr.values())
    display_opts["w"] = min(100 * max_width, 20000)
    display_opts["h"] = 160 * len(ranks)

    return [ll, layers[1]], rank_lookup, len(ranks)

def diagram_js_string(curve):
    display_opts = {}
    graph, rank_lookup, num_layers = diagram_js(curve, curve.nearby_lattice, display_opts)
    return f'var [sdiagram,graph] = make_sdiagram("subdiagram", "{curve.label}", {graph}, {rank_lookup}, {num_layers});', display_opts

@modcurve_page.route("/Q/curveinfo/<label>")
def curveinfo(label):
    if not LABEL_RE.fullmatch(label):
        return ""
    level, index, genus = label.split(".")[:3]

    ans = 'Information on the modular curve <a href="%s">%s</a><br>\n' % (url_for_modcurve_label(label), label)
    ans += "<table>\n"
    ans += f"<tr><td>{display_knowl('modcurve.level', 'Level')}</td><td>${level}$</td></tr>\n"
    ans += f"<tr><td>{display_knowl('modcurve.index', 'Index')}</td><td>${index}$</td></tr>\n"
    ans += f"<tr><td>{display_knowl('modcurve.genus', 'Genus')}</td><td>${genus}$</td></tr>\n"
    ans += "</table>"
    return ans

def url_for_modcurve_label(label):
    return url_for("modcurve.by_label", label=label)

def url_for_RZB_label(label):
    return "https://users.wfu.edu/rouseja/2adic/" + label + ".html"

def url_for_CP_label(label):
    genus = CP_LABEL_GENUS_RE.fullmatch(label)[1]
    return "https://mathstats.uncg.edu/sites/pauli/congruence/csg" + genus + ".html#group" + label

def modcurve_lmfdb_label(label):
    if LABEL_RE.fullmatch(label) or ISO_CLASS_RE.fullmatch(label):
        label_type = "label"
        lmfdb_label = label
    elif RSZB_LABEL_RE.fullmatch(label):
        label_type = "RSZB label"
        lmfdb_label = db.gps_gl2zhat_fine.lucky({"RSZBlabel": label}, "label")
    elif CP_LABEL_RE.fullmatch(label):
        label_type = "CP label"
        lmfdb_label = db.gps_gl2zhat_fine.lucky({"CPlabel": label}, "label")
    elif SZ_LABEL_RE.fullmatch(label):
        label_type = "SZ label"
        lmfdb_label = db.gps_gl2zhat_fine.lucky({"SZlabel": label}, "label")
    elif RZB_LABEL_RE.fullmatch(label):
        label_type = "RZB label"
        lmfdb_label = db.gps_gl2zhat_fine.lucky({"RZBlabel": label}, "label")
    elif S_LABEL_RE.fullmatch(label):
        label_type = "S label"
        lmfdb_label = db.gps_gl2zhat_fine.lucky({"Slabel": label}, "label")
    elif NAME_RE.fullmatch(label.upper()):
        label_type = "name"
        lmfdb_label = db.gps_gl2zhat_fine.lucky({"name": canonicalize_name(label)}, "label")
    else:
        label_type = "label"
        lmfdb_label = None
    return lmfdb_label, label_type

def modcurve_jump(info):
    labels = (info["jump"]).split("*")
    lmfdb_labels = []
    for label in labels:
        lmfdb_label, label_type = modcurve_lmfdb_label(label)
        if lmfdb_label is None:
            flash_error("There is no modular curve in the database with %s %s", label_type, label)
            return redirect(url_for(".index"))
        lmfdb_labels.append(lmfdb_label)
    lmfdb_labels_not_X1 = [l for l in lmfdb_labels if l != "1.1.0.a.1"]
    if len(lmfdb_labels) == 1:
        label = lmfdb_labels[0]
        return redirect(url_for_modcurve_label(label))
    elif len(lmfdb_labels_not_X1) == 1:
        label = lmfdb_labels_not_X1[0]
        return redirect(url_for_modcurve_label(label))
    else:
        # Get factorization for each label
        factors = list(db.gps_gl2zhat_fine.search({"label": {"$in": lmfdb_labels_not_X1}},
                                                  ["label","factorization"]))
        factors = [(f["factorization"] if f["factorization"] != [] else [f["label"]])
                   for f in factors]
        # Check labels are indeed distinct
        if len(factors) != len(lmfdb_labels_not_X1):
            flash_error("Fiber product decompositions cannot contain repeated terms")
            return redirect(url_for(".index"))
        # Get list of all factors, lexicographically sorted
        factors = sorted(sum(factors, []), key=key_for_numerically_sort)
        label = db.gps_gl2zhat_fine.lucky({'factorization': factors}, "label")
        if label is None:
            flash_error("There is no modular curve in the database isomorphic to the fiber product %s", info["jump"])
            return redirect(url_for(".index"))
        else:
            return redirect(url_for_modcurve_label(label))

@modcurve_page.route("/Q/upload/", methods=['GET', 'POST'])
def upload_data():
    return ModularCurveUploader().render()

@modcurve_page.route("/Q/review/", methods=['GET', 'POST'])
def review_data():
    return ModularCurveUploader().review()

@modcurve_page.route("/Q/needs_review/")
def needs_review():
    return ModularCurveUploader().needs_review()

def blankzeros(n):
    return "$%o$"%n if n else ""

modcurve_columns = SearchColumns(
    [
        LinkCol("label", "modcurve.label", "Label", url_for_modcurve_label),
        SearchCol("RSZBlabel", "modcurve.other_labels", "RSZB label", short_title="RSZB label", default=False),
        LinkCol("RZBlabel", "modcurve.other_labels", "RZB label", url_for_RZB_label, short_title="RZB label", default=False),
        LinkCol("CPlabel", "modcurve.other_labels", "CP label", url_for_CP_label, short_title="CP label", default=False),
        ProcessedCol("SZlabel", "modcurve.other_labels", "SZ label", lambda s: s if s else "", short_title="SZ label", default=False),
        ProcessedCol("Slabel", "modcurve.other_labels", "S label", lambda s: s if s else "", short_title="S label", default=False),
        ProcessedCol("name", "modcurve.standard", "Name", lambda s: name_to_latex(s) if s else "", align="center"),
        MathCol("level", "modcurve.level", "Level"),
        MathCol("index", "modcurve.index", "Index"),
        MathCol("genus", "modcurve.genus", "Genus"),
        ProcessedCol("rank", "modcurve.rank", "Rank", lambda r: "" if r is None else r, default=lambda info: info.get("rank") or info.get("genus_minus_rank"), align="center", mathmode=True),
        ProcessedCol("q_gonality_bounds", "modcurve.gonality", r"$\Q$-gonality", lambda b: r'$%s$'%(b[0]) if b[0] == b[1] else r'$%s \le \gamma \le %s$'%(b[0],b[1]), align="center", short_title="Q-gonality"),
        MathCol("cusps", "modcurve.cusps", "Cusps"),
        MathCol("rational_cusps", "modcurve.cusps", r"$\Q$-cusps", short_title="Q-cusps"),
        CheckCol("cm_discriminants", "modcurve.cm_discriminants", "CM points", align="center"),
        ProcessedCol("conductor", "ag.conductor", "Conductor", factored_conductor, align="center", mathmode=True, default=False),
        CheckCol("simple", "modcurve.simple", "Simple", default=False),
        CheckCol("squarefree", "av.squarefree", "Squarefree", default=False),
        CheckCol("contains_negative_one", "modcurve.contains_negative_one", "Contains -1", short_title="contains -1", default=False),
        MultiProcessedCol("dims", "modcurve.decomposition", "Decomposition", ["dims", "mults"], formatted_dims, align="center", apply_download=False, default=False),
        ProcessedCol("models", "modcurve.models", "Models", blankzeros, default=False),
        MathCol("num_known_degree1_points", "modcurve.known_points", "$j$-points", default=False),
        CheckCol("pointless", "modcurve.local_obstruction", "Local obstruction", default=False),
        ProcessedCol("generators", "modcurve.level_structure", r"$\operatorname{GL}_2(\mathbb{Z}/N\mathbb{Z})$-generators", lambda gens: ", ".join(r"$\begin{bmatrix}%s&%s\\%s&%s\end{bmatrix}$" % tuple(g) for g in gens) if gens else "trivial subgroup", short_title="generators", default=False),
    ],
    db_cols=["label", "RSZBlabel", "RZBlabel", "CPlabel", "Slabel", "SZlabel", "name", "level", "index", "genus", "rank", "q_gonality_bounds", "cusps", "rational_cusps", "cm_discriminants", "conductor", "simple", "squarefree", "contains_negative_one", "dims", "mults", "models", "pointless", "num_known_degree1_points", "generators"])

@search_parser
def parse_family(inp, query, qfield):
    if inp not in ["X0", "X1", "Xpm1", "X", "Xsp", "Xspplus", "Xns", "Xnsplus", "XS4", "X2", "Xpm2", "Xarith", "any"]:
        raise ValueError
    inp = inp.replace("plus", "+")
    if inp == "any":
        query[qfield] = {"$like": "X%"}
    elif inp == "X" or inp == "XS4": #add nothing
        query[qfield] = {"$like": inp + "(%"}
    elif inp == "Xns+" or inp == "Xns": #add X(1)
        query[qfield] = {"$or":[{"$like": inp + "(%"}, {"$in":["X(1)"]}]}
    elif inp == "Xsp": #add X(1),X(2)
        query[qfield] = {"$or":[{"$like": inp + "(%"}, {"$in":["X(1)","X(2)"]}]}
    elif inp == "X2": # X_1(2,2n); add X(2)
        query[qfield] = {"$or":[{"$like": "X1(2,%"}, {"$in":["X(2)"]}]}
    elif inp == "Xpm2": # X_{\pm1}(2,2n); add X(2)
        query[qfield] = {"$or":[{"$like": "Xpm1(2,%"}, {"$in":["X(2)"]}]}
    elif inp == "Xpm1": # Add X(1) and X0(N) for N=2,3,4,6
        query[qfield] = {"$or":[{"$like": "Xpm1(%", "$not": {"$like": "%,%"}}, {"$in": ["X(1)", "X0(2)", "X0(3)", "X0(4)", "X0(6)"]}]}
    elif inp == "X1":
        query[qfield] = {"$or":[{"$like": "X1(%", "$not": {"$like": "%,%"}}, {"$in":["X(1)", "X0(2)"]}]}
    elif inp == "Xarith": # add X(1), X(2)
        query[qfield] = {"$or":[{"$like": inp + "(%"}, {"$in":["X(1)","X(2)"]}]}
    else: #add X(1),X0(2)
        query[qfield] = {"$or":[{"$like": inp + "(%"}, {"$in":["X(1)","X0(2)"]}]}


# cols currently unused in individual page download
    #'cusp_orbits',
    #'determinant_label',
    #'dims',
    #'gassmann_class',
    #'genus_minus_rank',
    #'isogeny_orbits',
    #'kummer_orbits',
    #'level_is_squarefree',
    #'level_radical',
    #'log_conductor',
    #'newforms',
    #'nu2',
    #'nu3',
    #'num_bad_primes',
    #'obstructions',
    #'orbits',
    #'pointless',
    #'psl2index',
    #'psl2level',
    #'qtwist',
    #'rational_cusps',
    #'reductions',
    #'scalar_label',
    #'simple',
    #'sl2level',
    #'squarefree',
    #'tiebreaker',
    #'trace_hash',
    #'traces',
# cols currently unused in modcurve_models
    #'dont_display'
    #'gonality_bounds'
    #'modcurve'
# cols currently unused in modcurve_modelmaps
    #'domain_label',
    #'dont_display',
    #'factored'

class ModCurve_download(Downloader):
    table = db.gps_gl2zhat_fine
    title = "Modular curves"
    inclusions = {
        "subgroup": (
            ["level", "generators"],
            {
                "magma": 'subgroup := out`level eq 1 select sub<GL(2,Integers())|> else sub<GL(2,Integers(out`level))|out`generators>;',
                "sage": 'subgroup = GL(2, Integers(out["level"])).subgroup(out["generators"])',
                "gp": 'subgroup = [Mod(Mat([a[1],a[2];a[3],a[4]]),mapget(out, "level"))|a<-mapget(out, "generators")];',
            }
        ),
    }

    def download_modular_curve_magma_str(self, label):
        s = ""
        rec = combined_data(label)
        if rec is None:
            return abort(404, "Label not found: %s" % label)
        s += "// Magma code for modular curve with label %s\n\n" % label
        if rec['name'] or rec['CPlabel'] or rec['Slabel'] or rec['SZlabel'] or rec['RZBlabel']:
            s += "// Other names and/or labels\n"
            if rec['name']:
                s += "// Curve name: %s\n" % rec['name']
            if rec['CPlabel']:
                s += "// Cummins-Pauli label: %s\n" % rec['CPlabel']
            if rec['RZBlabel']:
                s += "// Rouse-Zureick-Brown label: %s\n" % rec['RZBlabel']
            if rec['RSZBlabel']:
                s += "// Rouse-Sutherland-Zureick-Brown label: %s\n" % rec['RSZBlabel']
            if rec['Slabel']:
                s += "// Sutherland label: %s\n" % rec['Slabel']
            if rec['SZlabel']:
                s += "// Sutherland-Zywina label: %s\n" % rec['SZlabel']
        s += "\n// Group data\n"
        s += "level := %s;\n" % rec['level']
        s += "// Elements that, together with Gamma(level), generate the group\n"
        s += "gens := %s;\n" % rec['generators']
        s += "// Group contains -1?\n"
        if rec['contains_negative_one']:
            s += "ContainsMinus1 := true;\n"
        else:
            s += "ContainsMinus1 := false;\n"
        s += "// Index in Gamma(1)\n"
        s += "index := %s;\n" % rec['index']
        s += "\n// Curve data\n"
        s += "conductor := %s;\n" % rec['conductor']
        s += "bad_primes := %s;\n" % rec['bad_primes']
        s += "// Genus\n"
        s += "g := %s;\n" % rec['genus']
        s += "// Rank\n"
        s += "r := %s\n;" % rec['rank']
        if rec['q_gonality'] != -1:
            s += "// Exact gonality known\n"
            s += "gamma := %s;\n" % rec['q_gonality']
        else:
            s += "// Exact gonality unknown, but contained in following interval\n"
            s += "gamma_int := %s;\n" % rec['q_gonality_bounds']
        s += "\n// Modular data\n"
        s += "// Number of cusps\n"
        s += "Ncusps := %s\n;" % rec['cusps']
        s += "// Number of rational cusps\n"
        s += "Nrat_cusps := %s\n;" % rec['rational_cusps']
        s += "// CM discriminants\n"
        s += "CM_discs := %s;\n" % rec['cm_discriminants']
        if rec['factorization'] != []:
            s += "// Modular curve is a fiber product of the following curves"
            s += "factors := %s\n" % [f.replace("'", "\"") for f in rec['factorization']]
        s += "// Groups containing given group, corresponding to curves covered by given curve\n"
        parents_mag = "%s" % rec['parents']
        parents_mag = parents_mag.replace("'", "\"")
        s += "covers := %s;\n" % parents_mag

        s += "\n// Models for this modular curve, if computed\n"
        models = list(db.modcurve_models.search(
            {"modcurve": label, "model_type":{"$not":1}},
            ["equation", "number_variables", "model_type", "smooth"]))
        if models:
            max_nb_variables = max([m["number_variables"] for m in models])
            variables = "xyzwtuvrsabcdefghiklmnopqj"[:max_nb_variables]
            s += "Pol<%s" % variables[0]
            for x in variables[1:]:
                s += ",%s" % x
            s += "> := PolynomialRing(Rationals(), %s);\n" % max_nb_variables

        s += "// Isomorphic to P^1?\n"
        is_P1 = "true" if (rec['genus'] == 0 and rec['pointless'] is False) else "false"
        s += "is_P1 := %s;\n" % is_P1
        model_id = 0
        for m in models:
            if m["model_type"] == 0:
                name = "Canonical model"
            elif m["model_type"] == 2:
                if m["smooth"] is True:
                    name = "Smooth plane model"
                elif m["smooth"] is False:
                    name = "Singular plane model"
                else:
                    name = "Plane model"
            elif m["model_type"] == 5:
                name = "Weierstrass model"
            elif m["model_type"] == 7:
                name = "Double cover of conic"
            elif m["model_type"] == 8:
                name = "Embedded model"
            else:
                name = "Other model"
            s += "\n// %s\n" % name
            s += "model_%s := [" % model_id
            s += ",".join(m['equation'])
            s += "];\n"
            model_id += 1

        s += "\n// Maps from this modular curve, if computed\n"
        maps = list(db.modcurve_modelmaps.search(
            {"domain_label": label},
            ["domain_model_type", "codomain_label", "codomain_model_type",
             "coordinates", "leading_coefficients"]))
        codomain_labels = [m["codomain_label"] for m in maps]
        codomain_models = list(db.modcurve_models.search(
            {"modcurve": {"$in": codomain_labels}},
            ["equation", "modcurve", "model_type"]))
        map_id = 0
        #if maps and is_P1: #variable t has not been introduced above
        #     s += "Pol<t> := PolynomialRing(Rationals());\n"
        #This was using t twice when the genus was large enough that t was used above. Even when t is not defined above, t is not used below.
        for m in maps:
            prefix = "map_%s_" % map_id
            has_codomain_equation = False
            if m["codomain_label"] == "1.1.0.a.1":
                if m["codomain_model_type"] == 1:
                    name = "j-invariant map"
                elif m["codomain_model_type"] == 4:
                    name = "E4, E6"
                else:
                    name = "Other map to X(1)"
            else:
                name = "Map"
            if m["domain_model_type"] == 0:
                name += " from the canonical model"
            elif m["domain_model_type"] == 8:
                name += " from the embedded model"
            elif m["domain_model_type"] == 5:
                name += " from the Weierstrass model"
            elif m["domain_model_type"] == 2:
                name += " from the plane model"
            if m["codomain_label"] != "1.1.0.a.1":
                has_codomain_equation = True
                if m["codomain_model_type"] == 0:
                    name += " to the canonical model of modular curve"
                elif m["codomain_model_type"] == 1:
                    has_codomain_equation = False
                    name += " to a modular curve isomorphic to P^1"
                elif m["codomain_model_type"] == 2:
                    name += " to the plane model of modular curve"
                elif m["codomain_model_type"] == 5:
                    name += " to the Weierstrass model of modular curve"
                else:
                    name += " to another model of modular curve"
                name += " with label %s" % m["codomain_label"]
            s += "\n// %s\n" % name
            coord = m["coordinates"]
            if m["leading_coefficients"] is None:
                lead = [1]*len(coord)
            else:
                lead = m["leading_coefficients"]
            for j in range(len(coord)):
                s += "//   Coordinate number %s:\n" % j
                s += prefix + ("coord_%s := " % j)
                s += "%s*(" % lead[j]
                s += "%s);\n" % coord[j]
            if has_codomain_equation:
                s += "// Codomain equation:\n"
                eq = [eq for eq in codomain_models if eq["modcurve"] == m["codomain_label"] and eq["model_type"] == m["codomain_model_type"]][0]
                s += prefix + "codomain := " + "[%s];\n" % ",".join(eq["equation"])
            map_id += 1
        return s

    def download_modular_curve_magma(self, label):
        s = self.download_modular_curve_magma_str(label)
        return self._wrap(s, label, lang="magma")

    def download_modular_curve_sage(self, label):
        s = self.download_modular_curve_magma_str(label)
        s = s.replace(":=", "=")
        s = s.replace(";", "")
        s = s.replace("//", "#")
        s = s.replace("K<", "K.<")
        return self._wrap(s, label, lang="sage")

    def download_modular_curve(self, label, lang):
        if lang == "magma":
            return self.download_modular_curve_magma(label)
        elif lang == "sage":
            return self.download_modular_curve_sage(label)
        elif lang == "text":
            data = combined_data(label)
            if data is None:
                return abort(404, "Label not found: %s" % label)
            return self._wrap(Json.dumps(data),
                              label,
                              lang=lang,
                              title='Data for modular curve with label %s,'%label)

@modcurve_page.route("/download_to_magma/<label>")
def modcurve_magma_download(label):
    return ModCurve_download().download_modular_curve(label, lang="magma")

@modcurve_page.route("/download_to_sage/<label>")
def modcurve_sage_download(label):
    return ModCurve_download().download_modular_curve(label, lang="sage")

@modcurve_page.route("/download_to_text/<label>")
def modcurve_text_download(label):
    return ModCurve_download().download_modular_curve(label, lang="text")

# !!! TODO : currently there is a lot of overlapping with code creating the Gassmann class. Should solve this more generally by refactoring the search and download
def modcurve_Gassmann_download(request, lang):
    query_dict = to_dict(request.args)
    print("query_dict", query_dict)
    ncurves = db.gps_gl2zhat_fine.count(query_dict)
    info = {}
    info["Submit"] = lang
    info["query"] = str(query_dict)
    print("info query = ", info["query"])
    info["results"] = []
    for i in range(ncurves):
            query_dict.update({'coarse_num' : i+1})
            info["results"].append(db.gps_gl2zhat_fine.lucky(query_dict))
    info["search_table"] = db.gps_gl2zhat_fine
    info["columns"] = modcurve_columns
    info["showcol"] = ".".join(["CPlabel", "RSZBlabel", "RZBlabel", "SZlabel", "Slabel", "rank", "cusps", "conductor", "simple", "squarefree", "decomposition", "models", "j-points", "local obstruction", "generators"])
    return ModCurve_download()(info)

@modcurve_page.route("/download_Gassmann_to_magma/")
def modcurve_Gassmann_magma_download():
    return modcurve_Gassmann_download(request, lang="magma")

@modcurve_page.route("/download_Gassmann_to_sage/")
def modcurve_Gassmann_sage_download():
    return modcurve_Gassmann_download(request, lang="sage")

@modcurve_page.route("/download_Gassmann_to_text/")
def modcurve_Gassmann_text_download():
    return modcurve_Gassmann_download(request, lang="text")

@search_wrap(
    table=db.gps_gl2zhat_fine,
    title="Modular curve search results",
    err_title="Modular curves search input error",
    shortcuts={"jump": modcurve_jump, "download": ModCurve_download()},
    columns=modcurve_columns,
    bread=lambda: get_bread("Search results"),
    url_for_label=url_for_modcurve_label,
)
def modcurve_search(info, query):
    parse_ints(info, query, "level")
    if info.get('level_type'):
        if info['level_type'] == 'prime':
            query['num_bad_primes'] = 1
            query['level_is_squarefree'] = True
        elif info['level_type'] == 'prime_power':
            query['num_bad_primes'] = 1
        elif info['level_type'] == 'squarefree':
            query['level_is_squarefree'] = True
        elif info['level_type'] == 'divides':
            if not isinstance(query.get('level'), int):
                err = "You must specify a single level"
                flash_error(err)
                raise ValueError(err)
            else:
                query['level'] = {'$in': integer_divisors(ZZ(query['level']))}
    parse_family(info, query, "family", qfield="name")
    parse_ints(info, query, "index")
    parse_ints(info, query, "genus")
    parse_ints(info, query, "rank")
    parse_ints(info, query, "genus_minus_rank")
    parse_ints(info, query, "cusps")
    parse_interval(info, query, "q_gonality", quantifier_type=info.get("gonality_type", "exactly"))
    parse_ints(info, query, "rational_cusps")
    parse_ints(info, query, "nu2")
    parse_ints(info, query, "nu3")
    if not info.get("points_type"): # default, which is non-cuspidal
        parse_ints(info, query, "points", qfield="num_known_degree1_noncusp_points")
    elif info["points_type"] == "noncm":
        parse_ints(info, query, "points", qfield="num_known_degree1_noncm_points")
    elif info["points_type"] == "all":
        parse_ints(info, query, "points", qfield="num_known_degree1_points")
    parse_bool_unknown(info, query, "has_obstruction")
    parse_bool(info, query, "simple")
    parse_bool(info, query, "squarefree")
    parse_bool(info, query, "contains_negative_one")
    if "cm_discriminants" in info:
        if info["cm_discriminants"] == "yes":
            query["cm_discriminants"] = {"$ne": []}
        elif info["cm_discriminants"] == "no":
            query["cm_discriminants"] = []
        elif info["cm_discriminants"] == "-3,-12,-27":
            query["cm_discriminants"] = {"$or": [{"$contains": int(D)} for D in [-3,-12,-27]]}
        elif info["cm_discriminants"] == "-4,-16":
            query["cm_discriminants"] = {"$or": [{"$contains": int(D)} for D in [-4,-16]]}
        elif info["cm_discriminants"] == "-7,-28":
            query["cm_discriminants"] = {"$or": [{"$contains": int(D)} for D in [-7,-28]]}
        else:
            query["cm_discriminants"] = {"$contains": int(info["cm_discriminants"])}
    parse_noop(info, query, "CPlabel")
    parse_element_of(info, query, "covers", qfield="parents", parse_singleton=str)
    parse_element_of(info, query, "factor", qfield="factorization", parse_singleton=str)
    if "covered_by" in info:
        # sort of hacky
        lmfdb_label, label_type = modcurve_lmfdb_label(info["covered_by"])
        if lmfdb_label is None:
            parents = None
        else:
            if "-" in lmfdb_label:
                # fine label
                rec = db.gps_gl2zhat_fine.lookup(lmfdb_label, ["parents", "coarse_label"])
                parents = [rec["coarse_label"]] + rec["parents"]
            else:
                # coarse label
                parents = db.gps_gl2zhat_fine.lookup(lmfdb_label, "parents")
        if parents is None:
            msg = "%s not the label of a modular curve in the database"
            flash_error(msg, info["covered_by"])
            raise ValueError(msg % info["covered_by"])
        query["label"] = {"$in": parents}


class ModCurveSearchArray(SearchArray):
    noun = "curve"
    jump_example = "13.78.3.a.1"
    jump_egspan = "e.g. 13.78.3.a.1, 13.78.3.a, 13.78.3.1, XNS+(13), 13Nn, 13A3, or X0(3)*X1(5) (fiber product over $X(1)$)"
    jump_prompt = "Label or name"
    jump_knowl = "modcurve.search_input"

    def __init__(self):
        level_quantifier = SelectBox(
            name="level_type",
            options=[('', ''),
                     ('prime', 'prime'),
                     ('prime_power', 'p-power'),
                     ('squarefree', 'sq-free'),
                     ('divides', 'divides'),
                     ],
            min_width=85)
        level = TextBoxWithSelect(
            name="level",
            knowl="modcurve.level",
            label="Level",
            example="11",
            example_span="2, 11-23",
            select_box=level_quantifier,
        )
        index = TextBox(
            name="index",
            knowl="modcurve.index",
            label="Index",
            example="6",
            example_span="6, 12-100",
        )
        genus = TextBox(
            name="genus",
            knowl="modcurve.genus",
            label="Genus",
            example="1",
            example_span="0, 2-3",
        )
        rank = TextBox(
            name="rank",
            knowl="modcurve.rank",
            label="Rank",
            example="1",
            example_span="0, 2-3",
        )
        genus_minus_rank = TextBox(
            name="genus_minus_rank",
            knowl="modcurve.genus_minus_rank",
            label="Genus-rank difference",
            example="0",
            example_span="0, 1",
        )
        cusps = TextBox(
            name="cusps",
            knowl="modcurve.cusps",
            label="Cusps",
            example="1",
            example_span="1, 4-8",
        )
        rational_cusps = TextBox(
            name="rational_cusps",
            knowl="modcurve.cusps",
            label=r"$\Q$-cusps",
            example="1",
            example_span="0, 4-8",
        )
        gonality_quantifier = SelectBox(
            name="gonality_type",
            options=[('', 'exactly'),
                     ('possibly', 'possibly'),
                     ('atleast', 'at least'),
                     ('atmost', 'at most'),
                     ('inexactly', 'inexactly'),
                     ],
            min_width=86,
        )
        gonality = TextBoxWithSelect(
            name="q_gonality",
            knowl="modcurve.gonality",
            label=r"$\Q$-gonality",
            example="2",
            example_span="2, 3-6",
            select_box=gonality_quantifier,
        )
        nu2 = TextBox(
            name="nu2",
            knowl="modcurve.elliptic_points",
            label="Elliptic points of order 2",
            example="1",
            example_span="1,3-5",
        )
        nu3 = TextBox(
            name="nu3",
            knowl="modcurve.elliptic_points",
            label="Elliptic points of order 3",
            example="1",
            example_span="1,3-5",
        )
        factor = TextBox(
            name="factor",
            knowl="modcurve.fiber_product",
            label="Fiber product with",
            example="3.4.0.a.1",
        )
        covers = TextBox(
            name="covers",
            knowl="modcurve.modular_cover",
            label="Minimally covers",
            example="1.1.0.a.1",
        )
        covered_by = TextBox(
            name="covered_by",
            knowl="modcurve.modular_cover",
            label="Minimally covered by",
            example="6.12.0.a.1",
        )
        simple = YesNoBox(
            name="simple",
            knowl="modcurve.simple",
            label="Simple",
            example_col=True,
        )
        squarefree = YesNoBox(
            name="squarefree",
            knowl="av.squarefree",
            label="Squarefree",
            example_col=True,
        )
        cm_opts = ([('', ''), ('yes', 'rational CM points'), ('no', 'no rational CM points')]
                   + [('-4,-16', 'CM field Q(sqrt(-1))'), ('-3,-12,-27', 'CM field Q(sqrt(-3))'), ('-7,-28', 'CM field Q(sqrt(-7))')]
                   + [('-%d'%d, 'CM discriminant -%d'%d) for d in [3,4,7,8,11,12,16,19,27,38,43,67,163]])
        cm_discriminants = SelectBox(
            name="cm_discriminants",
            options=cm_opts,
            knowl="modcurve.cm_discriminants",
            label="CM points",
            example="yes, no, CM discriminant -3"
        )
        contains_negative_one = YesNoBox(
            name="contains_negative_one",
            knowl="modcurve.contains_negative_one",
            label="Contains $-I$",
            example="yes",
            example_col=True,
            example_span="",
        )
        points_type = SelectBox(
            name="points_type",
            options=[('', 'non-cusp'),
                     ('noncm', 'non-CM/cusp'),
                     ('all', 'all'),
                     ],
            min_width=114,
        )
        points = TextBoxWithSelect(
            name="points",
            knowl="modcurve.known_points",
            label="Points",
            example="0, 3-5",
            select_box=points_type,
        )
        obstructions = SelectBox(
            name="has_obstruction",
            options=[("", ""),
                     ("yes", "Known obstruction"),
                     ("not_yes", "No known obstruction"),
                     ("no", "No obstruction")],
            knowl="modcurve.local_obstruction",
            label="Obstructions")
        family = SelectBox(
            name="family",
            options=[("", ""),
                     ("X0", "X0(N)"),
                     ("X1", "X1(N)"),
                     ("Xpm1", "X±1(N)"),
                     ("X", "X(N)"),
                     ("X2", "X1(2,2N)"),
                     ("Xpm2", "X±1(2,2N)"),
                     ("Xsp", "Xsp(N)"),
                     ("Xns", "Xns(N)"),
                     ("Xspplus", "Xsp+(N)"),
                     ("Xnsplus", "Xns+(N)"),
                     ("XS4", "XS4(N)"),
                     ("Xarith", "Xarith(N)"),
                     ("any", "any")],
            knowl="modcurve.standard",
            label="Family",
            example="X0(N), Xsp(N)")
        CPlabel = SneakyTextBox(
            name="CPlabel",
            knowl="modcurve.other_labels",
            label="CP label",
            example="3B0",
        )
        count = CountBox()

        self.browse_array = [
            [level, index],
            [genus, rank],
            [genus_minus_rank, gonality],
            [cusps, rational_cusps],
            [nu2, nu3],
            [simple, squarefree],
            [cm_discriminants, factor],
            [covers, covered_by],
            [contains_negative_one, family],
            [points, obstructions],
            [count],
        ]

        self.refine_array = [
            [level, index, genus, rank, genus_minus_rank],
            [gonality, cusps, rational_cusps, nu2, nu3],
            [simple, squarefree, cm_discriminants, factor, covers],
            [covered_by, contains_negative_one, points, obstructions, family],
            [CPlabel],
        ]

    _default = ["level", "index", "genus", "coarse_class_num", "coarse_level", "coarse_num", "fine_num"]
    sorts = [
<<<<<<< HEAD
        ("level", "level", _default),
        ("index", "index", ["index", "level"] + _default[2:]),
        ("genus", "genus", ["genus", "level", "index"] + _default[3:]),
=======
        ("", "level", _default),
        ("index", "index", ["index"] + _default),
        ("genus", "genus", ["genus"] + _default),
>>>>>>> 652edcde
        ("rank", "rank", ["rank"] + _default),
    ]
    null_column_explanations = {
        'simple': False,
        'squarefree': False,
        'rank': False,
        'genus_minus_rank': False,
        'name': False,
    }

@modcurve_page.route("/Q/low_degree_points")
def low_degree_points():
    info = to_dict(request.args, search_array=RatPointSearchArray())
    return rational_point_search(info)

ratpoint_columns = SearchColumns([
    LinkCol("curve_label", "modcurve.label", "Label", url_for_modcurve_label),
    #SearchCol("curve_RSZBlabel", "modcurve.other_labels", "RSZB label", short_title="RSZB label", default=False),
    ProcessedCol("curve_name", "modcurve.standard", "Name", name_to_latex, default=False),
    MathCol("curve_genus", "modcurve.genus", "Genus"),
    MathCol("degree", "modcurve.point_degree", "Degree"),
    ProcessedCol("isolated", "modcurve.isolated_point", "Isolated",
                 lambda x: r"&#x2713;" if x == 4 else (r"" if x in [2,-1,-2,-3,-4] else r"<i>?</i>"), align="center"),
    ProcessedCol("cm_discriminant", "ec.complex_multiplication", "CM", lambda v: "" if v == 0 else v,
                 short_title="CM discriminant", mathmode=True, align="center", orig="cm"),
    LinkCol("Elabel", "modcurve.elliptic_curve_of_point", "Elliptic curve", lambda Elabel: url_for_ECNF_label(Elabel) if "-" in Elabel else url_for_EC_label(Elabel)),
    ProcessedCol("residue_field", "modcurve.point_residue_field", "Residue field", lambda field: nf_display_knowl(field, field_pretty(field)), align="center"),
    ProcessedCol("j_field", "ec.j_invariant", r"$\Q(j)$", lambda field: nf_display_knowl(field, field_pretty(field)), align="center", short_title="Q(j)"),
    MultiProcessedCol("jinv", "ec.j_invariant", "$j$-invariant", ["jinv", "j_field", "jorig", "residue_field"], showj_nf, download_col="jinv"),
    FloatCol("j_height", "nf.weil_height", "$j$-height"),
])

def ratpoint_postprocess(res, info, query):
    labels = list({rec["curve_label"] for rec in res})
    RSZBlabels = {rec["label"]: rec["RSZBlabel"] for rec in db.gps_gl2zhat_fine.search({"label":{"$in":labels}}, ["label", "RSZBlabel"])}
    for rec in res:
        rec["curve_RSZBlabel"] = RSZBlabels.get(rec["curve_label"], "")
    return res

@search_wrap(
    table=db.modcurve_points,
    title="Modular curve low-degree point search results",
    err_title="Modular curves low-degree point search input error",
    columns=ratpoint_columns,
    shortcuts={"download": Downloader(db.modcurve_points)},
    bread=lambda: get_bread("Low-degree point search results"),
    #postprocess=ratpoint_postprocess,
)
def rational_point_search(info, query):
    parse_noop(info, query, "curve", qfield="curve_label")
    parse_ints(info, query, "genus", qfield="curve_genus")
    parse_ints(info, query, "level", qfield="curve_level")
    parse_family(info, query, "family", qfield="curve_name")
    parse_ints(info, query, "degree")
    parse_nf_string(info, query, "residue_field")
    parse_nf_string(info, query, "j_field")
    j_field = query.get("j_field")
    if not j_field:
        j_field = query.get("residue_field")
    parse_nf_jinv(info, query, "jinv", field_label=j_field)
    parse_floats(info, query, "j_height")
    if 'cm' in info:
        if info['cm'] == 'noCM':
            query['cm'] = 0
        elif info['cm'] == 'CM':
            query['cm'] = {'$ne': 0}
        else:
            parse_ints(info, query, 'cm')
    if "isolated" in info:
        if info['isolated'] == "yes":
            query['isolated'] = 4
        elif info['isolated'] == "no":
            query['isolated'] = { "$in" : [2,-1,-2,-3,-4] }
        elif info['isolated'] == "not_yes":
            query['isolated'] = { "$ne" : 4 }
        elif info['isolated'] == "not_no":
            query['isolated'] = { "$in" : [0,1,3,4] }
        elif info['isolated'] == "unknown":
            query['isolated'] = { "$in" : [0,1,3] }
    parse_bool(info, query, "cusp")

class RatPointSearchArray(SearchArray):
    noun = "point"
    sorts = [("", "level", ["curve_level", "curve_genus", "curve_index", "curve_label", "degree", "j_height", "jinv"]),
             ("curve_genus", "genus", ["curve_genus", "curve_level", "curve_index", "curve_label", "degree", "j_height", "jinv"]),
             ("degree", "degree", ["degree", "curve_level", "curve_genus", "curve_index", "curve_label", "j_height", "jinv"]),
             ("j_height", "height of j-invariant", ["j_height", "jinv", "degree", "curve_level", "curve_genus", "curve_index", "curve_label"]),
             ("conductor", "minimal conductor norm", ["conductor_norm", "j_height", "jinv", "degree", "curve_level", "curve_genus", "curve_index", "curve_label"]),
             ("residue_field", "residue field", ["degree", "residue_field", "curve_level", "curve_genus", "curve_index", "curve_label", "j_height", "jinv"]),
             ("cm", "CM discriminant", ["cm", "degree", "curve_level", "curve_genus", "curve_index", "curve_label", "j_height", "jinv"])]
    def __init__(self):
        curve = TextBox(
            name="curve",
            knowl="modcurve.label",
            label="Curve",
            example="11.12.1.1",
        )
        genus = TextBox(
            name="genus",
            knowl="modcurve.genus",
            label="Genus",
            example="1-3",
        )
        level = TextBox(
            name="level",
            knowl="modcurve.level",
            label="Level",
            example="37"
        )
        degree = TextBox(
            name="degree",
            knowl="modcurve.point_degree",
            label="Degree",
            example="2-4",
        )
        residue_field = TextBox(
            name="residue_field",
            knowl="modcurve.point_residue_field",
            label="Residue field",
            example="2.0.4.1",
        )
        j_field = TextBox(
            name="j_field",
            knowl="ec.j_invariant",
            label=r"$\Q(j)$",
            example="2.0.4.1",
        )
        jinv = TextBox(
            name="jinv",
            knowl="ec.j_invariant",
            label="$j$-invariant",
            example="30887/73-9927/73*a",
        )
        j_height = TextBox(
            name="j_height",
            knowl="nf.weil_height",
            label="$j$-height",
            example="1.0-4.0",
        )
        cm_opts = ([('', ''), ('noCM', 'no potential CM'), ('CM', 'potential CM')]
                   + [('-4,-16', 'CM field Q(sqrt(-1))'), ('-3,-12,-27', 'CM field Q(sqrt(-3))'), ('-7,-28', 'CM field Q(sqrt(-7))')]
                   + [('-%d'%d, 'CM discriminant -%d'%d) for d in [3,4,7,8,11,12,16,19,27,38,43,67,163]])
        cm = SelectBox(
            name="cm",
            label="Complex multiplication",
            example="potential CM by Q(i)",
            knowl="ec.complex_multiplication",
            options=cm_opts,
        )
        isolated = YesNoMaybeBox(
            "isolated",
            label="Isolated",
            knowl="modcurve.isolated_point",
        )
        family = SelectBox(
            name="family",
            options=[("", ""),
                     ("X0", "X0(N)"),
                     ("X1", "X1(N)"),
                     ("Xpm1", "Xpm1(N)"),
                     ("X", "X(N)"),
                     ("X2", "X1(2,2N)"),
                     ("Xpm2", "Xpm1(2,2N)"),
                     ("Xsp", "Xsp(N)"),
                     ("Xns", "Xns(N)"),
                     ("Xspplus", "Xsp+(N)"),
                     ("Xnsplus", "Xns+(N)"),
                     ("XS4", "XS4(N)"),
                     ("Xarith", "Xarith(N)"),
                     ("any", "any")],
            knowl="modcurve.standard",
            label="Family",
            example="X0(N), Xsp(N)")
        cusp = YesNoBox(
            "cusp",
            label="Cusp",
            knowl="modcurve.cusps")

        self.refine_array = [[curve, level, genus, degree, cm],
                             [residue_field, j_field, jinv, j_height, isolated],
                             [family, cusp]]

    def search_types(self, info):
        # There is no homepage for a point, so we disable the random link
        return [("List", "Search again")]

class ModCurve_stats(StatsDisplay):
    def __init__(self):
        self.ncurves = comma(db.gps_gl2zhat_fine.count())
        self.max_level = db.gps_gl2zhat_fine.max("level")

    @property
    def short_summary(self):
        modcurve_knowl = display_knowl("modcurve", title="modular curves")
        return (
            fr'The database currently contains {self.ncurves} {modcurve_knowl} of level $N\le {self.max_level}$ parameterizing elliptic curves $E$ over $\Q$.  You can <a href="{url_for(".statistics")}">browse further statistics</a>.'
        )

    @property
    def summary(self):
        modcurve_knowl = display_knowl("modcurve", title="modular curves")
        return (
            fr'The database currently contains {self.ncurves} {modcurve_knowl} of level $N\le {self.max_level}$ parameterizing elliptic curves $E/\Q$.'
        )

    table = db.gps_gl2zhat_fine
    baseurl_func = ".index"
    buckets = {'level': ['1-4', '5-8', '9-12', '13-16', '17-20', '21-'],
               'genus': ['0', '1', '2', '3', '4-6', '7-20', '21-100', '101-'],
               'rank': ['0', '1', '2', '3', '4-6', '7-20', '21-100', '101-'],
               'gonality': ['1', '2', '3', '4', '5-8', '9-'],
               }
    knowls = {'level': 'modcurve.level',
              'genus': 'modcurve.genus',
              'rank': 'modcurve.rank',
              'gonality': 'modcurve.gonality',
              }
    stat_list = [
        {'cols': ['level', 'genus'],
         'proportioner': proportioners.per_row_total,
         'totaler': totaler()},
        {'cols': ['genus', 'rank'],
         'proportioner': proportioners.per_row_total,
         'totaler': totaler()},
        {'cols': ['genus', 'q_gonality'],
         'proportioner': proportioners.per_row_total,
         'totaler': totaler()},
    ]

@modcurve_page.route("/Q/stats")
def statistics():
    title = 'Modular curves: Statistics'
    return render_template("display_stats.html", info=ModCurve_stats(), title=title, bread=get_bread('Statistics'), learnmore=learnmore_list())

@modcurve_page.route("/ModularCurvePictures")
def mcurve_picture_page():
    t = r'Pictures for modular curves'
    bread = get_bread("Modular Curve Picture")
    return render_template(
        "single.html",
        kid='portrait.modcurve',
        title=t,
        bread=bread,
        learnmore=learnmore_list()
    )

@modcurve_page.route("/Source")
def how_computed_page():
    t = r'Source and acknowledgments for modular curve data'
    bread = get_bread('Source')
    return render_template("multi.html",
                           kids=['rcs.source.modcurve',
                           'rcs.ack.modcurve',
                           'rcs.cite.modcurve'],
                           title=t, bread=bread, learnmore=learnmore_list_remove('Source'))

@modcurve_page.route("/Completeness")
def completeness_page():
    t = r'Completeness of modular curve data'
    bread = get_bread('Completeness')
    return render_template("single.html", kid='rcs.cande.modcurve',
                           title=t, bread=bread, learnmore=learnmore_list_remove('Completeness'))

@modcurve_page.route("/Reliability")
def reliability_page():
    t = r'Reliability of modular curve data'
    bread = get_bread('Reliability')
    return render_template("single.html", kid='rcs.rigor.modcurve',
                           title=t, bread=bread, learnmore=learnmore_list_remove('Reliability'))

@modcurve_page.route("/Labels")
def labels_page():
    t = r'Labels for modular curves'
    bread = get_bread('Labels')
    return render_template("single.html", kid='modcurve.label',
                           title=t, bread=bread, learnmore=learnmore_list_remove('labels'))

# !! TODO - overlapping code between the two options coming from different merges
@modcurve_page.route("/data/<label>")
def modcurve_data(label):
    coarse_label = db.gps_gl2zhat_fine.lookup(label, "coarse_label")
    bread = get_bread([(label, url_for_modcurve_label(label)), ("Data", " ")])
    if not LABEL_RE.fullmatch(label):
        if not ISO_CLASS_RE.fullmatch(label):
            return abort(404)
        N, i, g, iso = label.split(".")
        iso_num = class_to_int(iso)+1
        labels = db.gps_gl2zhat_fine.search({"coarse_level" : N,
                                             "coarse_index" : i,
                                             "genus" : g,
                                             "coarse_class_num" : iso_num,
                                             "contains_negative_one" : "yes"},
                                            "label")
        labels = [lab for lab in labels]
        label_tables_cols = [(label, "gps_gl2zhat_fine", "label") for label in labels]
    else:
        label_tables_cols = [(label, "gps_gl2zhat_fine", "label")]
        if label != coarse_label:
            label_tables_cols.append((coarse_label, "gps_gl2zhat_fine", "label"))
        # modcurve_models
        label_tables_cols.append((coarse_label, "modcurve_models", "modcurve"))
        # modcurve_modelmaps
        label_tables_cols.append((coarse_label, "modcurve_modelmaps", "domain_label"))
        # modcurve_points
        label_tables_cols.append((coarse_label, "modcurve_points", "curve_label"))

    labels, tables, label_cols = map(list, zip(*label_tables_cols)) # transpose
    return datapage(labels, tables, title=f"Modular curve data - {label}", bread=bread, label_cols=label_cols)<|MERGE_RESOLUTION|>--- conflicted
+++ resolved
@@ -964,15 +964,9 @@
 
     _default = ["level", "index", "genus", "coarse_class_num", "coarse_level", "coarse_num", "fine_num"]
     sorts = [
-<<<<<<< HEAD
-        ("level", "level", _default),
+        ("", "level", _default),
         ("index", "index", ["index", "level"] + _default[2:]),
         ("genus", "genus", ["genus", "level", "index"] + _default[3:]),
-=======
-        ("", "level", _default),
-        ("index", "index", ["index"] + _default),
-        ("genus", "genus", ["genus"] + _default),
->>>>>>> 652edcde
         ("rank", "rank", ["rank"] + _default),
     ]
     null_column_explanations = {
