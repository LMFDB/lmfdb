{% extends 'homepage.html' %}
{% block content %}

{# Add generators here #}

<h2> {{ KNOWL('modcurve.invariants', 'Invariants') }} </h2>
<table>
  <tr><td>{{ KNOWL("modcurve.level", "Level") }}:</td><td> ${{ curve.level }}$ </td><td style="width:20px;"></td><td>{{ KNOWL("modcurve.sl2level", "$\SL_2$-level") }}:</td><td>${{ curve.sl2level }}$</td><td style="width:60px;"></td><td>{{ KNOWL("modcurve.newform_level", "Newform level:") }}</td><td>${{ curve.newform_level }}$</td></tr>
  <tr><td>{{ KNOWL("modcurve.index", "Index") }}:</td><td> ${{ curve.index }}$ </td><td style="width:20px;"></td><td>{{ KNOWL("modcurve.psl2index", "$\PSL_2$-index") }}:<td>${{ curve.psl2index }}$</td></tr>
  <tr><td>{{ KNOWL("modcurve.genus", "Genus") }}:</td><td> ${{ curve.genus }} = 1 + \frac{ {{curve.psl2index}} }{12} - \frac{ {{curve.nu2}} }{4} - \frac{ {{curve.nu3}} }{3} - \frac{ {{curve.cusps}} }{2}$</td></tr>
  <tr><td>{{ KNOWL('modcurve.rank', 'Analytic rank') }}:</td><td> ${{ curve.rank }}$ </td></tr>
  <tr><td>{{ KNOWL("modcurve.gonality", "$K$-gonality")}}:</td><td> ${{ curve.gonality if curve.gonality > 0 else "%s \\le \\gamma \\le %s"%(curve.gonality_bounds[0],curve.gonality_bounds[1]) }}$ </td></tr>
  <tr><td>{{ KNOWL("modcurve.cusps", "Rational cusps") }}:</td><td> ${{ curve.rational_cusps }}$ </td></tr>
  <tr><td>{{ KNOWL("modcurve.cm_discriminants", "Rational CM points") }}:</td><td> {{ "$\\textsf{yes}$ $\quad(D =$ $%s$)"%(curve.cm_discriminant_list) if curve.cm_discriminants else "$\\textsf{none}$" }} </td></tr>
</table>

{% if curve.CPlabel or curve.SZlabel or curve.RZBlabel %}
<h2> {{ KNOWL('modcurve.other_labels', 'Other labels') }} </h2>

<table>
  {% if curve.CPlabel %}
  <tr><td>{{ KNOWL('modcurve.other_labels', 'Cummins & Pauli label') }}:</td><td><a href="https://mathstats.uncg.edu/sites/pauli/congruence/csg{{curve.genus}}.html#group{{curve.CPlabel}}">{{curve.CPlabel}}</a></td></tr>
  {% endif %}
  {% if curve.SZlabel %}
  <tr><td>{{ KNOWL('modcurve.other_labels', 'Sutherland & Zywina label') }}:</td><td>{{curve.SZlabel}}</td></tr>
  {% endif %}
  {% if curve.RZBlabel %}
  <tr><td>{{ KNOWL('modcurve.other_labels', 'Rouse & Zureick-Brown label') }}:</td><td><a href="http://users.wfu.edu/rouseja/2adic/{{curve.RZBlabel}}.html">{{curve.RZBlabel}}</a></td></tr>
  {% endif %}
  {% if curve.Slabel %}
  <tr><td>{{ KNOWL('ec.galois_rep_modell_image', 'Sutherland label') }}:</td><td>{{curve.Slabel}}</td></tr>
  {% endif %}
</table>
{% endif %}

{% if curve.level != 1 %}
<h2> {{ KNOWL('modcurve.level_structure', 'Level structure') }} </h2>

<table>
  <tr><td>{{ KNOWL('modcurve.level_structure', '$\GL_2(\Z/%s\Z)$-generators'%(curve.level)) }}:</td><td><small>{{ curve.show_generators()}}</small></td></tr>
  <tr><td>{{ KNOWL('modcurve.contains_negative_one', 'Contains $-I$') }}:</td><td> {{ curve.qtwist_description | safe }}</td></tr>
  <tr><td>{{ KNOWL('modcurve.level_structure', 'Cyclic '+(curve.level|string)+'-isogeny field degree') }}:</td><td>${{ curve.cyclic_isogeny_field_degree() }}$</td></tr>
  <tr><td>{{ KNOWL('modcurve.level_structure', 'Cyclic '+(curve.level|string)+'-torsion field degree') }}:</td><td>${{ curve.cyclic_torsion_field_degree() }}$</td></tr>
  <tr><td>{{ KNOWL('modcurve.level_structure', 'Full '+(curve.level|string)+'-torsion field degree') }}:</td><td>${{ curve.full_torsion_field_degree() }}$</td></tr>
</table>
{% endif %}

{% if curve.genus > 0 %}
<h2> {{ KNOWL('ag.jacobian', 'Jacobian') }} </h2>

<table>
  <tr><td>{{ KNOWL('ag.conductor', 'Conductor') }}:</td><td> ${{ curve.factored_conductor }}$ </td></tr>
  <tr>
    <td>
      {{ KNOWL('av.squarefree', 'Squarefree') }}:
    </td>
    <td>
      {% if curve.squarefree %}
        yes
      {% else %}
        no
      {% endif %}
    </td>
  </tr>
  <tr><td>{{ KNOWL('modcurve.decomposition', 'Decomposition') }}:</td><td> {{ curve.formatted_dims }} </td></tr>
  <tr><td>{{ KNOWL('modcurve.decomposition', 'Newforms') }}:</td><td> {{ curve.formatted_newforms | safe }} </td></tr>
</table>
{% endif %}

{% if curve.plane_model %}
<<<<<<< HEAD
<h2> {{ KNOWL('modcurve.plane_model', 'Plane model') }} </h2>
  {% if curve.plane_model == "P1" %}
    <p>$\mathbb{P}^1$</p>
  {% else %}
    <p>${{curve.latexed_plane_model}} = 0$</p>
  {% endif %}
=======
<h2> {{ KNOWL('ag.plane_model', 'Plane model') }} </h2>
{% if curve.plane_model == "P1" %}
<p>$\mathbb{P}^1$</p>
{% else %}
<p>${{curve.latexed_plane_model}} = 0$</p>
{% endif %}
>>>>>>> 65933a84
{% endif %}

<h2> {{ KNOWL('modcurve.rational_points', 'Rational points') }} </h2>

{% if curve.rational_cusps or curve.cm_discriminants or curve.plane_model == "P1" %}
{% if curve.genus == 0 or (curve.genus == 1 and curve.rank > 0) %}
<p> This modular curve has infinitely many rational points. </p>
{% elif curve.genus > 1 or (curve.genus == 1 and curve.rank == 0) %}
{% if curve.rational_cusps and curve.cm_discriminants %}
<p> This modular curve has rational points, some of which are cusps and some of which are CM points. </p>
{% elif curve.rational_cusps %}
<p> This modular curve has rational points, some of which are cusps and none of which are CM points. </p>
{% elif curve.cm_discriminants %}
<p> This modular curve has rational points, none of which are cusps and some of which are CM points. </p>
{% endif %}
{% endif %}
{% else %}
{% if curve.obstructions == [0] %}
<p> This modular curve has no real points, and therefore no rational points. </p>
{% elif 0 in curve.obstructions %}
<p> This modular curve has no real points and no $\Q_p$ points for $p={{curve.obstruction_primes}}$, and therefore no rational points. </p>
{% elif curve.obstructions %}
<p> This modular curve has no $\Q_p$ points for $p={{curve.obstruction_primes}}$, and therefore no rational points. </p>
{% elif curve.plane_model == "P1" or (curve.genus == 0 and curve.num_bad_primes == 1) %}
<p> This modular curve has infinitely many rational points. </p>
{% elif curve.genus > 1 or (curve.genus == 1 and curve.rank == 0) %}
<p> This modular curve has finitely many rational points, none of which are cusps. </p>
{% endif %}
{% endif %}

{% if curve.level == 1 %}
<p> There are no {{ KNOWL('modcurve.nonliftable_point', 'non-liftable points') }} on this modular curve since the index of the adelic Galois representation associated to an elliptic curve over $\Q$ is always at least $2$.</p>
{% elif curve.db_rational_points %}
{% if curve.genus == 0 or curve.genus == 1 and curve.rank > 0 %}
<p> The following are the rational elliptic curves corresponding to the first few {{ KNOWL('modcurve.nonliftable_point', 'non-liftable points') }} on this modular curve (one per $j$-invariant).</p>
{% else %}
<p> The following are the rational elliptic curves in the LMFDB corresponding to {{ KNOWL('modcurve.nonliftable_point', 'non-liftable points') }} on this modular curve (one per $j$-invariant).</p>
{% endif %}
<table class="ntdata">
  <tr><th>{{ KNOWL('ec.q.lmfdb_label', 'Label') }}</th><th>{{ KNOWL('ec.q.minimal_weierstrass_equation', 'Equation') }}</th><th>{{ KNOWL('ec.complex_multiplication', 'CM') }}</th><th style="text-align:center;" colspan="2">{{ KNOWL('ec.q.j_invariant', '$j$-invariant') }}</th></tr>
  {% for label, url, eqn, cm, jinv, jfac in curve.db_rational_points %}
  <tr><td><a href="{{url}}">{{label}}</a></td><td>{{eqn}}</td><td>{{ cm | safe}}</td><td style="text-align:right;">{{jinv | safe}}</td><td>{{jfac | safe}}</tr>
  {% endfor %}
</table>
{% endif %}

{% if curve.db_nf_points %}
<h2> {{ KNOWL('modcurve.isolated_point', 'Isolated points') }}</h2>

<p> The following are the elliptic curves in the LMFDB over number fields that correspond to {{ KNOWL('modcurve.nonliftable_point', 'non-liftable points') }} on this modular curve (one per $j$-invariant) that may be {{ KNOWL('modcurve.isolated_point', 'isolated') }}.</p>
<table class="ntdata">
  <thead>
    <tr><th>{{ KNOWL('ec.curve_label', 'Label') }}</th><th>{{ KNOWL('ec.weierstrass_coeffs', 'Equation') }}</th><th>{{ KNOWL('ec.complex_multiplication', 'CM') }}</th><th>{{ KNOWL('modcurve.isolated_point', 'Isolated') }}</th><th>{{ KNOWL('ec.j_invariant', '$j$-invariant') }}</th></tr>
  </thead>
  <tbody>
    {% for label, url, eqn, cm, isolated, jinv in curve.db_nf_points %}
      <tr><td><a href="{{url}}">{{label}}</a></td><td>${{eqn}}$</td><td>{{ cm | safe}}</td><td>{{isolated | safe}}</td><td>{{jinv | safe}}</td></tr>
    {% endfor %}
  </tbody>
</table>
{% endif %}

{% if curve.jmap_factored%}
  <h2> {{ KNOWL('modcurve.j_invariant_map', 'j-invariant map') }}</h2>
  $j = {{ curve['jmap_factored'][0] }} = {{ curve['jmap_factored'][1] }}$
{% endif %}

{% set covered_by = curve.modular_covered_by() %}
{% if curve.parents or curve.modular_covered_by %}
<h2> {{ KNOWL('modcurve.modular_cover', 'Modular covers') }} </h2>

{% if curve.parents %}
<p> This modular curve {{ KNOWL('modcurve.modular_cover','minimally covers') }} the modular curves listed below.
<table class="ntdata">
  <thead>
    <tr><th>{{ KNOWL('modcurve.modular_cover','Covered curve') }}</th><th>{{ KNOWL('modcurve.level','Level') }}</th><th>{{ KNOWL('modcurve.modular_cover','Degree') }}</th><th>{{ KNOWL('modcurve.genus','Genus') }}</th><th>{{ KNOWL('modcurve.rank','Rank') }}</th><th>{{ KNOWL('modcurve.modular_cover','Kernel decomposition') }}</th></tr>
  </thead>
  <tbody>
  {% for label, disp, level, degree, genus, rank, kernel in curve.modular_covers() %}
  <tr>
    <td><a href="{{url_for('.by_label', label=label)}}">{{disp}}</a></td>
    <td align="center">${{ level }}$</td>
    <td align="center">${{ degree }}$</td>
    <td align="center">${{ genus }}$</td>
    <td align="center">${{ rank }}$</td>
    {% if curve.genus > 0 %}
    <td><span>{{ kernel if kernel else "$\\textsf{dimension zero}$" | safe }}</span></td>
    {% endif %}
  </tr>
  {% endfor %}
  </tbody>
</table>
{% endif %}

{% if covered_by %}
<p> This modular curve is {{ KNOWL('modcurve.modular_cover','minimally covered by') }} the modular curves in the database listed below.
<table class="ntdata">
  <thead>
    <tr><th>{{ KNOWL('modcurve.modular_cover','Covering curve') }}</th><th>{{ KNOWL('modcurve.level','Level') }}</th><th>{{ KNOWL('modcurve.modular_cover','Degree') }}</th><th>{{ KNOWL('modcurve.genus','Genus') }}</th><th>{{ KNOWL('modcurve.rank','Rank') }}</th><th>{{ KNOWL('modcurve.modular_cover','Kernel decomposition') }}</th></tr>
  </thead>
  <tbody>
  {% for label, disp, level, degree, genus, rank, kernel in covered_by %}
  <tr>
    <td><a href="{{url_for('.by_label', label=label)}}">{{disp}}</a></td>
    <td align="center">${{ level }}$</td>
    <td align="center">${{ degree }}$</td>
    <td align="center">${{ genus }}$</td>
    <td align="center">${{ rank }}$</td>
    <td><span>{{ kernel if kernel else "$\\textsf{dimension zero}$" | safe }}</span></td>
  </tr>
  {% endfor %}
  </tbody>
</table>
{% endif %}

{% endif %}

{% endblock %}<|MERGE_RESOLUTION|>--- conflicted
+++ resolved
@@ -68,21 +68,12 @@
 {% endif %}
 
 {% if curve.plane_model %}
-<<<<<<< HEAD
-<h2> {{ KNOWL('modcurve.plane_model', 'Plane model') }} </h2>
-  {% if curve.plane_model == "P1" %}
-    <p>$\mathbb{P}^1$</p>
-  {% else %}
-    <p>${{curve.latexed_plane_model}} = 0$</p>
-  {% endif %}
-=======
 <h2> {{ KNOWL('ag.plane_model', 'Plane model') }} </h2>
 {% if curve.plane_model == "P1" %}
 <p>$\mathbb{P}^1$</p>
 {% else %}
 <p>${{curve.latexed_plane_model}} = 0$</p>
 {% endif %}
->>>>>>> 65933a84
 {% endif %}
 
 <h2> {{ KNOWL('modcurve.rational_points', 'Rational points') }} </h2>
