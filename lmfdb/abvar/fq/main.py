--- conflicted
+++ resolved
@@ -13,13 +13,8 @@
 from lmfdb.app import app
 from lmfdb.logger import make_logger
 from lmfdb.utils import (
-<<<<<<< HEAD
-    to_dict,
+    to_dict, flash_error,
     parse_ints, parse_string_start,
-=======
-    to_dict, flash_error,
-    parse_ints, parse_string_start, parse_nf_string, parse_galgrp,
->>>>>>> 9b9bbc96
     parse_subset, parse_submultiset, parse_bool, parse_bool_unknown,
     search_wrap)
 from . import abvarfq_page
