--- conflicted
+++ resolved
@@ -35,8 +35,8 @@
 def get_bread(*breads):
     bc = [('Abelian Varieties', url_for(".abelian_varieties")),
           ('Fq', url_for(".abelian_varieties"))]
-    map(bc.append, breads)
-    return bc
+          map(bc.append, breads)
+          return bc
 
 abvarfq_credit = 'Kiran Kedlaya'
 
@@ -108,15 +108,15 @@
 
 def abelian_variety_search(**args):
     info = to_dict(args)
-
+    
     if 'download' in info and info['download'] != 0:
         return download_search(info)
-
+    
     bread = get_bread(('Search Results', '.'))
     if 'jump' in info:
         return by_label(info.get('label',''))
     query = {}
-
+    
     try:
         parse_ints(info,query,'q')
         parse_ints(info,query,'g')
@@ -145,18 +145,18 @@
         parse_nf_string(info,query,'number_field')
     except ValueError:
         return search_input_error(info, bread)
-
+    
     info['query'] = query
     count = parse_count(info, 50)
     start = parse_start(info)
-
-    cursor = db().find(query)
+    
+cursor = db().find(query)
     nres = cursor.count()
     if start >= nres:
         start -= (1 + (start - nres) / count) * count
-    if start < 0:
-        start = 0
-
+if start < 0:
+    start = 0
+    
     #res = cursor.sort([]).skip(start).limit(count)
     res = cursor.skip(start).limit(count)
     res = list(res)
@@ -169,11 +169,11 @@
         info['report'] = 'unique match'
     elif nres == 0:
         info['report'] = 'no matches'
-    elif nres > count or start != 0:
-        info['report'] = 'displaying matches %s-%s of %s' %(start + 1, min(nres, start+count), nres)
+elif nres > count or start != 0:
+    info['report'] = 'displaying matches %s-%s of %s' %(start + 1, min(nres, start+count), nres)
     else:
         info['report'] = 'displaying all %s matches' % nres
-    t = 'Abelian Variety search results'
+t = 'Abelian Variety search results'
     return render_template("abvarfq-search-results.html", info=info, credit=abvarfq_credit, bread=bread, title=t)
 
 def abelian_variety_browse(**args):
@@ -182,34 +182,34 @@
         info['table_dimension_range'] = "1-6"
     if not('table_field_range' in info)  or (info['table_field_range']==''):
         info['table_field_range'] = "2-27"
-
+    
     gD = parse_range(info['table_dimension_range'])
     qD = parse_range(info['table_field_range'])
     av_stats=AbvarFqStats()
     qs = av_stats.qs
     gs = av_stats.gs
-
-    info['table'] = {}
+    
+info['table'] = {}
     if isinstance(qD, int):
         qmin = qmax = qD
-    else:
-        qmin = qD.get('$gte',min(qs) if qs else qD.get('$lte',0))
+else:
+    qmin = qD.get('$gte',min(qs) if qs else qD.get('$lte',0))
         qmax = qD.get('$lte',max(qs) if qs else qD.get('$gte',1000))
     if isinstance(gD, int):
         gmin = gmax = gD
-    else:
-        gmin = gD.get('$gte',min(gs) if gs else gD.get('$lte',1))
+else:
+    gmin = gD.get('$gte',min(gs) if gs else gD.get('$lte',1))
         gmax = gD.get('$lte',max(gs) if gs else gD.get('$gte',20))
-
+    
     if gmin == gmax:
         info['table_dimension_range'] = "{0}".format(gmin)
-    else:
-        info['table_dimension_range'] = "{0}-{1}".format(gmin, gmax)
+else:
+    info['table_dimension_range'] = "{0}-{1}".format(gmin, gmax)
     if qmin == qmax:
         info['table_field_range'] = "{0}".format(qmin)
-    else:
-        info['table_field_range'] = "{0}-{1}".format(qmin, qmax)
-
+else:
+    info['table_field_range'] = "{0}-{1}".format(qmin, qmax)
+    
     for q in qs:
         if q < qmin or q > qmax:
             continue
@@ -221,9 +221,9 @@
             else:
                 info['table'][q][g] = 0
 
-    info['col_heads'] = [q for q in qs if q >= qmin and q <= qmax]
+info['col_heads'] = [q for q in qs if q >= qmin and q <= qmax]
     info['row_heads'] = [g for g in gs if g >= gmin and g <= gmax]
-
+    
     return render_template("abvarfq-index.html", title="Isogeny Classes of Abelian Varieties over Finite Fields", info=info, credit=abvarfq_credit, bread=get_bread(), learnmore=learnmore_list())
 
 def search_input_error(info=None, bread=None):
@@ -266,26 +266,26 @@
     s += com + " attached to each isogeny class of an abelian variety.\n"
     s += "\n" + com2
     s += "\n"
-
-    if dltype == 'magma':
-        s += 'P<x> := PolynomialRing(Integers()); \n'
+    
+if dltype == 'magma':
+    s += 'P<x> := PolynomialRing(Integers()); \n'
         s += 'data := ['
     else:
         if dltype == 'sage':
             s += 'x = polygen(ZZ) \n'
         s += 'data = [ '
-    s += '\\\n'
+s += '\\\n'
     res = db().find(ast.literal_eval(info["query"]))
     for f in res:
         poly = R([int(c) for c in f['polynomial']])
         s += str(poly) + ',\\\n'
-    s = s[:-3]
+s = s[:-3]
     s += ']\n'
     if delim == 'magma':
         s = s.replace('[', '[*')
         s = s.replace(']', '*]')
         s += ';'
-    strIO = StringIO.StringIO()
+strIO = StringIO.StringIO()
     strIO.write(s)
     strIO.seek(0)
     return send_file(strIO,
@@ -297,7 +297,7 @@
     t = 'Completeness of the Weil polynomial data'
     bread = get_bread(('Completeness', '.'))
     credit = 'Kiran Kedlaya'
-    return render_template("single.html", kid='dq.av.fq.further_extent',
+    return render_template("single.html", kid='dq.av.fq.extent',
                            credit=credit, title=t, bread=bread, learnmore=learnmore_list_remove('Completeness'))
 
 @abvarfq_page.route("/Source")
@@ -315,12 +315,7 @@
     credit = 'Kiran Kedlaya'
     return render_template("single.html", kid='av.fq.lmfdb_label',
                            credit=credit, title=t, bread=bread, learnmore=learnmore_list_remove('Labels'))
-<<<<<<< HEAD
-                           
-              
-=======
-
->>>>>>> b0d770b8
+
 lmfdb_label_regex = re.compile(r'(\d+)\.(\d+)\.([a-z_]+)')
 
 def split_label(lab):
