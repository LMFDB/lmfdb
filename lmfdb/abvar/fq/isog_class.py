--- conflicted
+++ resolved
@@ -13,7 +13,6 @@
 from lmfdb.genus2_curves.web_g2c import list_to_factored_poly_otherorder
 from lmfdb.transitive_group import group_display_knowl
 from lmfdb.WebNumberField import WebNumberField, nf_display_knowl, field_pretty
-from lmfdb.hilbert_modular_forms.hilbert_modular_form import teXify_pol
 
 logger = make_logger("abvarfq")
 
@@ -51,79 +50,38 @@
 
 class AbvarFq_isoclass(object):
     """
-    Class for an isogeny class of abelian varieties over a finite field
-    """
+        Class for an isogeny class of abelian varieties over a finite field
+        """
     def __init__(self,dbdata):
         self.__dict__.update(dbdata)
         self.make_class()
-
+    
     @classmethod
     def by_label(cls,label):
         """
-        Searches for a specific isogeny class in the database by label.
-        """
+            Searches for a specific isogeny class in the database by label.
+            """
         try:
             data = db().find_one({"label": label})
             return cls(data)
         except (AttributeError, TypeError):
             raise ValueError("Label not found in database")
-
-    def make_class(self):
-<<<<<<< HEAD
-        try:         
-            self.rank_length = len(self.angle_ranks)
-        except AttributeError:
-            self.angle_ranks = ""
-        self.decompositioninfo = self.display_decomposition(self.decomposition)
-        self.formatted_polynomial = list_to_factored_poly_otherorder(self.polynomial,galois=False,vari = 'x')
-        self.primitiveinfo = self.display_primitive(self.primitive_models)
-        try:
-            self.brauerinfo, self.placesinfo = self.display_invs_and_places(self.brauer_invariants,self.places)
-        except AttributeError:
-            self.brauerinfo = 'The Brauer invariants of the endomorphism algebra are not known.'
-            self.placesinfo = ''
-        #in some cases the abelian variety can be simple but not have a field or Galois group attached because the Weil polynomial is not irreducible. This gives them then.
-        #this should not be needed anymore
-        if self.is_simple():
-            if self.number_field == "":
-                factors = factor(PolynomialRing(QQ, 'x')(self.polynomial))
-                factors_list = [[v[0],v[1]] for v in factors]
-                if len(factors_list) > 1: #then the isogeny class is not really simple...
-                    logger.debug("WARNING! The class thought it was simple but it wasnt")
-                else: 
-                    try:
-                        self.galois_n = factors_list[0][0].degree()
-                        nf = WebNumberField.from_polynomial(factors_list[0][0])
-                        if nf.label == 'a':
-                            nf = None
-                    except PariError:
-                        nf = None
-                    if nf is None:                    
-                        self.number_field = ""
-                        self.galois_t = ""
-                    else:
-                        self.number_field = nf.label
-                        self.galois_t = nf.galois_t()
-            #for those whose galois group was computed before, this sets galois_n to be the right thing
-            else:
-                self.galois_n = 2*self.g
-        
-=======
-        self.decompositioninfo = self.decomposition_display()
+    
+def make_class(self):
+    self.decompositioninfo = self.decomposition_display()
         self.basechangeinfo = self.basechange_display()
         self.formatted_polynomial = list_to_factored_poly_otherorder(self.polynomial,galois=False,vari = 'x')
-
->>>>>>> b0d770b8
+    
     def p(self):
         q = Integer(self.q)
         p, _ = q.is_prime_power(get_data=True)
         return p
-
-    def r(self):
-        q = Integer(self.q)
+    
+def r(self):
+    q = Integer(self.q)
         _, r = q.is_prime_power(get_data=True)
         return r
-
+    
     def field(self, q=None):
         if q is None:
             p = self.p()
@@ -134,21 +92,21 @@
             return '\F_{' + '{0}'.format(p) + '}'
         else:
             return '\F_{' + '{0}^{1}'.format(p,r) + '}'
-
-    # at some point we were going to display the weil_numbers instead of the frobenius angles
-    # this is not covered by the tests
-    #def weil_numbers(self):
-    #    q = self.q
-    #    ans = ""
-    #    for angle in self.angle_numbers:
-    #        if ans != "":
-    #            ans += ", "
-    #        ans += '\sqrt{' +str(q) + '}' + '\exp(\pm i \pi {0}\ldots)'.format(angle)
-            #ans += "\sqrt{" +str(q) + "}" + "\exp(-i \pi {0}\ldots)".format(angle)
-    #    return ans
-
-    def frob_angles(self):
-        ans = ''
+    
+# at some point we were going to display the weil_numbers instead of the frobenius angles
+# this is not covered by the tests
+#def weil_numbers(self):
+#    q = self.q
+#    ans = ""
+#    for angle in self.angle_numbers:
+#        if ans != "":
+#            ans += ", "
+#        ans += '\sqrt{' +str(q) + '}' + '\exp(\pm i \pi {0}\ldots)'.format(angle)
+#ans += "\sqrt{" +str(q) + "}" + "\exp(-i \pi {0}\ldots)".format(angle)
+#    return ans
+
+def frob_angles(self):
+    ans = ''
         eps = 0.00000001
         for angle in self.angle_numbers:
             if ans != '':
@@ -158,158 +116,72 @@
             else:
                 angle = str(angle)
             ans += angle
-        return ans
-
-    def is_simple(self):
-<<<<<<< HEAD
-        if len(self.decomposition) == 1:
-            if self.decomposition[0][1] == 1:
-                return True
-        else:
-            return False
-        # this should not be needed anymore
-        #if len(self.decomposition)== 1:
-            #old simple_maker just outputed the label, with no multiplicity
-        #    if len(self.decomposition[0]) == 1:
-        #        return True
-            #new simple_maker outputs the label and multiplicity 1
-        #    elif self.decomposition[0][1] == 1:
-        #        return True
-        #else:
-        #    return False
-    
-    def is_primitive(self):
-        if len(self.primitive_models) == 1:
-            if self.primitive_models[0] == self.label:
-                return True
-        else:
-            return False
-            
-=======
-        return len(self.decomposition) == 1 and self.decomposition[0][1] == 1
-
+    return ans
+
+def is_simple(self):
+    return len(self.decomposition) == 1 and self.decomposition[0][1] == 1
+    
     def is_primitive(self):
         return len(self.primitive_models) == 0
-
->>>>>>> b0d770b8
+    
     def is_ordinary(self):
         return self.p_rank == self.g
-
+    
     def is_supersingular(self):
         return all(slope == '1/2' for slope in self.slopes)
-
+    
     def display_slopes(self):
         return '[' + ', '.join(self.slopes) + ']'
-
+    
     def length_A_counts(self):
         return len(self.A_counts)
-
+    
     def length_C_counts(self):
         return len(self.C_counts)
-
+    
     def display_number_field(self):
         if self.number_field == "":
             return "The number field of this isogeny class is not in the database."
         else:
             C = getDBConnection()
             return nf_display_knowl(self.number_field,C,field_pretty(self.number_field))
-
-    def display_galois_group(self):
-        if self.galois_t == "": #the number field was not found in the database
-            return "The Galois group of this isogeny class is not in the database."
+    
+def display_galois_group(self):
+    if self.galois_t == "": #the number field was not found in the database
+        return "The Galois group of this isogeny class is not in the database."
         else:
             C = getDBConnection()
             return group_display_knowl(self.galois_n,self.galois_t,C)
-<<<<<<< HEAD
-            
-    def display_decomposition_search(self,factors):
-=======
-
-    def decomposition_display_search(self,factors):
->>>>>>> b0d770b8
-        if len(factors) == 1 and factors[0][1] == 1:
-            return 'simple'
-        ans = ''
+                
+                def decomposition_display_search(self,factors):
+                    if len(factors) == 1 and factors[0][1] == 1:
+return 'simple'
+    ans = ''
         for factor in factors:
             url = url_for('abvarfq.by_label',label=factor[0])
             if ans != '':
-                ans += ' $\\times$ '
+                ans += '$\\times$ '
             if factor[1] == 1:
                 ans += '<a href="{1}">{0}</a>'.format(factor[0],url)
                 ans += ' '
             else:
                 ans += '<a href="{1}">{0}</a>'.format(factor[0],url) + '<sup> {0} </sup> '.format(factor[1])
-        return ans
-
-<<<<<<< HEAD
-    def display_decomposition(current_class, factors):
-=======
-    def decomposition_display(self):
-        factors = self.decomposition
->>>>>>> b0d770b8
+    return ans
+
+def decomposition_display(self):
+    factors = self.decomposition
         if len(factors) == 1 and factors[0][1] == 1:
             return 'simple'
-        ans = ''
+    ans = ''
         for factor in factors:
             if ans != '':
-<<<<<<< HEAD
-                ans += ' $\\times$ '
-            if factor[1] == 1:
-                ans += factor_display_knowl(factor[0])
-            else:
-                ans += factor_display_knowl(factor[0]) + '<sup> {0} </sup> '.format(factor[1])
-        return ans
-        
-    def display_primitive(self,primitive_models):
-        if self.is_primitive():
-            return 'primitive'
-        else:
-            ans = ''
-            for model in primitive_models:
-                if ans != '':
-                    ans += ', '
-                ans += factor_display_knowl(model)
-            return ans
-            
-    def display_invs_and_places(self,invs,places):
-        ans_invs = '['
-        ans_places = '$['
-        i = 0 #counts the index of the brauer invariant
-        j = 1 #counts the index of the factor
-        n = len(places)
-        for factor in places:
-            variable = 'pi_{0}'.format(j)
-            j += 1
-            if ans_invs != '[':
-                ans_invs += '] $\\times$ ['
-                ans_places += '] \\times ['
-            for place in factor:
-                if not ans_invs.endswith('['):
-                    ans_invs += ', '
-                    ans_places += ','
-                ans_invs += invs[i]
-                i += 1
-                ans_places += '[{0},'.format(self.p()) 
-                ans_places += teXify_pol(tuple_to_poly(place,variable)) + ']'
-        ans_invs += ']'
-        ans_places += ']$'
-        ans_places = ans_places.replace('pi',r'\pi')
-        print ans_places
-        return ans_invs, ans_places
-                
-          
-def tuple_to_poly(tuple,vari):
-    S = PolynomialRing(QQ,vari)
-    return str(S([QQ(str(s)) for s in tuple]))
-            
-=======
                 ans += '$\\times$ '
             if factor[1] == 1:
                 ans += factor_display_knowl(factor[0]) + ' '
             else:
                 ans += factor_display_knowl(factor[0]) + '<sup> {0} </sup> '.format(factor[1])
-        return ans
-
+return ans
+    
     def basechange_display(self):
         models = self.primitive_models
         if len(models) == 0:
@@ -325,7 +197,6 @@
 
 def basechange_display_knowl(label):
     return '<a title = "[av.basechange.data]" knowl="av.basechange.data" kwargs="label=' + str(label) + '">' + label + '</a>'
->>>>>>> b0d770b8
 
 def factor_display_knowl(label):
     return '<a title = "[av.decomposition.data]" knowl="av.decomposition.data" kwargs="label=' + str(label) + '">' + label + '</a>'
@@ -350,4 +221,4 @@
 @app.context_processor
 def ctx_decomposition():
     return {'decomposition_data': other_isoclass_data,
-            'basechange_data': other_isoclass_data}+        'basechange_data': other_isoclass_data}