# -*- coding: utf-8 -*-
# This Blueprint is about Hypergeometric motives
# Author: John Jones 

import re
import pymongo
ASC = pymongo.ASCENDING
import flask
from lmfdb import base
from lmfdb.base import app, getDBConnection
from flask import render_template, render_template_string, request, abort, Blueprint, url_for, make_response
<<<<<<< HEAD
from lmfdb.utils import ajax_more, image_src, web_latex, to_dict, parse_range, parse_range2, coeff_to_poly, pol_to_html, make_logger, clean_input
=======
from lmfdb.utils import ajax_more, image_src, web_latex, to_dict, parse_range, parse_range2, coeff_to_poly, pol_to_html, make_logger, clean_input, image_callback
from lmfdb.number_fields.number_field import parse_list
>>>>>>> 99223269
from sage.all import ZZ, var, PolynomialRing, QQ, latex
from lmfdb.hypergm import hypergm_page, hgm_logger

from lmfdb.transitive_group import *

HGM_credit = 'D. Roberts and J. Jones'


def get_bread(breads=[]):
    bc = [("Motives", url_for("motive.index")), ("Hypergeometric", url_for("motive.index2")), ("$\Q$", url_for(".index"))]
    for b in breads:
        bc.append(b)
    return bc

def display_poly(coeffs):
    return web_latex(coeff_to_poly(coeffs))

def format_coeffs(coeffs):
    return pol_to_html(str(coeff_to_poly(coeffs)))

# Returns a string of val if val = 0, 1, -1, or version with p factored out otherwise
def factor_out_p(val, p):
    if val==0 or val==-1:
        return str(val)
    if val==1:
        return '+1'
    s = 1
    if val<0:
        s = -1
        val = -val
    ord = ZZ(val).valuation(p)
    val = val/p**ord
    out = ''
    if s == -1:
        out += '-'
    else:
        out += '+'
    if ord==1:
        out +=  str(p)
    elif ord>1:
        out +=  '%d^{%d}' % (p, ord)
    if val>1:
        if ord ==1:
            out += r'\cdot '
        out += str(val)
    return out

# c is a list of coefficients
def poly_with_factored_coeffs(c, p):
    c = [factor_out_p(b,p) for b in c]
    out = ''
    for j in range(len(c)):
        xpow = 'x^{'+ str(j) +'}'
        if j == 0:
            xpow = ''
        elif j==1:
            xpow = 'x'
        if c[j] != '0':
            if c[j] == '+1':
                if j==0:
                    out += '+1'
                else:
                    out += '+'+xpow
            elif c[j] == '-1':
                if j==0:
                    out += '-1'
                else:
                    out += '-'+ xpow
            else:
                if j==0:
                    out += c[j]
                else:
                    out += c[j] + xpow
    if out[0] == '+':
        out = out[1:]
    return out


LIST_RE = re.compile(r'^(\d+|(\d+-\d+))(,(\d+|(\d+-\d+)))*$')
IF_RE = re.compile(r'^\[\]|(\[\d+(,\d+)*\])$')  # invariant factors
PAIR_RE = re.compile(r'^\[\d+,\d+\]$')


@hypergm_page.route("/")
def index():
    bread = get_bread()
    if len(request.args) != 0:
        return hgm_search(**request.args)
    info = {'count': 20}
    return render_template("hgm-index.html", title="Hypergeometric Motives over $\Q$", bread=bread, credit=HGM_credit, info=info)



@hypergm_page.route("/plot/circle/<AB>")
def hgm_family_circle_image(AB):
    A,B = AB.split("_")
    from plot import circle_image
    A = map(int,A[1:].split("."))
    B = map(int,B[1:].split("."))
    G = circle_image(A, B)
    return image_callback(G)

@hypergm_page.route("/plot/linear/<AB>")
def hgm_family_linear_image(AB):
    # piecewise linear, as opposed to piecewise constant
    A,B = AB.split("_")
    from plot import piecewise_linear_image
    A = map(int,A[1:].split("."))
    B = map(int,B[1:].split("."))
    G = piecewise_linear_image(A, B)
    return image_callback(G)

@hypergm_page.route("/plot/constant/<AB>")
def hgm_family_constant_image(AB):
    # piecewise constant
    A,B = AB.split("_")
    from plot import piecewise_constant_image
    A = map(int,A[1:].split("."))
    B = map(int,B[1:].split("."))
    G = piecewise_constant_image(A, B)
    return image_callback(G)



@hypergm_page.route("/<label>")
<<<<<<< HEAD
def by_label(label):
    return render_hgm_webpage({'label': label})
=======
def by_family_label(label):
    return render_hgm_family_webpage({'label': label})
>>>>>>> 99223269

@hypergm_page.route("/<label>/<t>")
def by_label(label, t):
    return render_hgm_webpage({'label': label+'_'+t})

@hypergm_page.route("/search", methods=["GET", "POST"])
def search():
    if request.method == "GET":
        val = request.args.get("val", "no value")
        bread = get_bread([("Search for '%s'" % val, url_for('.search'))])
        return render_template("hgm-search.html", title="Hypergeometric Motive Search", bread=bread, val=val)
    elif request.method == "POST":
        return "ERROR: we always do http get to explicitly display the search parameters"
    else:
        return flask.redirect(404)
    

<<<<<<< HEAD

=======
>>>>>>> 99223269
def hgm_search(**args):
    info = to_dict(args)
    bread = get_bread([("Search results", url_for('.search'))])
    C = base.getDBConnection()
    query = {}
    if 'jump_to' in info:
        return render_hgm_webpage({'label': info['jump_to']})

    # t, generic, irreducible
    # 'A', 'B', 'hodge'
    for param in ['t', 'A', 'B']:
        if (param == 't' and PAIR_RE.match(info['t'])) or (param == 'A' and IF_RE.match(info[param])) or (param == 'B' and IF_RE.match(info[param])):
            query[param] = parse_list(info[param])
        else:
            print "Bad input"
            
    for param in ['degree','weight','sign']:
        if info.get(param):
            info[param] = clean_input(info[param])
            if param == 'gal':
                try:
                    gcs = complete_group_codes(info[param])
                    if len(gcs) == 1:
                        tmp = ['gal', list(gcs[0])]
                    if len(gcs) > 1:
                        tmp = [{'gal': list(x)} for x in gcs]
                        tmp = ['$or', tmp]
                except NameError as code:
                    info['err'] = 'Error parsing input for A: unknown group label %s.  It needs to be a <a title = "Galois group labels" knowl="nf.galois_group.name">group label</a>, such as C5 or 5T1, or comma separated list of labels.' % code
                    return search_input_error(info, bread)
            else:
                ran = info[param]
                ran = ran.replace('..', '-')
                if LIST_RE.match(ran):
                    tmp = parse_range2(ran, param)
                else:
                    names = {'weight': 'weight', 'degree': 'degree', 'sign': 'sign'}
                    info['err'] = 'Error parsing input for the %s.  It needs to be an integer (such as 5), a range of integers (such as 2-10 or 2..10), or a comma-separated list of these (such as 2,3,8 or 3-5, 7, 8-11).' % names[param]
                    return search_input_error(info, bread)
            # work around syntax for $or
            # we have to foil out multiple or conditions
            if tmp[0] == '$or' and '$or' in query:
                newors = []
                for y in tmp[1]:
                    oldors = [dict.copy(x) for x in query['$or']]
                    for x in oldors:
                        x.update(y)
                    newors.extend(oldors)
                tmp[1] = newors
            query[tmp[0]] = tmp[1]

    count_default = 20
    if info.get('count'):
        try:
            count = int(info['count'])
        except:
            count = count_default
    else:
        count = count_default
    info['count'] = count

    start_default = 0
    if info.get('start'):
        try:
            start = int(info['start'])
            if(start < 0):
                start += (1 - (start + 1) / count) * count
        except:
            start = start_default
    else:
        start = start_default
    if info.get('paging'):
        try:
            paging = int(info['paging'])
            if paging == 0:
                start = 0
        except:
            pass

    # logger.debug(query)
    res = C.hgm.motives.find(query).sort([('degree', pymongo.ASCENDING), 
        ('label', pymongo.ASCENDING)])
    nres = res.count()
    res = res.skip(start).limit(count)

    if(start >= nres):
        start -= (1 + (start - nres) / count) * count
    if(start < 0):
        start = 0

    info['motives'] = res
    info['number'] = nres
    info['start'] = start
    if nres == 1:
        info['report'] = 'unique match'
    else:
        if nres > count or start != 0:
            info['report'] = 'displaying matches %s-%s of %s' % (start + 1, min(nres, start + count), nres)
        else:
            info['report'] = 'displaying all %s matches' % nres

    return render_template("hgm-search.html", info=info, title="Hypergeometric Motive over $\Q$ Search Result", bread=bread, credit=HGM_credit)


def render_hgm_webpage(args):
    data = None
    info = {}
    if 'label' in args:
        label = clean_input(args['label'])
        C = base.getDBConnection()
        data = C.hgm.motives.find_one({'label': label})
        if data is None:
            bread = get_bread([("Search error", url_for('.search'))])
            info['err'] = "Motive " + label + " was not found in the database."
            info['label'] = label
            return search_input_error(info, bread)
        title = 'Hypergeometric Motive:' + label
        A = data['A']
        B = data['B']
        tn = data['t']['n']
        td = data['t']['d']
        t = latex(QQ(str(tn)+'/'+str(td)))
<<<<<<< HEAD
        bad = data['bad']
        hodge = data['hodge']
        prop2 = [
            ('Degree', '\(%s\)' % data['degree']),
            ('Weight',  '\(%s\)' % data['weight'])
=======
        primes = [2, 3, 5, 7, 11, 13, 17, 19, 23, 29, 31, 37, 41, 43, 47, 53, 59, 61, 67, 71]
        locinfo = data['locinfo']
        for j in range(len(locinfo)):
            locinfo[j] = [primes[j]] + locinfo[j]
            locinfo[j][2] = poly_with_factored_coeffs(locinfo[j][2], primes[j])
        hodge = data['hodge']
        prop2 = [
            ('Degree', '\(%s\)' % data['degree']),
            ('Weight',  '\(%s\)' % data['weight']),
            ('Conductor', '\(%s\)' % data['cond']),
>>>>>>> 99223269
        ]
        info.update({
                    'A': A,
                    'B': B,
                    't': t,
                    'degree': data['degree'],
                    'weight': data['weight'],
<<<<<<< HEAD
                    'bad': data['bad'],
                    'sign': data['sign'],
                    'hodge': hodge,
                    })
        friends = []
=======
                    'sign': data['sign'],
                    'sig': data['sig'],
                    'hodge': hodge,
                    'cond': data['cond'],
                    'req': data['req'],
                    'locinfo': locinfo
                    })
        AB_data = data["label"].split("_t")[0]
        friends = [("Motive family "+AB_data.replace("_"," "), url_for(".by_family_label", label = AB_data))]
>>>>>>> 99223269
#        friends = [('Galois group', "/GaloisGroup/%dT%d" % (gn, gt))]
#        if unramfriend != '':
#            friends.append(('Unramified subfield', unramfriend))
#        if rffriend != '':
#            friends.append(('Discriminant root field', rffriend))
<<<<<<< HEAD
=======

>>>>>>> 99223269

        bread = get_bread([(label, ' ')])
        return render_template("hgm-show-motive.html", credit=HGM_credit, title=title, bread=bread, info=info, properties2=prop2, friends=friends)

def render_hgm_family_webpage(args):
    data = None
    info = {}
    if 'label' in args:
        label = clean_input(args['label'])
        C = base.getDBConnection()
        data = C.hgm.families.find_one({'label': label})
        if data is None:
            bread = get_bread([("Search error", url_for('.search'))])
            info['err'] = "Family of hypergeometric motives " + label + " was not found in the database."
            info['label'] = label
            return search_input_error(info, bread)
        title = 'Hypergeometric Motive Family:' + label
        A = data['A']
        B = data['B']
        hodge = data['hodge']
        prop2 = [
            ('Degree', '\(%s\)' % data['degree']),
            ('Weight',  '\(%s\)' % data['weight'])
        ]
        info.update({
                    'A': A,
                    'B': B,
                    'degree': data['degree'],
                    'weight': data['weight'],
                    'hodge': hodge,
                    'gal2': data['gal2'],
                    'gal3': data['gal3'],
                    'gal5': data['gal5'],
                    'gal7': data['gal7'],
                    })
        friends = []
#        friends = [('Galois group', "/GaloisGroup/%dT%d" % (gn, gt))]
#        if unramfriend != '':
#            friends.append(('Unramified subfield', unramfriend))
#        if rffriend != '':
#            friends.append(('Discriminant root field', rffriend))

        info.update({"plotcircle":  url_for(".hgm_family_circle_image", AB  =  "A"+".".join(map(str,A))+"_B"+".".join(map(str,B)))})
        info.update({"plotlinear": url_for(".hgm_family_linear_image", AB  = "A"+".".join(map(str,A))+"_B"+".".join(map(str,B)))})
        info.update({"plotconstant": url_for(".hgm_family_constant_image", AB  = "A"+".".join(map(str,A))+"_B"+".".join(map(str,B)))})
        bread = get_bread([(label, ' ')])
        return render_template("hgm-show-family.html", credit=HGM_credit, title=title, bread=bread, info=info, properties2=prop2, friends=friends)


def show_slopes(sl):
    if str(sl) == "[]":
        return "None"
    return(sl)


def printquad(code, p):
    if code == [1, 0]:
        return('$\Q_{%s}$' % p)
    if code == [1, 1]:
        return('$\Q_{%s}(\sqrt{*})$' % p)
    if code == [-1, 1]:
        return('$\Q_{%s}(\sqrt{-*})$' % p)
    s = code[0]
    if code[1] == 1:
        s = str(s) + '*'
    return('$\Q_{' + str(p) + '}(\sqrt{' + str(s) + '})$')


def search_input_error(info, bread):
    return render_template("hgm-search.html", info=info, title='Motive Search Input Error', bread=bread)<|MERGE_RESOLUTION|>--- conflicted
+++ resolved
@@ -9,12 +9,8 @@
 from lmfdb import base
 from lmfdb.base import app, getDBConnection
 from flask import render_template, render_template_string, request, abort, Blueprint, url_for, make_response
-<<<<<<< HEAD
-from lmfdb.utils import ajax_more, image_src, web_latex, to_dict, parse_range, parse_range2, coeff_to_poly, pol_to_html, make_logger, clean_input
-=======
 from lmfdb.utils import ajax_more, image_src, web_latex, to_dict, parse_range, parse_range2, coeff_to_poly, pol_to_html, make_logger, clean_input, image_callback
 from lmfdb.number_fields.number_field import parse_list
->>>>>>> 99223269
 from sage.all import ZZ, var, PolynomialRing, QQ, latex
 from lmfdb.hypergm import hypergm_page, hgm_logger
 
@@ -140,13 +136,8 @@
 
 
 @hypergm_page.route("/<label>")
-<<<<<<< HEAD
-def by_label(label):
-    return render_hgm_webpage({'label': label})
-=======
 def by_family_label(label):
     return render_hgm_family_webpage({'label': label})
->>>>>>> 99223269
 
 @hypergm_page.route("/<label>/<t>")
 def by_label(label, t):
@@ -164,10 +155,6 @@
         return flask.redirect(404)
     
 
-<<<<<<< HEAD
-
-=======
->>>>>>> 99223269
 def hgm_search(**args):
     info = to_dict(args)
     bread = get_bread([("Search results", url_for('.search'))])
@@ -290,13 +277,6 @@
         tn = data['t']['n']
         td = data['t']['d']
         t = latex(QQ(str(tn)+'/'+str(td)))
-<<<<<<< HEAD
-        bad = data['bad']
-        hodge = data['hodge']
-        prop2 = [
-            ('Degree', '\(%s\)' % data['degree']),
-            ('Weight',  '\(%s\)' % data['weight'])
-=======
         primes = [2, 3, 5, 7, 11, 13, 17, 19, 23, 29, 31, 37, 41, 43, 47, 53, 59, 61, 67, 71]
         locinfo = data['locinfo']
         for j in range(len(locinfo)):
@@ -307,7 +287,6 @@
             ('Degree', '\(%s\)' % data['degree']),
             ('Weight',  '\(%s\)' % data['weight']),
             ('Conductor', '\(%s\)' % data['cond']),
->>>>>>> 99223269
         ]
         info.update({
                     'A': A,
@@ -315,13 +294,6 @@
                     't': t,
                     'degree': data['degree'],
                     'weight': data['weight'],
-<<<<<<< HEAD
-                    'bad': data['bad'],
-                    'sign': data['sign'],
-                    'hodge': hodge,
-                    })
-        friends = []
-=======
                     'sign': data['sign'],
                     'sig': data['sig'],
                     'hodge': hodge,
@@ -331,16 +303,12 @@
                     })
         AB_data = data["label"].split("_t")[0]
         friends = [("Motive family "+AB_data.replace("_"," "), url_for(".by_family_label", label = AB_data))]
->>>>>>> 99223269
 #        friends = [('Galois group', "/GaloisGroup/%dT%d" % (gn, gt))]
 #        if unramfriend != '':
 #            friends.append(('Unramified subfield', unramfriend))
 #        if rffriend != '':
 #            friends.append(('Discriminant root field', rffriend))
-<<<<<<< HEAD
-=======
-
->>>>>>> 99223269
+
 
         bread = get_bread([(label, ' ')])
         return render_template("hgm-show-motive.html", credit=HGM_credit, title=title, bread=bread, info=info, properties2=prop2, friends=friends)
