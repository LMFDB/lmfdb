--- conflicted
+++ resolved
@@ -626,156 +626,6 @@
 ])
 st_columns.dummy_download = True
 
-<<<<<<< HEAD
-# This search function doesn't fit the model of search_wrapper very well,
-# So we don't use it.
-def search(info):
-    """ query processing for Sato-Tate groups -- returns rendered results page """
-    if 'jump' in info:
-        return redirect(url_for('.by_label', label=info['jump']), 301)
-    if 'label' in info:
-        return redirect(url_for('.by_label', label=info['label']), 301)
-    info["columns"] = st_columns
-    search_type = info.get("search_type", info.get("hst", "List"))
-    template_kwds = {'bread':get_bread("Search results"),
-                     'learnmore':learnmore_list()}
-    title = 'Sato-Tate group search results'
-    err_title = 'Sato-Tate group search input error'
-    count = parse_count(info, 50)
-    start = parse_start(info)
-    # if user clicked refine search always restart at 0
-    if 'refine' in info:
-        start = 0
-    ratonly = (info.get('include_irrational','no').strip().lower() == 'no')
-    if search_type == "Random" and not ratonly:
-        info['err'] = err = 'Cannot select random irrational Sato-Tate group'
-        flash_error(err)
-        return render_template('search_results.html', info=info, title=err_title, **template_kwds)
-    query = {'rational':True} if ratonly else {}
-    try:
-        parse_ints(info,query,'weight','weight')
-        if 'weight' in query:
-            weight_list = parse_ints_to_list_flash(info.get('weight'), 'weight', max_val=1)
-        parse_ints(info,query,'degree','degree')
-        if 'degree' in query:
-            degree_list = parse_ints_to_list_flash(info.get('degree'), 'degree', max_val=1)
-        if info.get('identity_component'):
-            query['identity_component'] = info['identity_component']
-        parse_ints(info,query,'components','components')
-        def refine_components(current, condition):
-            if current is None:
-                return condition
-            return [x for x in condition if x in current]
-        # The following are used to constraint which mu(n) will show up in search results
-        components_list = None
-        omitted = set()
-        if 'components' in query:
-            components_list = parse_ints_to_list_flash(info.get('components'), 'components')
-        parse_component_group(info,query)
-        gps = query.get("component_group")
-        if gps:
-            if isinstance(gps, dict):
-                gps = gps["$in"]
-            else:
-                gps = [gps]
-            if not ratonly:
-                cyclic_labels = set(db.gps_groups.search({"cyclic": True}, "label"))
-            irrat = []
-            for code in gps:
-                if code in cyclics:
-                    irrat.append(cyclics[code])
-                elif re.match(cyclicre, code):
-                    irrat.append(int(code[1:]))
-                elif not ratonly and code in cyclic_labels:
-                    irrat.append(int(code.split(".")[0]))
-            components_list = refine_components(components_list, irrat)
-        parse_rational(info,query,'trace_zero_density','trace zero density')
-        parse_ints(info,query,'second_trace_moment')
-        parse_ints(info,query,'fourth_trace_moment')
-        for name, ones in [('second_trace_moment', [1, 2]),
-                           ('fourth_trace_moment', [1, 2, 4])]:
-            if name in query:
-                # E(x^2) for mu(1) and mu(2) are 1; others are 0
-                # E(x^4) for mu(1), mu(2) and mu(4) are 1; others are 0
-                E = parse_ints_to_list_flash(info.get(name), name.replace("_", " "), max_val=1)
-                if 0 not in E:
-                    components_list = refine_components(components_list, ones)
-                if 1 not in E:
-                    omitted.update(ones)
-        parse_ints(info,query,'first_a2_moment')
-        parse_bool(info,query,'maximal')
-        if "first_a2_moment" in query or query.get("maximal"):
-            # mu(n) do not have a2 moments and none are maximal
-            components_list = []
-    except ValueError as err:
-        info['err'] = str(err)
-        return render_template('search_results.html', info=info, title=err_title, **template_kwds)
-
-    # Check mu(n) groups first (these are not stored in the database)
-    results = []
-    if (('weight' not in query or 0 in weight_list) and
-        ('degree' not in query or 1 in degree_list) and
-        ('identity_component' not in query or query['identity_component'] == 'SO(1)') and
-        ('trace_zero_density' not in query or query['trace_zero_density'] == '0')):
-        nres = None
-        if components_list is None:
-            components_list = list(range(1, 3 if ratonly else (start + count + 1 + len(omitted))))
-            nres = None if ratonly else INFINITY
-        elif ratonly:
-            components_list = [n for n in range(1,3) if n in components_list]
-        components_list = [n for n in components_list if n not in omitted]
-        if nres is None:
-            nres = len(components_list)
-        if search_type == "Random" and nres > 0:
-            # Need to return mu(1), mu(2) or mu(4) sometimes
-            otherlen = db.gps_st.count(query)
-            r = ZZ.random_element(nres + otherlen)
-            if r < nres:
-                return redirect(url_for(".by_label", label="0.1.%d" % components_list[r]), 307)
-        for n in itertools.islice(components_list,start,start+count):
-            v = mu_data(n)
-            v['identity_component'] = st0_pretty(v['identity_component'])
-            v['component_group'] = sg_pretty(v['component_group'])
-            results.append(v)
-    else:
-        nres = 0
-
-    if 'result_count' in info:
-        nres += db.gps_st.count(query)
-        return jsonify({"nres":str(nres)})
-    if search_type == "Random":
-        label = db.gps_st.random(query, "label")
-        if label is not None:
-            return redirect(url_for(".by_label", label=label), 307)
-
-    # Now lookup other (rational) ST groups in database
-    if nres != INFINITY:
-        start2 = start - nres if start > nres else 0
-        sort = parse_sort(info)
-        try:
-            res = db.gps_st.search(query, limit=max(count - len(results), 0), offset=start2, sort=sort, info=info)
-        except QueryCanceledError as err:
-            ctx = ctx_proc_userdata()
-            flash_error('The search query took longer than expected! Please help us improve by reporting this error  <a href="%s" target=_blank>here</a>.' % ctx['feedbackpage'])
-            info['err'] = str(err)
-            return render_template('search_results.html', info=info, title=err_title, **template_kwds)
-        info['number'] += nres
-        if start < info['number'] and len(results) < count:
-            for v in res:
-                v['identity_component'] = st0_pretty(v['identity_component'])
-                v['component_group'] = sg_pretty(v['component_group'])
-                results.append(v)
-    else:
-        info['number'] = 'infinity'
-    info['start'] = start
-    info['count'] = count
-
-    info['st0_list'] = st0_list
-    info['st0_dict'] = st0_dict
-    info['results'] = results
-    info['stgroup_url'] = lambda dbc: url_for('.by_label', label=dbc['label'])
-    return render_template('search_results.html', info=info, title=title, **template_kwds)
-=======
 @search_wrap(
     table=db.gps_st,
     title="Sato-Tate group search results",
@@ -799,7 +649,6 @@
     parse_ints(info, query, "first_a2_moment")
     parse_ints(info, query, 'components', 'components')
     parse_component_group(info, query)
->>>>>>> 5c694046
 
 def parse_sort(info):
     sorts = info['search_array'].sorts
