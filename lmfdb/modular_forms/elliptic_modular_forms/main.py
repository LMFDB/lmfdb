--- conflicted
+++ resolved
@@ -255,9 +255,6 @@
     #parse_signed_ints(info, query, 'cm_disc', name="CM disciminant")
     parse_ints(info, query, 'cm_disc', name="CM discriminant")
     parse_bool(info, query, 'is_twist_minimal',name='is twist minimal')
-<<<<<<< HEAD
-    parse_ints(info, query, 'has_inner_twist',name='has an inner twist')
-=======
     if 'has_inner_twist' in info:
         hit = info['has_inner_twist']
         if hit == 'yes':
@@ -268,7 +265,6 @@
             query['has_inner_twist'] = {'$lt' : 1}
         elif hit == 'no':
             query['has_inner_twist'] = -1
->>>>>>> 536eb821
 
 @search_wrap(template="emf_newform_search_results.html",
              table=db.mf_newforms,
