--- conflicted
+++ resolved
@@ -14,10 +14,6 @@
 * data: Need to create mf_oldsubs table
 
 IMPORTANT:
-<<<<<<< HEAD
-* search page: include dim, isCM, and field as columns in the search results
-=======
->>>>>>> b858d9b1
 * space pages: add text explaining the dimensions
 * space pages: properties box should have something
 * Dirichlet char pages: list orbit labels
@@ -32,10 +28,7 @@
 * space pages: download to Sage/Magma/pari
 * stats pages
 * disable or recompute: http://www.lmfdb.org/L/degree2/CuspForm/
-<<<<<<< HEAD
-=======
 * add to search, order of character
->>>>>>> b858d9b1
 
 FORMATTING:
 * space pages: when space is empty but navigated to via URL box, handle it (David Roe: I think this is now fixed)
