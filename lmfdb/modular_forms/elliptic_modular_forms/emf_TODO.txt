--- conflicted
+++ resolved
@@ -24,16 +24,11 @@
 * Knowls for number fields in search results, blank if dim>20, else smarter (truncate labels if long, display polynomial with knowl if not in LMFDB) (David)
 * search results: three rows in re-search instead of four (David)
 * Knowl expansion is wonky in the search results header, since we've split the header into two rows. (David)
-<<<<<<< HEAD
 * Layout of search boxes: should be flush as in genus 2 curves. (David)
-=======
 * data: add weight 1 cc data (Edgar)
 * form pages: weight 1 link to Artin rep (Edgar)
 * form pages: download to Sage/Magma/pari (stored coefficients) (David)
 * form pages: get download coefficients to work, say total number of coefficients; switch to downloads box and have versions for Sage/Magma/pari.  See EC/Q for examples.  (David)
-
-
->>>>>>> 80a9cfa3
 
 GOOD:
 * search results: Download search results (David)
