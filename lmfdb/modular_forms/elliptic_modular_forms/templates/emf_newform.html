{% extends 'homepage.html' %}
<!-- Old version: views/templates/emf_web_newform.html -->

{% block content %}

{% set KNOWL_ID = "mf.%s"|format(newform.label) %}
<h2>{{ KNOWL_INC(KNOWL_ID+'.top', title='') }}</h2>

<!-- Hecke field and algebraic q-expansion data -->

<h3> Defining parameters </h3>

<table>
    <tr>
        <td> {{ KNOWL('mf.elliptic.level', title='Level') }}: </td>
        <td> \( N \) </td>
        <td>=</td>
        <td>\( {{ newform.level }} \)</td>
    </tr>
    <tr>
        <td> {{ KNOWL('mf.elliptic.weight', title='Weight') }}: </td>
        <td> \( k \) </td>
        <td>=</td>
        <td>\( {{ newform.weight }} \)</td>
    </tr>
    <tr>
        <td> {{ KNOWL('mf.elliptic.character', title='Character') }} orbit label: </td>
        <td> index(\([\chi]\)) </td>
        <td>=</td>
        <td>{{ newform.char_orbit_label }}</td>
    </tr>
    <tr>
        <td> Representative {{ KNOWL('mf.elliptic.character', title='character') }}: </td>
        <td> \( \chi \) </td>
        <td>=</td>
<<<<<<< HEAD
        <td>{{ newform.char_conrey_link | safe }} (minimal {{ KNOWL('character.dirichlet.conrey', title='Conrey label') }} in orbit)</td>
=======
        <td><a href="{{ newform.char_conrey_link | safe }}">\({{ newform.char_conrey_str }}\)</a> (minimal {{ KNOWL('character.dirichlet.conrey', title='Conrey label') }} in orbit)</td>
>>>>>>> b858d9b1

    </tr>
</table>

{% if newform.has_exact_qexp %}

<script>
var cur_qexp = null;
function show_qexp(qstyle) {
    $('.smalloutput').hide();
    $('.mediumoutput').hide();
    $('.'+qstyle).show();
  }
</script>

<div id="qexp">
  <h3> {{ KNOWL('mf.elliptic.q-expansion',title='$q$-expansion')}}</h3>
  <form id="qexp">
    <div class="smalloutput">
      <span id="qexp_display">\(f(q) =\) {{ newform.q_expansion(format='short', prec_max=10) | safe }}</span>
    </div>
    <div class="mediumoutput nodisplay">
      <span id="qexp_display">\(f(q) =\) {{ newform.q_expansion(format='short', prec_max=100) | safe }}</span>
    </div>
<p>
<div class="toggle">Display precision:
    <span class='smalloutput'><a onclick="show_qexp('mediumoutput'); return false" href='#'>100 coefficients</a></span>
    <span class='mediumoutput nodisplay'><a onclick="show_qexp('smalloutput'); return false" href='#'>10 coefficients</a></span>
</div>
</p>
    <button id="download_exact">Download all {{ newform.qexp_prec }}</button>
  </form>

  <h3> {{ KNOWL('mf.elliptic.coefficient_field',title='Coefficient field') }} </h3>
  <div>
    {{ place_code('coefficient_field') }}
  </div>
  {% if newform.dim > 1 %}
  <!-- Coefficient code depends on existence of form -->
  <p> {{ KNOWL('mf.elliptic.coefficient_field',title='Coefficient field') }}: {{ newform.field_display() | safe }}, with {{ KNOWL('nf.defining_polynomial',title='defining polynomial') }} {{ newform.defining_polynomial() }}</p>
  <p> Basis of {{ KNOWL('mf.elliptic.hecke_order',title='Hecke ring') }}: {{ newform.order_basis() }}</p>
  {% if newform.hecke_ring_index_proven %} 
    {% if newform.hecke_ring_index == 1 %}
    <p> The {{ KNOWL('mf.elliptic.hecke_order',title='order') }} is maximal. </p>
    {% else %}
    <p> The index of the {{ KNOWL('mf.elliptic.hecke_order',title='order') }} in {{ KNOWL('nf.ring_of_integers',title='maximal order') }} is equal to {{ newform.hecke_ring_index }}. </p>
    {% endif %}
  {% else %}
    <p> The index of the {{ KNOWL('mf.elliptic.hecke_order',title='order') }} in {{ KNOWL('nf.ring_of_integers',title='maximal order') }} is a multiple of {{ newform.hecke_ring_index }}. </p>
  {% endif %}
  {% else %}
  <p> The form has coefficients in {{ newform.field_display() | safe }}.</p>
  {% endif %}
</div>
{% else %}
<h3>Coefficient field</h3>
<div>
  {{ place_code('coefficient_field') }}
</div>
<p>The {{ KNOWL('mf.elliptic.coefficient_field',title='Hecke field') }} has {{ KNOWL('nf.defining_polynomial',title='defining polynomial') }} {{ newform.defining_polynomial() }}.</p>
<p>The degree and weight are sufficiently large that we do not store an algebraic \(q\)-expansion.</p>
{% endif %}

<!-- Complex embeddings and Satake parameters -->
<!--
{% if newform.has_complex_qexp %}
{% if info.format == 'embed' %}
<h2>{{ KNOWL('mf.elliptic.embeddings',title='Complex Embeddings') }}</h2>
<p>For each embedding \(\iota_m\) of the Hecke field into the field of complex numbers{% if newform.character != 1 %} that preserves the character{% endif %}, write \(f_m\) for \(\iota_m(f)\); the values \(a_n(f_m)\) are shown below.</p>
{% elif info.format == 'analytic_embed' %}
<h2>{{ KNOWL('mf.elliptic.embeddings',title='Complex Embeddings') }}</h2>
<p>For each embedding \(\iota_m\) of the Hecke field into the field of complex numbers{% if newform.character != 1 %} that preserves the character{% endif %}, write \(f_m\) for \(\iota_m(f)\); the values \(a_n(f_m)/n^{(k-1)/2}\) are shown below.</p>
{% elif info.format == 'satake' %}
<h2>{{ KNOWL('mf.elliptic.satake_parameters',title='Satake parameters') }}</h2>
<p>For each embedding \(\iota_m\) of the Hecke field into the field of complex numbers{% if newform.character != 1 %} that preserves the character{% endif %}, write \(f_m\) for \(\iota_m(f)\); the {{ KNOWL('mf.elliptic.satake_parameters',title='Satake parameters') }} \(\alpha_p(f_m)\) are shown below.</p>
{% else %}
<h2>{{KNOWL('mf.elliptic.satake_parameters',title='Satake parameters')}}</h2>
<p>For each embedding \(\iota_m\) of the Hecke field into the field of complex numbers{% if newform.character != 1 %} that preserves the character{% endif %}, write \(f_m\) for \(\iota_m(f)\); the {{ KNOWL('mf.elliptic.satake_parameters',title='Satake angles') }} \(\theta_p(f_m) = \textrm{Arg}(\alpha_p(f_m))\) are shown below.</p>
{% endif %}

<table class="ntdata">
  <thead>
    <tr>
      {% if newform.num_characters > 1 %}
      <th>Conrey label</th>
      {% endif %}
      {% if newform.has_exact_qexp %}
      <th>\(\iota_m(\alpha)\)</th>
      {% endif %}
      <th>\(m\)</th>
      {% for n in newform.embed_range(info.CC_lown, info.CC_highn, format=info.format) %}
      <th>\( {{ newform.embed_header(n, format=info.format) }} \)</th>
      {% endfor %}
    </tr>
  </thead>
  <tbody>
    {% for m in range(info.CC_lowm, info.CC_highm) %}
    <tr>
      {% if newform.num_characters > 1 %}
      <td>{{ newform.conrey_from_embedding(m) }}</td>
      {% endif %}
      {% if newform.has_exact_qexp %}
      <td>{{ newform.embedding(m,prec=info.CC_prec,format=info.format) }}</td>
      {% endif %}
      <td style="border-right:solid black 1px">{{ m }}</td>
      {% if info.format == 'embed' or info.format == 'analytic_embed' %}
      {% for n in newform.embed_range(info.CC_lown, info.CC_highn) %}
      <td style="white-space:nowrap;" align=right>
        {{ newform.embedding(m,n,prec=info.CC_prec,format=info.format) }}
      </td>
      {% endfor %}
      {% else %}
      {% for n in newform.embed_range(info.CC_lown, info.CC_highn, format=info.format) %}
      <td style="white-space:nowrap;" align=right>
        {{ newform.satake(m,n,prec=info.CC_prec,format=info.format) }}
      </td>
      {% endfor %}
      </tr><tr><td></td><td></td>{% if newform.num_characters > 1 %}<td></td>{% endif %}
      {% for n in newform.embed_range(info.CC_lown, info.CC_highn, format=info.format) %}
      <td style="white-space:nowrap;" align=right>
        {{ newform.satake(m,n,prec=info.CC_prec,format=info.format) }}
      </td>
      {% endfor %}
      {% endif %}
    </tr>
    {% endfor %}
  </tbody>
</table>

<form id='complex_embeddings'>
  <table>
    <tr>
      <td>\(n\): </td>
      <td><input type='text' name='n' size=10 value="{{info.CC_lown}}-{{info.CC_highn}}"></td>
    </tr>
    <tr>
      <td>\(m\): </td>
      <td><input type='text' name='m' size=10 value="{{info.CC_lowm}}-{{info.CC_highm}}"></td>
    </tr>
    <tr>
      <td>Precision: </td>
      <td><input type='text' name='prec' size=10 value="{{info.CC_prec}}"></td>
    </tr>
    <tr>
      <td>{{ KNOWL('mf.elliptic.embedding_format',title='Format') }}: </td>
      <td><select name='format'>
          {% if newform.degree > 1 %}
          <option value='embed' {% if info.format == 'embed' %}selected{% endif %}>Complex embeddings</option>
          {% endif %}
          <option value='analytic_embed' {% if info.format == 'analytic_embed' %}selected{% endif %}>Normalized embeddings</option>
          <option value='satake' {% if info.format == 'satake' %}selected{% endif %}>Satake parameters</option>
          <option value='satake_angle' {% if info.format == 'satake_angle' %}selected{% endif %}>Satake angles</option>
      </select></td>
    </tr>
  </table>
  <button id="refresh_complex">Refresh table</button>
  <button id="download_complex">Download all</button>
</form>

{% endif %}

-->

<!-- Removed old code on special values that didn't seem to be used -->

<!-- Explicit formulas were stored in the old database; need to be ported to knowls -->

<h2>Further properties</h2>

<p>This newform is
{% if not newform.is_cm %} not {% endif %}
a {{ KNOWL('mf.elliptic.cm_form',title='CM form') }}{% if newform.is_cm %}, with CM by {{ newform.cm_field_knowl() |safe }}{% endif %}.
This property has {% if not newform.cm_proved %}not{% endif %} been rigorously proved.</p>

<p>This newform is
{% if not newform.is_twist_minimal %}
not
{% endif %}
{{ KNOWL('mf.elliptic.minimal',title='twist minimal') }}.</p>

{# TODO we might wish to have some disclaimer here about provability #}
<p>This newform
{{ "has*" if newform.has_inner_twist else "does not have*" }}
an
<<<<<<< HEAD
{{ KNOWL('mf.elliptic.inner_twist',title='inner twist') }}{% if newform.has_inner_twist %}, by the characters {% for c in newform.inner_twist %}\(\chi_{ {{newform.level}}}({{c}},\cdot)\), {% endfor %}{% endif %}.</p>{# TODO neaten this, add knowls #}
=======
{{ KNOWL('mf.elliptic.inner_twist',title='inner twist') }}.{#{% if newform.has_inner_twist %} TODO fix this, we changed to orbit labels not conrey indices , by the characters {% for c,link in newform.inner_twist %}<a href="{{ link }}">\(\chi_{ {{newform.level}}}({{c}},\cdot)\)</a>{{ ", " if not loop.last }}{% endfor %}{% endif %}.</p>  #}
>>>>>>> b858d9b1

{% if newform.char_orbit == 1 and newform.level != 1 %}
<p> It has {{ KNOWL('mf.elliptic.atkinlehner',title='Atkin-Lehner') }} eigenvalues given by</p>
<table class="ntdata">
  <thead>
    <tr>
      <th> \( p \) </th>
      <th>Eigenvalue
    </tr>
  </thead>
  <tbody>
    {% for p, ev in newform.atkin_lehner_eigenvals %}
    <tr>
      <td> {{ p }} </td>
      <td> {{ ev }}</td>
    </tr>
    {% endfor %}
  </tbody>
</table>
{% endif %}


<h2>{{ KNOWL_INC(KNOWL_ID+'.bottom', title='') }}</h2>

{% endblock %}<|MERGE_RESOLUTION|>--- conflicted
+++ resolved
@@ -33,11 +33,7 @@
         <td> Representative {{ KNOWL('mf.elliptic.character', title='character') }}: </td>
         <td> \( \chi \) </td>
         <td>=</td>
-<<<<<<< HEAD
-        <td>{{ newform.char_conrey_link | safe }} (minimal {{ KNOWL('character.dirichlet.conrey', title='Conrey label') }} in orbit)</td>
-=======
         <td><a href="{{ newform.char_conrey_link | safe }}">\({{ newform.char_conrey_str }}\)</a> (minimal {{ KNOWL('character.dirichlet.conrey', title='Conrey label') }} in orbit)</td>
->>>>>>> b858d9b1
 
     </tr>
 </table>
@@ -222,11 +218,7 @@
 <p>This newform
 {{ "has*" if newform.has_inner_twist else "does not have*" }}
 an
-<<<<<<< HEAD
-{{ KNOWL('mf.elliptic.inner_twist',title='inner twist') }}{% if newform.has_inner_twist %}, by the characters {% for c in newform.inner_twist %}\(\chi_{ {{newform.level}}}({{c}},\cdot)\), {% endfor %}{% endif %}.</p>{# TODO neaten this, add knowls #}
-=======
 {{ KNOWL('mf.elliptic.inner_twist',title='inner twist') }}.{#{% if newform.has_inner_twist %} TODO fix this, we changed to orbit labels not conrey indices , by the characters {% for c,link in newform.inner_twist %}<a href="{{ link }}">\(\chi_{ {{newform.level}}}({{c}},\cdot)\)</a>{{ ", " if not loop.last }}{% endfor %}{% endif %}.</p>  #}
->>>>>>> b858d9b1
 
 {% if newform.char_orbit == 1 and newform.level != 1 %}
 <p> It has {{ KNOWL('mf.elliptic.atkinlehner',title='Atkin-Lehner') }} eigenvalues given by</p>
