{#                                             #}
{# Template for displaying a WebModFormSpace   #}
{#                                             #}
{% extends 'homepage.html' %}


{% if space is defined %}
{% if character is not defined or character.order() == 1%}
  {% set new_name = "\( S_{%s}^{\mathrm{new}}(%s) \)"|format(space.weight, space.level) %}
  {% set old_name = "\( S_{%s}^{\mathrm{old}}(%s) \)"|format(space.weight, space.level) %}
{% else %}
  {% set new_name = "\( S_{%s}^{\mathrm{new}}(%s) \)"|format(space.weight, space.character.latex_name()) %}
  {% set old_name = "\( S_{%s}^{\mathrm{old}}(%s) \)"|format(space.weight, space.character.latex_name()) %}
{% endif %}
{% endif %}
{% if not q_expansion_prec is defined %}
  {# The number of coefficient of the q-expansion which we show on this page #}
  {% set q_expansion_prec = 10 %}
{% endif %}

{% block content %}

{% if error is defined %}
{{ error | safe }}
<br>
{# { sage_version | safe} #}
{% else %}
{% if not space.has_updated_from_db() %}
<h3>Unfortunately, we do not have this space in the database, yet.</h3>
{% else %}
<<<<<<< HEAD
{% if not space.has_updated_from_db() %}
{% if wmfs_rep_url is defined %}
<p>This space is a Galois conjugate of <a href="{{ wmfs_rep_url }}"> \( S_&#123; {{space.weight}} &#125;({{space.level}}, \chi_&#123; {{space.level}} &#125;({{ wmfs_rep_number }}, \cdot)) \)</a></p>
{% else %}
<h3>Unfortunately, we do not have this space in the database, yet.</h3>
{% endif %}
{% else %}
=======
>>>>>>> a9f4f626
{% if space.dimension_new_cusp_forms == 0 %}
  <h3>There are no newforms of this weight, level and character.</h3>
   {% if  space.weight % 2 == 0 and space.character.value(-1) == -1 %}
     The weight is even and the character is odd.
   {% endif %}
   {% if space.weight % 2 != 0 and space.character.value(-1) == 1 %}
     The weight is odd and the character is even.
   {% endif %}

{% else %}

{% if extra_info is defined %}
<span style="font-size:50%">({{ extra_info | safe }})</span>
{% endif %}

{% if space.dimension_new_cusp_forms > 0 %}
<style>
table.td.center {text-align : center;}
</style>
<h2>
  Decomposition of {{new_name}} into {{ KNOWL('mf.elliptic.hecke-orbits',title='irreducible Hecke orbits')}}
</h2>
{% if  space.hecke_orbits=={} %}
   Problem with Hecke orbits in the datbase!
{% else %}
<table>
  <thead>
    <tr>
      <th>{{ KNOWL('mf.elliptic.label',title='Label')}}</th>
      <th>{{ KNOWL('mf.elliptic.hecke-orbit-dimension',title='Dimension')}}</th>
      <th>{{ KNOWL('mf.elliptic.coefficient_field',title='Field')}}</th>
      <th align="left">{{ KNOWL('mf.elliptic.q-expansion-of-eigenform',title='$q$-expansion of eigenform')}}</th>
    </tr>
    </thead>
  <tbody>
    {% set orbits = space.hecke_orbits | sort %}
    {% for label in orbits %}
       {% set f = space.hecke_orbits[label] %}
       <tr>
      <td><a href="{{f.url() }}">{{ f.hecke_orbit_label }}</a></td>
      <td align="center">
        {{ f.dimension }}</td>
	<td align="center">
        {% if f.coefficient_field.lmfdb_label == '1.1.1.1'%}
            <a href="{{ f.coefficient_field.lmfdb_url }}">{{ f.coefficient_field.lmfdb_pretty }}</a></td>
        {% else %}
            $\Q(\alpha_{ {{loop.index}} })$</td>
	    {% endif %}
        {% set varname = '\\alpha_{%s}' % loop.index %}
        <td>{{ f.q_expansion_latex(q_expansion_prec, varname) }}</td>
      </tr>
    {% endfor %}
  </tbody>
</table>

{% if space.character.order > 2 %}
{% set ord=space.zeta_orders[0] %}
    {% for n in space.zeta_orders %}
            {% if n==4 %}
                <p> where \( \zeta_{ {{n}} } = i\)
            {% else %}
                <p> where \( \zeta_{ {{n}} } = e^{\frac{2\pi i}{ {{n}} }}\) is a primitive \( {{n}} \)-th root of unity
            {% endif %}
        {% if space.zeta_orders | length > 1 %}
            {% if loop.index < space.zeta_orders | length %},{% else %}.</p>{% endif %}
        {% else %}.</p>
        {% endif %}
    {% endfor %}
{% endif %}

{% if not space.only_rational() %} {# this checks if there are forms which are not rational #}

<p>The {{ KNOWL('mf.elliptic.coefficient_field',title='coefficient fields')}} are: </p>
<table>
  <thead>
    <tr>
      <th align="left">{{ KNOWL('mf.elliptic.coefficient_field',title='Coefficient field')}}</th>
      <th align="left">{{ KNOWL('nf.minimal_polynomial',title='Minimal polynomial')}} of $\alpha_j$ over 
      {% if ord %}$\Q(\zeta_{ {{ord}} })${% else %}$\Q${% endif %}</th>
    </tr>
    </thead>
  <tbody>
    {% set orbits = space.hecke_orbits | sort %}
    {% for label in orbits %}
       {% set f = space.hecke_orbits[label] %}
       <tr>  
        {% if f.coefficient_field.lmfdb_label and f.coefficient_field.lmfdb_label != '1.1.1.1'%}
        <td align="left">$\Q(\alpha_{ {{loop.index}} })\cong$ <a href="{{ f.coefficient_field.lmfdb_url }}">{{ f.coefficient_field.lmfdb_pretty }}</a></td>
        <td align="left">${{ f.coefficient_field.relative_polynomial_latex('x') }}$</td>
        {% elif not f.coefficient_field.lmfdb_label and f.coefficient_field.lmfdb_label != '1.1.1.1'%}
        <td align="left">$\Q(\alpha_{ {{loop.index}} })$</td>
        <td align="left">${{ f.coefficient_field.relative_polynomial_latex('x') }}$</td>
        {% endif %}
    </tr>
    {% endfor %}
  </tbody>
</table>
{% endif %}
{% endif %}


{% else %}
{{  name_new }} {{ nontrivial_new_info }}
{% endif %}

{% if space.oldspace_decomposition != {} and space.dimension_cusp_forms > space.dimension_new_cusp_forms %}
<h2> Decomposition of {{old_name}} into {{ KNOWL('mf.elliptic.oldspace',title='lower level spaces')}}</h2>
{{ space.oldspace_decomposition | safe }}
{% endif %}
	
{% endif %}
{{ test | safe }}
{% endif %}
{% endif %}
{% endblock %}<|MERGE_RESOLUTION|>--- conflicted
+++ resolved
@@ -26,18 +26,12 @@
 {# { sage_version | safe} #}
 {% else %}
 {% if not space.has_updated_from_db() %}
-<h3>Unfortunately, we do not have this space in the database, yet.</h3>
-{% else %}
-<<<<<<< HEAD
-{% if not space.has_updated_from_db() %}
 {% if wmfs_rep_url is defined %}
 <p>This space is a Galois conjugate of <a href="{{ wmfs_rep_url }}"> \( S_&#123; {{space.weight}} &#125;({{space.level}}, \chi_&#123; {{space.level}} &#125;({{ wmfs_rep_number }}, \cdot)) \)</a></p>
 {% else %}
 <h3>Unfortunately, we do not have this space in the database, yet.</h3>
 {% endif %}
 {% else %}
-=======
->>>>>>> a9f4f626
 {% if space.dimension_new_cusp_forms == 0 %}
   <h3>There are no newforms of this weight, level and character.</h3>
    {% if  space.weight % 2 == 0 and space.character.value(-1) == -1 %}
