---
title: A database
image: families
content: <p>The LMFDB is a database of mathematical objects arising in number theory and arithmetic geometry that illustrates some of the mathematical connections predicted by the Langlands program.</p>
  <p>Click a heading on the left to browse, or <a href="/random">go to a random page</a>.</p>
---
title: Announcements
image: announcements
---
title: Learn more
image: smalluniverse
content: <p>Information is available regarding the <a href="/rcs">source, reliability, and completeness</a> of the database.</p>
  <p><a href="/knowledge/show/doc.knowl">Knowls</a> provide explanations when you need them.</p><p><a href="/intro">Overview</a>&nbsp;&nbsp;&nbsp;&nbsp;<a href="/universe">LMFDB universe</a>&nbsp;&nbsp;&nbsp;&nbsp;<a href="/knowledge/">Knowledge</a>&nbsp;&nbsp;&nbsp;&nbsp;<a href="/api/">Data</a></p>
---
title: Citations and acknowledgments
image: citations
content: <ul>
    <li><a href="/citation">How to cite the LMFDB</a></li>
    <li><a href="https://github.com/LMFDB/lmfdb">Source code repository</a></li>
    <li><a href="/management">Editorial board</a></li>
<<<<<<< HEAD
    <li><a href="/acknowledgment">Acknowledgments</a></li>
    <li><a href="/acknowledgment/activities">Activities</a></li>
=======
    <li><a href="/acknowledgment">Acknowledgments</a> and <a href="/acknowledgment/activities">activities</a></li>
>>>>>>> 472b9698
  </ul>
...<|MERGE_RESOLUTION|>--- conflicted
+++ resolved
@@ -18,11 +18,6 @@
     <li><a href="/citation">How to cite the LMFDB</a></li>
     <li><a href="https://github.com/LMFDB/lmfdb">Source code repository</a></li>
     <li><a href="/management">Editorial board</a></li>
-<<<<<<< HEAD
-    <li><a href="/acknowledgment">Acknowledgments</a></li>
-    <li><a href="/acknowledgment/activities">Activities</a></li>
-=======
     <li><a href="/acknowledgment">Acknowledgments</a> and <a href="/acknowledgment/activities">activities</a></li>
->>>>>>> 472b9698
   </ul>
 ...