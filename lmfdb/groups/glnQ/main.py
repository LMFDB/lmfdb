# -*- coding: utf-8 -*-

import re #, StringIO, yaml, ast, os

from flask import render_template, request, url_for, redirect #, send_file, abort
from sage.all import ZZ, latex #, Permutation

from lmfdb import db
from lmfdb.utils import (
    flash_error, display_knowl, SearchArray, TextBox, CountBox,
    parse_ints, parse_bool, clean_input, to_dict,
    # parse_gap_id, parse_bracketed_posints, 
    search_wrap, web_latex)
from lmfdb.groups.abstract.web_groups import WebAbstractGroup

from lmfdb.groups.glnQ import glnQ_page

credit_string = "Michael Bush, Lewis Combes, Tim Dokchitser, John Jones, Kiran Kedlaya, Jen Paulhus, David Roberts,  David Roe, Manami Roy, Sam Schiavone, and Andrew Sutherland"

glnq_label_regex = re.compile(r'^(\d+)\.(\d+).*$')
abstract_subgroup_label_regex = re.compile(r'^(\d+)\.(([a-z]+)|(\d+))\.\d+$')

def learnmore_list():
    return [ ('Completeness of the data', url_for(".completeness_page")),
             ('Source of the data', url_for(".how_computed_page")),
             ('Reliability of the data', url_for(".reliability_page")),
             ('Labeling convention', url_for(".labels_page")) ]

def learnmore_list_remove(matchstring):
    return filter(lambda t:t[0].find(matchstring) <0, learnmore_list())

def sub_label_is_valid(lab):
    return abstract_subgroup_label_regex.match(lab)

def label_is_valid(lab):
    return glnq_label_regex.match(lab)

def get_bread(breads=[]):
    bc = [("Groups", url_for(".index")),("GLnQ", url_for(".index"))]
    for b in breads:
        bc.append(b)
    return bc

@glnQ_page.route("/")
def index():
    info = to_dict(request.args, search_array=GLnQSearchArray())
    bread = get_bread()
    if request.args:
        return group_search(info)
    info['order_list']= ['1-10', '20-100', '101-200']

    return render_template("glnQ-index.html", title="Finite subgroups of $\GL(n,\Q)$", bread=bread, info=info, learnmore=learnmore_list(), credit=credit_string)



@glnQ_page.route("/random")
def random_glnQ_group():
    label = db.gps_qrep.random(projection='label')
    return redirect(url_for(".by_label", label=label))


@glnQ_page.route("/<label>")
def by_label(label):
    if label_is_valid(label):
        return render_glnQ_group({'label': label})
    else:
        flash_error( "No group with label %s was found in the database.", label)
        return redirect(url_for(".index"))
#Should this be "Bad label instead?"

# Take a list of list of integers and make a latex matrix
def dispmat(mat):
    s = r'\begin{pmatrix}'
    for row in mat:
      rw = '& '.join([str(z) for z in row])
      s += rw + '\\\\'
    s += r'\end{pmatrix}'
    return s

def getname(label):
    try:
        wag=WebAbstractGroup(label)
        return '$'+WebAbstractGroup(label).tex_name+'$'
    except:
        return label

#### Searching
def group_jump(info):
    return redirect(url_for('.by_label', label=info['jump']))

def group_download(info):
    t = 'Stub'
    bread = get_bread([("Jump", '')])
    return render_template("single.html", kid='rcs.groups.glnQ.source',
                           title=t, bread=bread, 
                           learnmore=learnmore_list_remove('Source'),
                           credit=credit_string)

def url_for_label(label):
    if label == "random":
        return url_for(".random_abstract_group")
    return url_for(".by_label", label=label)

@search_wrap(template="glnQ-search.html",
             table=db.gps_qrep,
             title='$\GL(n,\Q)$ subgroup search results',
             err_title='$\GL(n,\Q)$ subgroup search input error',
             shortcuts={'jump':group_jump,
                        'download':group_download},
             projection=['label','order','dim','group'],
             #cleaners={"class": lambda v: class_from_curve_label(v["label"]),
             #          "equation_formatted": lambda v: list_to_min_eqn(literal_eval(v.pop("eqn"))),
             #          "st_group_link": lambda v: st_link_by_name(1,4,v.pop('st_group'))},
             bread=lambda:get_bread([('Search Results', '')]),
             learnmore=learnmore_list,
             credit=lambda:credit_string,
             url_for_label=url_for_label)
def group_search(info, query):
    info['group_url'] = get_url
    info['getname'] = getname
    parse_ints(info, query, 'order', 'order')
    parse_ints(info, query, 'dim', 'dim')

def get_url(label):
    return url_for(".by_label", label=label)

#Writes individual pages
def render_glnQ_group(args):
    info = {}
    if 'label' in args:
        label = clean_input(args['label'])
        info = db.gps_qrep.lucky({'label': label})
        info['dispmat'] = dispmat

        title = '$\GL('+str(info['dim'])+',\Q)$ subgroup '  + label

<<<<<<< HEAD

        factored_order = web_latex(gp.order_factor(),False)
        aut_order = web_latex(gp.aut_order_factor(),False)

        title = 'Abstract group '  + '$' + gp.tex_name + '$'

        prop2 = [
            ('Label', r'\(%s\)' %  label), ('Order', r'\(%s\)' % factored_order), ('#Aut(G)', r'\(%s\)' % aut_order)
        ]
=======
        prop = [('Label', '%s' %  label), 
                ('Order', '\(%s\)' % info['order']),
                ('Dimension', '%s' % info['dim']) ]
>>>>>>> 17f33c94

        bread = get_bread([(label, )])

#        downloads = [('Code to Magma', url_for(".hgcwa_code_download",  label=label, download_type='magma')),
#                     ('Code to Gap', url_for(".hgcwa_code_download", label=label, download_type='gap'))]

        return render_template("glnQ-show-group.html",
                               title=title, bread=bread, info=info,
                               properties=prop,
                               #friends=friends,
                               learnmore=learnmore_list(),
                               #downloads=downloads, 
                               credit=credit_string)

def make_knowl(title, knowlid):
    return '<a title="%s" knowl="%s">%s</a>'%(title, knowlid, title)

@glnQ_page.route("/subinfo/<label>")
def shortsubinfo(label):
    if not sub_label_is_valid(label):
        # Should only come from code, so return nothing if label is bad
        return ''
    wsg = WebAbstractSubgroup(label)
    ambientlabel = str(wsg.ambient)
    # helper function
    def subinfo_getsub(title, knowlid, count):
        h = WebAbstractSubgroup("%s.%s"%(ambientlabel,str(count)))
        prop = make_knowl(title, knowlid)
        return '<tr><td>%s<td><span class="%s" data-sgid="%d">$%s$</span>\n' % (
            prop, h.spanclass(), h.counter, h.subgroup_tex)

    ans = 'Information on subgroup <span class="%s" data-sgid="%d">$%s$</span><br>\n' % (wsg.spanclass(), wsg.counter, wsg.subgroup_tex)
    ans += '<table>'
    ans += '<tr><td>%s <td> %s\n' % (
        make_knowl('Cyclic', 'group.cyclic'),wsg.cyclic)
    ans += '<tr><td>%s<td>' % make_knowl('Normal', 'group.subgroup.normal')
    if wsg.normal:
        ans += 'True with quotient group '
        ans +=  '$'+group_names_pretty(wsg.quotient)+'$\n'
    else:
        ans += 'False, and it has %d subgroups in its conjugacy class\n'% wsg.count
    ans += '<tr><td>%s <td>%s\n' % (make_knowl('Characteristic', 'group.characteristic_subgroup'), wsg.characteristic)

    h = WebAbstractSubgroup("%s.%s"%(ambientlabel,str(wsg.normalizer)))
    ans += subinfo_getsub('Normalizer', 'group.subgroup.normalizer',wsg.normalizer)
    ans += subinfo_getsub('Normal closure', 'group.subgroup.normal_closure', wsg.normal_closure)
    ans += subinfo_getsub('Centralizer', 'group.subgroup.centralizer', wsg.centralizer)
    ans += subinfo_getsub('Core', 'group.core', wsg.core)
    ans += '<tr><td>%s <td>%s\n' % (make_knowl('Central', 'group.central'), wsg.central)
    ans += '<tr><td>%s <td>%s\n' % (make_knowl('Hall', 'group.subgroup.hall'), wsg.hall>0)
    #ans += '<tr><td>Coset action <td>%s\n' % wsg.coset_action_label
    p = wsg.sylow
    nt = 'Yes for $p$ = %d' % p if p>0 else 'No'
    ans += '<tr><td>%s<td> %s'% (make_knowl('Sylow subgroup', 'group.sylow_subgroup'), nt)
    #print ""
    #print ans
    ans += '</table>'
    return ans


@glnQ_page.route("/Completeness")
def completeness_page():
    t = 'Completeness of the $\GL(n,\Q)$ subgroup data'
    bread = get_bread([("Completeness", '')])
    return render_template("single.html", kid='rcs.groups.glnQ.extent',
                            title=t, bread=bread,
                            learnmore=learnmore_list_remove('Complete'), 
                            credit=credit_string)


@glnQ_page.route("/Labels")
def labels_page():
    t = 'Labels for finite subgroups of $\GL(n,\Q)$'
    bread = get_bread([("Labels", '')])
    return render_template("single.html", kid='rcs.groups.glnQ.label',
                           learnmore=learnmore_list_remove('label'), 
                           title=t, bread=bread, credit=credit_string)


@glnQ_page.route("/Reliability")
def reliability_page():
    t = 'Reliability of the $\GL(n,\Q)$ subgroup data'
    bread = get_bread([("Reliability", '')])
    return render_template("single.html", kid='rcs.groups.glnQ.reliability',
                           title=t, bread=bread, 
                           learnmore=learnmore_list_remove('Reliability'), 
                           credit=credit_string)


@glnQ_page.route("/Source")
def how_computed_page():
    t = 'Source of the $\GL(n,\Q)$ subgroup data'
    bread = get_bread([("Source", '')])
    return render_template("single.html", kid='rcs.groups.glnQ.source',
                           title=t, bread=bread, 
                           learnmore=learnmore_list_remove('Source'),
                           credit=credit_string)


class GLnQSearchArray(SearchArray):
    noun = "group"
    plural_noun = "groups"
    jump_example = "??"
    jump_egspan = "e.g. ??"
    def __init__(self):
        order = TextBox(
            name="order",
            label="Order",
            knowl="group.order",
            example="3",
            example_span="4, or a range like 3..5")
        dim = TextBox(
            name="dim",
            label="Dimension",
            example="2",
            example_span="4, or a range like 3..5")
        count = CountBox()

        self.browse_array = [
             [order],
             [dim]]
        self.refine_array = [
             [order, dim]]
<|MERGE_RESOLUTION|>--- conflicted
+++ resolved
@@ -134,21 +134,9 @@
 
         title = '$\GL('+str(info['dim'])+',\Q)$ subgroup '  + label
 
-<<<<<<< HEAD
-
-        factored_order = web_latex(gp.order_factor(),False)
-        aut_order = web_latex(gp.aut_order_factor(),False)
-
-        title = 'Abstract group '  + '$' + gp.tex_name + '$'
-
-        prop2 = [
-            ('Label', r'\(%s\)' %  label), ('Order', r'\(%s\)' % factored_order), ('#Aut(G)', r'\(%s\)' % aut_order)
-        ]
-=======
-        prop = [('Label', '%s' %  label), 
+        prop = [('Label', '%s' %  label),
                 ('Order', '\(%s\)' % info['order']),
                 ('Dimension', '%s' % info['dim']) ]
->>>>>>> 17f33c94
 
         bread = get_bread([(label, )])
 
@@ -160,7 +148,7 @@
                                properties=prop,
                                #friends=friends,
                                learnmore=learnmore_list(),
-                               #downloads=downloads, 
+                               #downloads=downloads,
                                credit=credit_string)
 
 def make_knowl(title, knowlid):
