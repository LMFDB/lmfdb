--- conflicted
+++ resolved
@@ -338,80 +338,55 @@
     <td>{{KNOWL('group.center',title='Center')}}:</td>
     {% if gp.cent() %}
     <td><span class="subgp chargp" data-sgid="{{gp.cent()}}">$Z \simeq {{gp.cent_label()}}$</span></td>
-<<<<<<< HEAD
-    <td>$G/Z \simeq {{gp.central_quot()}}$</td>
+    <td>{{gp.subgroups[gp.cent()].display_quotient("Z")|safe}}</td>
     {% else %}
     <td>not computed</td>
     {% endif %}
-=======
-    <td>$G/Z \simeq$ {{gp.subgroups[gp.cent()].display_quotient()|safe}}</td>
->>>>>>> 20c75106
   </tr>
   <tr>
     <td>{{KNOWL('group.commutator_subgroup',title='Commutator')}}:</td>
     {% if gp.comm() %}
-    <td><span class="subgp chargp" data-sgid="{{gp.comm()}}">$G' \simeq {{gp.comm_label()}}$</span>
- </td>
-<<<<<<< HEAD
-    {% else %}
-    <td>$G'$ not computed</td>
-    {% endif %}
-    <td> $G/G' \simeq {{gp.abelian_quot()}}$ </td>
-=======
-    <td> $G/G' \simeq$ {{gp.subgroups[gp.comm()].display_quotient(ab_invs=gp.smith_abelian_invariants)|safe}}</td>
->>>>>>> 20c75106
-  </tr>
-    <tr>
+    <td><span class="subgp chargp" data-sgid="{{gp.comm()}}">$G' \simeq {{gp.comm_label()}}$</span></td> {# match single quote for code highlighting purposes: ' #}
+    <td>{{gp.subgroups[gp.comm()].display_quotient("G'", ab_invs=gp.smith_abelian_invariants)|safe}}</td>
+    {% else %}
+    <td>not computed</td>
+    {% endif %}
+  </tr>
+  <tr>
     <td>{{KNOWL('group.frattini_subgroup',title='Frattini')}}:</td>
     {% if gp.fratt() %}
     <td><span class="subgp chargp" data-sgid="{{gp.fratt()}}">$\Phi \simeq {{gp.fratt_label()}}$</span></td>
-<<<<<<< HEAD
-    <td>$G/\Phi \simeq {{gp.frattini_quot()}}$ </td>
+    <td>{{gp.subgroups[gp.fratt()].display_quotient("\\Phi")|safe}} </td>
     {% else %}
     <td> not computed</td>
     {% endif %}
-=======
-    <td>$G/\Phi \simeq$ {{gp.subgroups[gp.fratt()].display_quotient()|safe}} </td>
->>>>>>> 20c75106
   </tr>
  <tr>
     <td>{{KNOWL('group.fitting_subgroup',title='Fitting')}}:</td>
     {% if gp.fitting %}
     <td><span class="subgp chargp" data-sgid="{{gp.fitting}}">$\operatorname{Fit} \simeq {{gp.subgroups[gp.fitting].subgroup_tex}}$</td>
-<<<<<<< HEAD
-    <td>$G/\operatorname{Fit} \simeq {{gp.subgroups[gp.fitting].quotient_tex}}$</td>
+    <td>{{gp.subgroups[gp.fitting].display_quotient("\\operatorname{Fit}")|safe}}</td>
     {% else %}
     <td> not computed</td>
     {% endif %}
-=======
-    <td>$G/\operatorname{Fit} \simeq$ {{gp.subgroups[gp.fitting].display_quotient()|safe}}</td>
->>>>>>> 20c75106
   </tr>
   <tr>
     <td>{{KNOWL('group.radical',title='Radical')}}:</td>
     {% if gp.radical %}
     <td><span class="subgp chargp" data-sgid="{{gp.radical}}">$R \simeq {{gp.subgroups[gp.radical].subgroup_tex}}$</td>
-<<<<<<< HEAD
-    <td>$G/R \simeq {{gp.subgroups[gp.radical].quotient_tex}}$</td>
+    <td>{{gp.subgroups[gp.radical].display_quotient("R")|safe}}</td>
     {% else %}
     <td>not computed</td>
     {% endif %}
-=======
-    <td>$G/R \simeq$ {{gp.subgroups[gp.radical].display_quotient()|safe}}</td>
->>>>>>> 20c75106
   </tr>
   <tr>
     <td>{{KNOWL('group.socle',title='Socle')}}:</td>
     {% if gp.socle %}
     <td><span class="subgp chargp" data-sgid="{{gp.socle}}">$\operatorname{soc} \simeq {{gp.subgroups[gp.socle].subgroup_tex}}$</td>
-<<<<<<< HEAD
-    <td>$G/\operatorname{soc} \simeq {{gp.subgroups[gp.socle].quotient_tex}}$</td>
+    <td>{{gp.subgroups[gp.socle].display_quotient("\\operatorname{soc}")|safe}}</td>
     {% else %}
     <td> not computed</td>
     {% endif %}
-=======
-    <td>$G/\operatorname{soc} \simeq$ {{gp.subgroups[gp.socle].display_quotient()|safe}}</td>
->>>>>>> 20c75106
   </tr>
   {% if gp.pgroup == 0 %}
     {% for p, subgp in gp.sylow_subgroups() %}
