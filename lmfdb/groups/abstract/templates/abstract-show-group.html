{% extends "homepage.html" %}


{% block content %}

<script type="text/javascript" src="{{ url_for('static', filename='groups.js') }}"></script>
<script type="text/javascript">
  $(document).ready(
    function() {
    $(".subgp").hover(highlight_group, unhighlight_group);
    $(".subgp").on('touchstart', highlight_group);
  });
</script>

<script type="text/javascript" src="{{ url_for('static', filename='graphs/graph.js') }}"></script>


{% if gp.live() %}
<p>
  This group is not stored in the database. However, basic information about the group, computed on the fly, is listed below.
  </p>
{% endif %}


<h2> Group information</h2>
<p>
  <table>
    <tr><td>{{KNOWL('group.name', title='Description:')}}</td><td>${{gp.tex_name}}$  </td></tr>
    <tr><td>{{KNOWL('group.order',title='Order:')}}</td><td> {{info.pos_int_and_factor(gp.order)|safe}} </td></tr>
    <tr><td>{{KNOWL('group.exponent',title='Exponent:')}}</td><td> {{info.pos_int_and_factor(gp.exponent)|safe}} </td></tr>
    <tr><td>{{KNOWL('group.automorphism', 'Automorphism group')}}:</td><td>{{gp.show_aut_group()|safe}} {% if not gp.live() and gp.aut_gens_flag() %} (<a href="{{url_for('.auto_gens', label=gp.label)}}">generators</a>){% endif %}</td></tr>
    <tr><td>{{KNOWL('group.outer_aut', 'Outer automorphisms')}}:</td><td>{{gp.show_outer_group()|safe}}</td></tr>
    {% if not gp.live() %}
      <tr><td>{{KNOWL('group.chief_series', 'Composition factors')}}:</td><td>{{gp.show_composition_factors()|safe}}</td></tr>
    {% endif %}
    {% if gp.nilpotent %}
      <tr><td>{{KNOWL('group.nilpotent', title='Nilpotency class:')}}</td><td>${{gp.nilpotency_class}}$  </td></tr>
    {% endif %}
    <tr><td>{{KNOWL('group.derived_series', title='Derived length:')}}</td><td>${{gp.derived_length}}$  </td></tr>
  </table>
</p>
<p>
  {{info.boolean_characteristics_string | safe}}
</p>

<h2>Group statistics</h2>

<p> {% if gp.order_stats != None %}
  <div class="table-scroll-wrapper">
   <table class="ntdata onesticky" style="margin-left:0;">
    <thead>
      <tr>
        <th>{{KNOWL('group.element_order', 'Order')}}</th>
        {% for c in (gp.order_stats | sort) %}
          <th>{{ c[0] }} </th>
        {% endfor %}
      <td></td>
      </tr>
    </thead>
    <tbody>
      <tr>
        <td>Elements</td>
        {% for c in (gp.order_stats | sort) %}
          <td>{{ c[1] }} </td>
        {% endfor %}
        <td class="border-left">{{ gp.order }}</td>
      </tr>
      <tr>
        <td>{{KNOWL('group.conjugacy_class', 'Conjugacy classes ')}}&nbsp;</td>
        {% for c in gp.cc_statistics %}
          <td>{{ c[1] }} </td>
        {% endfor %}
        <td class="border-left">{{ gp.number_conjugacy_classes }}</td>
      </tr>
      {% if not gp.live() %}
      <tr>
        <td>{{KNOWL('group.division', 'Divisions')}}</td>
        {% for c in gp.div_statistics %}
          <td>{{ c[1] }}</td>
        {% endfor %}
        <td class="border-left">{{ gp.number_divisions }}</td>
      </tr>
      {% if gp.aut_statistics != None %}
      <tr style="border-bottom:none;">
        <td>{{KNOWL('group.autjugacy_class', 'Autjugacy classes')}}</td>
        {% for c in gp.aut_statistics %}
          <td>{{ c[1] }}</td>
        {% endfor %}
        <td class="border-left">{{ gp.number_autjugacy_classes }}</td>
      </tr>
      {% endif %}
      {% else %}
      <tr>
        <td>{{KNOWL('group.division', 'Divisions')}}</td>
          {% if gp.division_stats %}
            {% for c in gp.division_stats %}
              <td>{{ c[1] }}</td>
            {% endfor %}
        <td class="border-left">{{ gp.number_divisions }}</td>
          {% else %}
            <td  colspan="{{gp.order_stats|length}}">data not computed</td>
            <td class="border-left"></td>
          {% endif %}
      </tr>
      <tr style="border-bottom:none;">
        <td>{{KNOWL('group.autjugacy_class', 'Autjugacy classes')}}</td>
        <td colspan="{{gp.order_stats|length}}">data not computed</td>
        <td class="border-left"></td>
      </tr>
      {% endif %}
    </tbody>
  </table>
  </div> 
  {% endif %}
</p>

{% if gp.live() or gp.rational_characters %} {# for now, there are a few groups with p>511 dividing the order that do not have rational character tables #}

<p>
  <div class="table-scroll-wrapper"> 
  <table class="ntdata onesticky" style="margin-left:0;">
    <thead>
      <tr><th>Dimension</th>
        {% for d in (gp.rep_dims) %}
          <th>{{ d }} </th>
        {% endfor %}
        <td></td>
      </tr>
    </thead>
    <tbody>
      <tr>
        <td>{{KNOWL('group.representation.character', 'Irr. complex chars.')}} &nbsp;</td>
        {% for n in gp.irrep_statistics %}
          <td>{{ n }} </td>
        {% endfor %}
        <td class="border-left">{{ gp.irrep_statistics | sum }}</td>
      </tr>
      {% if not gp.live() %}
      <tr style="border-bottom:none;">
        <td>{{KNOWL('group.representation.rational_character', 'Irr. rational chars.')}}</td>
        {% for n in gp.ratrep_statistics %}
          <td>{{ n }} </td>
        {% endfor %}
        <td class="border-left">{{ gp.ratrep_statistics | sum }}</td>
      </tr>
      {% endif %}
    </tbody>
  </table>
  </div>
</p>

{% endif %}




 {% if not gp.live() %}
<h2>Minimal Presentations</h2>

<p>
  <table>
    <tr><td>{{KNOWL('group.permutation_degree', 'Permutation degree')}}:</td><td>{{gp.perm_degree()|safe}}</td></tr>
    <tr><td>{{KNOWL('group.transitive_degree', 'Transitive degree')}}:</td><td>{{gp.trans_degree()|safe}}</td></tr>
    {% if gp.irrC_degree == None %}
<<<<<<< HEAD
      <tr><td>  {{KNOWL('group.min_complex_irrep_deg','Minimal degree of $\mathbb{C}$-irrep')}}:</td><td>not computed</td></tr>
    {% elif gp.irrC_degree == -1 %}
      <tr><td>  {{KNOWL('group.min_complex_irrep_deg','Minimal degree of $\mathbb{C}$-irrep')}}:</td><td>no faithful irreducible representations</td></tr>
    {% else %}
      <tr><td>  {{KNOWL('group.min_complex_irrep_deg','Minimal degree of $\mathbb{C}$-irrep')}}:</td><td>{{gp.irrC_degree}}</td></tr>
    {% endif %}
    {% if gp.linC_degree == None %}
      <tr><td>  {{KNOWL('group.min_complex_rep_deg','Minimal degree of $\mathbb{C}$-rep')}}:</td><td>not computed</td></tr>
    {% else %}
      <tr><td>  {{KNOWL('group.min_complex_rep_deg','Minimal degree of $\mathbb{C}$-rep')}}:</td><td>{{gp.linC_degree}}</td></tr>
    {% endif %}
=======
	  <tr><td>  {{KNOWL('group.min_complex_irrep_deg','Minimal degree
		  of $\mathbb{C}$-irrep')}}:</td><td>not computed</td></tr> 
    {% elif gp.irrC_degree == -1 %}
      <tr><td>  {{KNOWL('group.min_complex_irrep_deg','Minimal degree
		  of $\mathbb{C}$-irrep')}}:</td><td>no faithful irreducible representations</td></tr>
	 {% else %}
	  <tr><td>  {{KNOWL('group.min_complex_irrep_deg','Minimal degree of $\mathbb{C}$-irrep')}}:</td><td>${{gp.irrC_degree}}$</td></tr>
	{% endif %}
>>>>>>> 8b32d2dc
    {% if gp.irrQ_degree == None %}
        <tr><td>  {{KNOWL('group.min_rational_irrep_deg','Minimal degree of $\mathbb{Q}$-irrep')}}:</td><td>not computed</td></tr>
    {% elif gp.irrQ_degree == -1 %}
<tr><td>  {{KNOWL('group.min_rational_irrep_deg','Minimal degree of $\mathbb{Q}$-irrep')}}:</td><td>no faithful irreducible rational representations</td></tr>
    {% else %}
<<<<<<< HEAD
    <tr><td>  {{KNOWL('group.min_rational_irrep_deg','Minimal degree of $\mathbb{Q}$-irrep')}}:</td><td>{{gp.irrQ_degree}}</td></tr>
    {% endif %}
    {% if gp.irrQ_dim == None %}
<tr><td>  {{KNOWL('group.min_rational_irrep_dim','Minimal dimension of $\mathbb{Q}$-irrep')}}:</td><td>not computed</td></tr>
    {% elif gp.irrQ_dim == -1 %}
<tr><td>  {{KNOWL('group.min_rational_irrep_dim','Minimal dimension of $\mathbb{Q}$-irrep')}}:</td><td>no faithful irreducible rational representations</td></tr>
    {% else %}
    <tr><td>  {{KNOWL('group.min_rational_irrep_dim','Minimal dimension of $\mathbb{Q}$-irrep')}}:</td><td>{{gp.irrQ_dim}}</td></tr>
    {% endif %}
    {% if gp.linQ_degree == None %}
      <tr><td>  {{KNOWL('group.min_rational_rep_deg','Minimal degree of $\mathbb{Q}$-rep')}}:</td><td>not computed</td></tr>
    {% else %}
      <tr><td>  {{KNOWL('group.min_rational_rep_deg','Minimal degree of $\mathbb{Q}$-rep')}}:</td><td>{{gp.linQ_degree}}</td></tr>
    {% endif %}
    {% if gp.linQ_dim == None %}
      <tr><td>  {{KNOWL('group.min_rational_rep_dim','Minimal dimension of $\mathbb{Q}$-rep')}}:</td><td>not computed</td></tr>
    {% else %}
      <tr><td>  {{KNOWL('group.min_rational_rep_dim','Minimal dimension of $\mathbb{Q}$-rep')}}:</td><td>{{gp.linQ_dim}}</td></tr>
    {% endif %}
=======
    <tr><td>  {{KNOWL('group.min_rational_irrep_deg','Minimal degree of $\mathbb{Q}$-irrep')}}:</td><td>${{gp.irrQ_degree}}$</td></tr> {% endif %}
>>>>>>> 8b32d2dc
  <tr>
    <td>{{KNOWL('group.rank', 'Rank')}}:</td>
    {% if gp.rank %}
      <td>${{gp.rank}}$</td>
    {% else %}
      <td>not computed</td>
    {% endif %}
  </tr>
  <tr>
    <td>{{KNOWL('group.generators', 'Inequivalent ' + gp.gen_noun())}}:</td>
  {% if gp.eulerian_function != None %}
    <td>${{gp.eulerian_function}}$</td>
    {% else %} <td>not computed</td> {% endif %}
  </tr>
</table>

</p>


{% endif %}

{% if not (gp.live() and gp.abelian) %}

<h2>Constructions</h2>

<table class=nowrap>
  {{ gp.stored_representations | safe }}
</table>

{% if not gp.live() %}
<p>
{{ gp.repr_strg() |  safe }}
</p>
{% endif %}

{% else %}

<h2>Constructions</h2>

<table class=nowrap>
  <tr>
    <td>{{KNOWL('group.rank', 'Rank')}}:</td>
    {% if gp.rank %}
      <td>${{gp.rank}}$</td>
    {% else %} <td>not computed</td> {% endif %}
  <tr>
    <td>{{KNOWL('group.generators', 'Inequivalent ' + gp.gen_noun())}}:</td>
    {% if gp.eulerian_function %}
      <td>${{gp.eulerian_function}}$</td>
    {% else %} <td>not computed</td> {% endif %}
  </tr>
  </tr>
</table>

{% if not gp.live() %}
{{ gp.repr_strg() |  safe }}
{% endif %}

{% endif %} {# not live and abelian #}

<h2> Homology </h2>

<table>
  <tr>
    {% if gp.abelian %}
      <td>{{KNOWL('group.primary_decomposition', 'Primary decomposition')}}:</td>
      <td>${{gp.abelian_quot_primary()}}$</td>
    {% else %}
      <td>{{KNOWL('group.abelianization', 'Abelianization')}}:</td>
      <td> <a href="{{url_for('.by_abelian_label', label=gp.abelianization_label())}}">${{gp.abelian_quot()}} {% if gp.smith_abelian_invariants != gp.primary_abelian_invariants %} \simeq {{gp.abelian_quot_primary()}}{% endif %}$</a></td>
    {% endif %}
  </tr>
  {% if not gp.live() %}
  <tr>
    <td>{{KNOWL('group.schur_multiplier', 'Schur multiplier')}}:</td>
    <td><a href="{{url_for('.by_abelian_label', label=gp.schur_multiplier_label())}}">${{gp.schur_multiplier_text()}}$</a></td>
  </tr>
  <tr>
    <td>{{KNOWL('group.commutator_length', 'Commutator length')}}:</td>
     {% if gp.commutator_count %}
      <td>${{gp.commutator_count}}$</td>
    {% elif gp.abelian %} <td>$0$</td>
    {% else %} <td>not computed</td> {% endif %}
  </tr>
  {% endif %}
</table>

<h2> Subgroups </h2>

{% if gp.live() %}

<table>
  {% for kwl, sub, quo, extra in gp.show_special_subgroups_live() %}
    <tr>
      <td>{% if kwl %}{{kwl|safe}}:{% endif %}</td>
      <td>{{sub|safe}}</td>
      <td>{% if quo %}{{quo|safe}}{% endif %}</td>
      <td>{% if extra %}{{extra|safe}}{% endif %}</td>
    </tr>
  {% endfor %}
</table>

{% else %}

{% if gp.has_subgroups %}


<p>{{gp.subgp_paragraph|safe}}</p>

<h3>Special subgroups</h3>

<table>
  <tr>
    <td>{{KNOWL('group.center',title='Center')}}:</td>
    {% if gp.cent() %}
    <td><span class="subgp chargp" data-sgid="{{gp.cent()}}">$Z \simeq$ {{gp.cent_label()|safe}}</span></td>
    <td>{{gp.subgroups[gp.cent()].display_quotient("Z")|safe}}</td>
    {% elif gp.center_label %}
    <td>a subgroup isomorphic to <a href="{{url_for('.by_label', label=gp.center_label)}}">{{gp.special_subs_label(gp.center_label)}}</td>
    {% else %}
    <td>not computed</td>
    {% endif %}
  </tr>
  <tr>
    <td>{{KNOWL('group.commutator_subgroup',title='Commutator')}}:</td>
    {% if gp.comm() %}
    <td><span class="subgp chargp" data-sgid="{{gp.comm()}}">$G' \simeq$ {{gp.subgroups[gp.comm()].knowl()|safe}}</span></td> {# match single quote for code highlighting purposes: ' #}
    <td>{{gp.subgroups[gp.comm()].display_quotient("G'", ab_invs=gp.smith_abelian_invariants)|safe}}</td>
     {% elif gp.commutator_label %}
    <td>a subgroup isomorphic to <a href="{{url_for('.by_label', label=gp.commutator_label)}}">{{gp.special_subs_label(gp.commutator_label)}}</td>
    {% else %}
    <td>not computed</td>
    {% endif %}
  </tr>
  <tr>
    <td>{{KNOWL('group.frattini_subgroup',title='Frattini')}}:</td>
    {% if gp.fratt() %}
    <td><span class="subgp chargp" data-sgid="{{gp.fratt()}}">$\Phi \simeq$ {{gp.subgroups[gp.fratt()].knowl()|safe}}</span></td>
    <td>{{gp.subgroups[gp.fratt()].display_quotient("\\Phi")|safe}} </td>
     {% elif gp.frattini_label %}
    <td>a subgroup isomorphic to <a href="{{url_for('.by_label', label=gp.frattini_label)}}">{{gp.special_subs_label(gp.frattini_label)}}</td>
    {% else %}
    <td> not computed</td>
    {% endif %}
  </tr>
 <tr>
    <td>{{KNOWL('group.fitting_subgroup',title='Fitting')}}:</td>
    {% if gp.fitting %}
    <td><span class="subgp chargp" data-sgid="{{gp.fitting}}">$\operatorname{Fit} \simeq$ {{gp.subgroups[gp.fitting].knowl()|safe}}</td>
    <td>{{gp.subgroups[gp.fitting].display_quotient("\\operatorname{Fit}")|safe}}</td>
    {% else %}
    <td> not computed</td>
    {% endif %}
  </tr>
  <tr>
    <td>{{KNOWL('group.radical',title='Radical')}}:</td>
    {% if gp.radical %}
    <td><span class="subgp chargp" data-sgid="{{gp.radical}}">$R \simeq$ {{gp.subgroups[gp.radical].knowl()|safe}}</td>
    <td>{{gp.subgroups[gp.radical].display_quotient("R")|safe}}</td>
    {% else %}
    <td>not computed</td>
    {% endif %}
  </tr>
  <tr>
    <td>{{KNOWL('group.socle',title='Socle')}}:</td>
    {% if gp.socle %}
    <td><span class="subgp chargp" data-sgid="{{gp.socle}}">$\operatorname{soc} \simeq$ {{gp.subgroups[gp.socle].knowl()|safe}}</td>
    <td>{{gp.subgroups[gp.socle].display_quotient("\\operatorname{soc}")|safe}}</td>
    {% else %}
    <td> not computed</td>
    {% endif %}
  </tr>
    {% for p, subgp in gp.sylow_subgroups() %}
      <tr>
        <td>{{p}}-{{KNOWL('group.sylow_subgroup', 'Sylow subgroup')}}:</td>
        <td><span class="{{subgp.spanclass()}}" data-sgid="{{subgp.short_label}}">$P_{ {{p}} } \simeq$ {{subgp.knowl()|safe}}</span></td>
      </tr>
    {% endfor %}
</table>


{# An invisible span to get the select color in the diagram into the DOM #}
<div>
<span id="group-diagram-selected" style="display:none;">Hi</span>
</div>

<h3>{{KNOWL('group.subgroup.diagram.lmfdb','Subgroup diagram')}} and profile</h3>


<p>
  <div>
    {# One of these (diagram/profile) will be activated by javascript below #}
    <div class="sub_divider">
      <button class='sub_diagram sub_inactive' onclick="select_subgroup_mode('diagram'); return false">diagram</button>
      <button class='sub_profile sub_inactive' onclick="select_subgroup_mode('profile'); return false">profile</button>
    </div>
    <div class="sub_divider">
      <button class='sub_subgroup sub_active' onclick="select_subgroup_mode('subgroup'); return false">all subgroups</button>
      <button class='sub_normal sub_inactive' onclick="select_subgroup_mode('normal'); return false">normal subgroups</button>
    </div>
    <div class="sub_divider">
      <button class='sub_ sub_active' onclick="select_subgroup_mode(''); return false">up to conjugacy</button>
      <button class='sub_aut sub_inactive' onclick="select_subgroup_mode('aut'); return false">up to automorphism</button>
    </div>
  </div>

{# Just header information for the diagrams #}

{% for sub_all in ["subgroup", "normal"] %}
  {% for sub_aut in ["", "aut"] %}
    {% set sub_desc, sub_summary, sub_cnt = gp.get_diagram_info(sub_all, sub_aut, limit=100) %}
    <div class="{{sub_all}}_{{sub_aut}}diagram" style="display:none">
      <h4>{{sub_desc}}</h4>
      {{ sub_summary | safe }}
    </div>
  {% endfor %}
{% endfor %}

{# now the canvas #}

{% if gp.diagram_classes() %}
  <div class="{{gp.diagram_classes()}}">

    {% if info.wide %}
    {{ gp.diagramorder_links() | safe }}
    {{ gp.canvas(1000, 300) | safe}}
    {{ gp.fullpage_links(user_is_authenticated and BETA) | safe }}
      {{ gp.sub_info_area() | safe }}
    {% else %} {# not wide #}
    {{ gp.diagramorder_links() | safe }}
      <table><tr>
        <td>{{gp.canvas(500, 300) | safe}}</td>
        <td valign="top">{{gp.sub_info_area() | safe}}</td>
      </tr></table>
      {{ gp.fullpage_links(user_is_authenticated and BETA) | safe }}
    {% endif %}
  </div>
{% endif %}

</p>

{# This is the setup string for the subgroup lattices #}
<script type="text/javascript">
  {{ info.dojs|safe }}
</script>

{% for sub_all in ["subgroup", "normal"] %}
  {% for sub_aut in ["", "aut"] %}
    {% set sub_profile, sub_desc, sub_summary = gp.get_profile(sub_all, sub_aut) %}
    <div class="{{sub_all}}_{{sub_aut}}profile" style="display: none">
      <h4>{{sub_desc}}</h4>
      {{ sub_summary | safe }}
      {% if sub_profile %}
      <table>
        {% for ordline in sub_profile %}
	<tr><td>Order {{ordline[0]}}: {{ordline[1] | safe}}</td></tr>
        {% endfor %}
      </table>
      {% endif %}
    </div>
  {% endfor %}
{% endfor %}

<script>
  {% if gp.diagram_ok and not gp.outer_equivalence %}
    select_subgroup_mode('diagram');
  {% else %}
    select_subgroup_mode('profile');
  {% endif %}
</script>


<h3>Series</h3>
<table>
  {% for kwl, name, subs, spandata, symb in gp.series() %}
  <tr>
    <td>{{KNOWL(kwl, name)}}</td>
    {% if subs==[] %}
    <td> not computed</td>
    {% else %}
      {% for sub in subs %}
      <td>
        {% if not loop.first %}
          ${{symb}}$</td><td>
        {% endif %}
        <span class="{{sub.spanclass()}} series" data-sgseries="{{spandata}}" data-sgid="{{sub.short_label}}">${{sub.subgroup_tex}}$</span></td>
      {% endfor %}
    {% endif %}
  </tr>
  {% endfor %}
</table>

{% if gp.max_sub_cnt or gp.max_quo_cnt %}
<h2> Supergroups </h2>

{% if gp.max_sub_cnt %}
<p>This group is a {{KNOWL('group.maximal_subgroup', "maximal subgroup")}} of <a href="{{url_for('.index', search_type='Subgroups', maximal='yes', subgroup=gp.label)}}">{{gp.max_sub_cnt}} larger groups</a> in the database.</p>
{% endif %}
{% if gp.max_sub_cnt %}
<p>This group is a {{KNOWL('group.maximal_quotient', "maximal quotient")}} of <a href="{{url_for('.index', search_type='Subgroups', minimal_normal='yes', quotient=gp.label)}}">{{gp.max_quo_cnt}} larger groups</a> in the database.</p>
{% endif %}

{#
{% if gp.maximal_subgroup_of %}

<table>
  <tr>
    <td colspan=3>{{KNOWL('group.maximal_subgroup', "Maximal subgroup")}} of {{info.max_subs | length }} groups in the database</td>
  </tr>
  <tr>
    <th>Subgroup of</th>
    <th>Order</th>
    <th>Quotient</th>
  </tr>
  {% for suplab, suptex, supord, quos in info.max_subs %}
    <tr>
      <td><a href="{{ url_for('.by_label', label=suplab) }}">${{suptex}}$</a></td>
      <td>${{supord}}$</td>
      <td>{{quos | safe }}</td>
    </tr>
  {% endfor %}
</table>
{% endif %}
{% if gp.maximal_quotient_of %}
<table>
  <tr>
    <td colspan=3>{{KNOWL('group.maximal_quotient', "Maximal quotient")}} of {{info.max_quot | length }} groups in the database</td>
  </tr>
  <tr>
    <th>Quotient of</th>
    <th>Order</th>
    <th>By</th>
  </tr>
  {% for suplab, suptex, supord, subs in info.max_quot %}
    <tr>
      <td><a href="{{ url_for('.by_label', label=suplab) }}">${{suptex}}$</a></td>
      <td>${{supord}}$</td>
      <td>{{subs | safe}}</td>
    </tr>
  {% endfor %}
</table>
{% endif %}
#}

{% else %}

{% endif %}
{% else %}
  <p> Subgroup data has not been computed. </p>
  {% endif %}

<h2> Character theory </h2>
<p>



{% if not gp.rational_characters and gp.number_conjugacy_classes == None %}

   <p> The character tables for this group have not been computed. </p>

{% else %}

   <h3>{{KNOWL('group.complex_character_table','Complex character table')}}</h3>

     {% if gp.number_divisions == gp.number_conjugacy_classes %}

        <p>
           Every character has rational values, so the {{KNOWL('group.complex_character_table','complex character table')}} is the same as the rational character table below.
        </p>


   {% else %}



   {% if gp.number_conjugacy_classes == None %}

       <p> The complex character table for this group is not computed. </p>

       {% elif gp.complex_characters_known == False %}

      <p> The ${{gp.number_conjugacy_classes}} \times {{gp.number_conjugacy_classes}}$ character table is not available for this group.    </p>

       {% else %}
       {% if gp.number_conjugacy_classes <= 16 %}

      {% include 'character_table.html' %}

      {% elif gp.number_conjugacy_classes <= 127 %}

          <p>
           See the <a href="{{url_for('.char_table', label=gp.label)}}">${{gp.number_conjugacy_classes}} \times {{gp.number_conjugacy_classes}}$ character table</a>.
           </p>

      {% elif gp.number_divisions == gp.number_conjugacy_classes %}

          <p>
          See the <a href="{{url_for('.Qchar_table', label=gp.label)}}">${{gp.number_conjugacy_classes}} \times {{gp.number_conjugacy_classes}}$ character table</a>.
          </p>

      {% else %}
          <p>
          The ${{gp.number_conjugacy_classes}} \times {{gp.number_conjugacy_classes}}$ character table is not available for this group.
         </p>

      {% endif %}

{% endif %}



{% endif %}

<h3>{{KNOWL('group.rational_character_table','Rational character table')}}</h3>

{% if not gp.rational_characters %}

  <p>
    The ${{gp.number_divisions}} \times {{gp.number_divisions}}$ rational character table is not available for this group.
  </p>

{% elif gp.number_divisions <= 16 %}

  {% include 'rational_character_table.html' %}

{% else %}

  <p>
    See the <a href="{{url_for('.Qchar_table', label=gp.label)}}">${{gp.number_divisions}} \times {{gp.number_divisions}}$ rational character table</a>.
  </p>
{% endif %}
{% endif %}
{% endif %} {# gp.live() #}

{% endblock %}<|MERGE_RESOLUTION|>--- conflicted
+++ resolved
@@ -162,7 +162,6 @@
     <tr><td>{{KNOWL('group.permutation_degree', 'Permutation degree')}}:</td><td>{{gp.perm_degree()|safe}}</td></tr>
     <tr><td>{{KNOWL('group.transitive_degree', 'Transitive degree')}}:</td><td>{{gp.trans_degree()|safe}}</td></tr>
     {% if gp.irrC_degree == None %}
-<<<<<<< HEAD
       <tr><td>  {{KNOWL('group.min_complex_irrep_deg','Minimal degree of $\mathbb{C}$-irrep')}}:</td><td>not computed</td></tr>
     {% elif gp.irrC_degree == -1 %}
       <tr><td>  {{KNOWL('group.min_complex_irrep_deg','Minimal degree of $\mathbb{C}$-irrep')}}:</td><td>no faithful irreducible representations</td></tr>
@@ -174,22 +173,11 @@
     {% else %}
       <tr><td>  {{KNOWL('group.min_complex_rep_deg','Minimal degree of $\mathbb{C}$-rep')}}:</td><td>{{gp.linC_degree}}</td></tr>
     {% endif %}
-=======
-	  <tr><td>  {{KNOWL('group.min_complex_irrep_deg','Minimal degree
-		  of $\mathbb{C}$-irrep')}}:</td><td>not computed</td></tr> 
-    {% elif gp.irrC_degree == -1 %}
-      <tr><td>  {{KNOWL('group.min_complex_irrep_deg','Minimal degree
-		  of $\mathbb{C}$-irrep')}}:</td><td>no faithful irreducible representations</td></tr>
-	 {% else %}
-	  <tr><td>  {{KNOWL('group.min_complex_irrep_deg','Minimal degree of $\mathbb{C}$-irrep')}}:</td><td>${{gp.irrC_degree}}$</td></tr>
-	{% endif %}
->>>>>>> 8b32d2dc
     {% if gp.irrQ_degree == None %}
         <tr><td>  {{KNOWL('group.min_rational_irrep_deg','Minimal degree of $\mathbb{Q}$-irrep')}}:</td><td>not computed</td></tr>
     {% elif gp.irrQ_degree == -1 %}
 <tr><td>  {{KNOWL('group.min_rational_irrep_deg','Minimal degree of $\mathbb{Q}$-irrep')}}:</td><td>no faithful irreducible rational representations</td></tr>
     {% else %}
-<<<<<<< HEAD
     <tr><td>  {{KNOWL('group.min_rational_irrep_deg','Minimal degree of $\mathbb{Q}$-irrep')}}:</td><td>{{gp.irrQ_degree}}</td></tr>
     {% endif %}
     {% if gp.irrQ_dim == None %}
@@ -209,9 +197,6 @@
     {% else %}
       <tr><td>  {{KNOWL('group.min_rational_rep_dim','Minimal dimension of $\mathbb{Q}$-rep')}}:</td><td>{{gp.linQ_dim}}</td></tr>
     {% endif %}
-=======
-    <tr><td>  {{KNOWL('group.min_rational_irrep_deg','Minimal degree of $\mathbb{Q}$-irrep')}}:</td><td>${{gp.irrQ_degree}}$</td></tr> {% endif %}
->>>>>>> 8b32d2dc
   <tr>
     <td>{{KNOWL('group.rank', 'Rank')}}:</td>
     {% if gp.rank %}
