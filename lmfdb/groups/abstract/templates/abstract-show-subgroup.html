--- conflicted
+++ resolved
@@ -13,26 +13,15 @@
     {% else %}
     <tr><td>{{KNOWL('group.name', title='Description:')}}</td><td>not computed</td></tr>
     {% endif %}
-<<<<<<< HEAD
-    <tr><td>{{KNOWL('group.order',title='Order:')}}</td><td> {{info.pos_int_and_factor(seq.subgroup_order)}} </td></tr>
-    <tr><td>{{KNOWL('group.subgroup.index',title='Index:')}}</td><td> {{info.pos_int_and_factor(seq.quotient_order)}} </td></tr>
-    <tr><td>{{KNOWL('group.exponent',title='Exponent:')}}</td><td>
-    {% if seq.sub.exponent  %}
-        {{info.pos_int_and_factor(seq.sub.exponent)}} 
-=======
     <tr><td>{{KNOWL('group.order',title='Order:')}}</td><td> {{info.pos_int_and_factor(seq.subgroup_order) | safe}} </td></tr>
     <tr><td>{{KNOWL('group.subgroup.index',title='Index:')}}</td><td> {{info.pos_int_and_factor(seq.quotient_order) | safe}} </td></tr>
     <tr><td>{{KNOWL('group.exponent',title='Exponent:')}}</td><td>
     {% if seq.sub.exponent  %}
         {{info.pos_int_and_factor(seq.sub.exponent) | safe}}
->>>>>>> e4361bd2
     {% else %}
         not computed
     {% endif %}
     </td></tr>
-<<<<<<< HEAD
-    {% if seq.amb.show_subgroup_flag() %}<tr><td>{{KNOWL('group.generators', 'Generators:')}}</td><td> ${{seq.amb.show_subgroup_generators(seq)}}$</td></tr>{% endif %}
-=======
     {% if seq.amb.show_subgroup_flag() %}
 	<tr><td>{{KNOWL('group.generators', 'Generators:')}}</td><td>
 		{{seq.amb.show_subgroup_generators(seq)|safe}}</td></tr>
@@ -57,7 +46,6 @@
 	  {% endif %}
 	</td></tr>
 
->>>>>>> e4361bd2
   </table>
 </p>
 
@@ -107,17 +95,10 @@
   <table>
   {% if seq.quotient is not none %}    <tr><td>{{KNOWL('group.name', title='Description:')}}</td>
       <td><a href="{{url_for('.by_label', label=seq.quotient)}}">${{seq.quotient_tex}}$</a></td></tr> {% endif %}
-<<<<<<< HEAD
-    <tr><td>{{KNOWL('group.order',title='Order:')}}</td><td> {{info.pos_int_and_factor(seq.quotient_order)}} </td></tr>
-    <tr><td>{{KNOWL('group.exponent',title='Exponent:')}}</td><td> 
-    {% if seq.sub|attr('exponent')  %}
-      {{info.pos_int_and_factor(seq.quo.exponent)}} 
-=======
     <tr><td>{{KNOWL('group.order',title='Order:')}}</td><td> {{info.pos_int_and_factor(seq.quotient_order) | safe}} </td></tr>
     <tr><td>{{KNOWL('group.exponent',title='Exponent:')}}</td><td>
     {% if seq.quo|attr('exponent')  %}
       {{info.pos_int_and_factor(seq.quo.exponent) | safe}}
->>>>>>> e4361bd2
     {% else %}
       not computed
     {% endif %}
@@ -136,8 +117,6 @@
       not computed
     {% endif %}
     </td></tr>
-<<<<<<< HEAD
-=======
 		{% if seq.nilpotent %}
     <tr><td>{{KNOWL('group.nilpotent', title='Nilpotency
     class:')}}</td>
@@ -157,7 +136,6 @@
 	  {% endif %}
 	</td></tr>
 
->>>>>>> e4361bd2
   </table>
 </p>
 
