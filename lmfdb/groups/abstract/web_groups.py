import re
# import timeout_decorator

from lmfdb import db
from flask import url_for
from urllib.parse import quote_plus

from sage.all import (
    Permutations,
    Permutation,
    PermutationGroup,
    SymmetricGroup,
    ZZ,
    GF,
    Zmod,
    factor,
    matrix,
    latex,
    lazy_attribute,
    prod,
    lcm,
    is_prime,
    euler_phi,
    cartesian_product_iterator,
)
from sage.libs.gap.libgap import libgap
from sage.libs.gap.element import GapElement
from sage.combinat.permutation import from_lehmer_code
from sage.misc.cachefunc import cached_function, cached_method
from collections import Counter, defaultdict
from lmfdb.utils import (
    display_knowl,
    sparse_cyclotomic_to_latex,
    to_ordinal,
    web_latex,
    letters2num,
    WebObj,
)
from .circles import find_packing

nc = "not computed"

fix_exponent_re = re.compile(r"\^(-\d+|\d\d+)")
perm_re = re.compile(r"^\(\d+(,\d+)*\)(,?\(\d+(,\d+)*\))*$")

def label_sortkey(label):
    L = []
    for piece in label.split("."):
        for i, x in enumerate(re.split(r"(\D+)", piece)):
            if x:
                if i % 2:
                    x = letters2num(x)
                else:
                    x = int(x)
                L.append(x)
    return L

def group_names_pretty(label):
    # Avoid using this function if you have the tex_name available without a database lookup
    if isinstance(label, str):
        if label.startswith("ab/"):
            preinvs = label[3:].split(".")
            invs = []
            for pe in preinvs:
                if "_" in pe:
                    p, e = pe.split("_")
                    invs.extend([ZZ(p)] * int(e))
                else:
                    invs.append(ZZ(pe))
            return abelian_gp_display(invs)
        pretty = db.gps_groups_test.lookup(label, "tex_name")
    else:
        pretty = label.tex_name
    if pretty:
        return pretty
    else:
        return label

def group_pretty_image(label):
    # Avoid using this function if you have the tex_name available without a database lookup
    pretty = group_names_pretty(label)
    img = db.gps_images.lookup(pretty, "image")
    if img:
        return str(img)
    # fallback which should always be in the database
    img = db.gps_images.lookup("?", "image")
    if img:
        return str(img)
    # we should not get here

@cached_function(key=lambda label,name,pretty,ambient,aut,profiledata,cache: (label,name,pretty,ambient,aut,profiledata))
def abstract_group_display_knowl(label, name=None, pretty=True, ambient=None, aut=False, profiledata=None, cache={}):
    # If you have the group in hand, set the name using gp.tex_name since that will avoid a database call
    if not name:
        if pretty:
            if label in cache and "tex_name" in cache[label]:
                name = cache[label]["tex_name"]
            else:
                name = db.gps_groups_test.lookup(label, "tex_name")
            if name is None:
                name = f"Group {label}"
            else:
                name = f"${name}$"
        else:
            name = f"Group {label}"
    if ambient is None:
        args = label
    else:
        if profiledata is not None:
            # We use $ as a separator since it won't be in latex strings
            profiledata = '%24'.join(quote_plus(str(c)) for c in profiledata)
        args = f"{label}%7C{ambient}%7C{aut}%7C{profiledata}"
    return f'<a title = "{name} [lmfdb.object_information]" knowl="lmfdb.object_information" kwargs="args={args}&func=group_data">{name}</a>'

def primary_to_smith(invs):
    if invs==[]:
        return([])
    by_p = defaultdict(list)
    for q in invs:
        p, _ = q.is_prime_power(get_data=True)
        by_p[p].append(q)
    M = max(len(qs) for qs in by_p.values())
    for p, qs in by_p.items():
        by_p[p] = [1] * (M - len(qs)) + qs
    return [prod(qs) for qs in zip(*by_p.values())]

def abelian_gp_display(invs):
    if len(invs) == 0:
        return "C_1"
    return r" \times ".join(
        ("C_{%s}^{%s}" % (q, e) if e > 1 else "C_{%s}" % q)
        for (q, e) in Counter(invs).items()
    )

def product_sort_key(sub):
    s = sub.subgroup_tex_parened + sub.quotient_tex_parened
    s = (
        s.replace("{", "")
        .replace("}", "")
        .replace(" ", "")
        .replace(r"\rm", "")
        .replace(r"\times", "x")
    )
    v = []
    for c in "SALwOQDC":
        # A rough preference order for groups S_n (and SL_n), A_n, GL_n, wreath products, OD_n, Q_n, D_n, and finally C_n
        v.append(-s.count(c))
    return len(s), v

def var_name(i):
    if i < 26:
        return chr(97 + i)  # a-z
    elif i < 52:
        return chr(39 + i)  # A-Z
    elif i < 76:
        return chr(893 + i)  # greek lower case
    else:
        raise RuntimeError("too many variables in presentation")

def abelian_get_elementary(snf):
    plist = ZZ(snf[0]).prime_factors()
    if len(snf) == 1:  # cyclic group, all primes are good
        return prod(plist)
    possiblep = ZZ(snf[1]).prime_factors()
    if len(possiblep) > 1:
        return 1
    return possiblep[0]


class WebAbstractGroup(WebObj):
    table = db.gps_groups_test

    def __init__(self, label, data=None):
        self.source = "db" # can be overridden below by either GAP or LiveAbelian
        if isinstance(data, WebAbstractGroup):
            # This happens if we're using the _minmax_data in tex_name
            self.G = data.G
            label = data.label
            data = data._data
        elif isinstance(data, GapElement) and label == "?":
            # We're recursing, so we need to check whether we're small enough that we landed in the database
            self.G = G = data
            n = G.Order()
            if n.IdGroupsAvailable():
                n, i = libgap.IdGroup(G)
                label = f"{n}.{i}"
                dbdata = self.table.lookup(label)
                if dbdata is not None:
                    data = dbdata
                else:
                    self.source = "GAP"
        elif isinstance(data, LiveAbelianGroup):
            self._data = data.snf
            data = data.snf
            self.source = "LiveAbelian"
        WebObj.__init__(self, label, data)
        if self._data is None:
            # Check if the label is for an order supported by GAP's SmallGroup
            from .main import abstract_group_label_regex
            m = abstract_group_label_regex.fullmatch(label)
            if m is not None and m.group(2) is not None:
                n = ZZ(m.group(1))
                if libgap.SmallGroupsAvailable(n):
                    maxi = libgap.NrSmallGroups(n)
                    i = ZZ(m.group(2))
                    if i <= maxi:
                        self._data = (n, i)
                        self.source = "GAP"
        if isinstance(self._data, list):  # live abelian group
            self.snf = primary_to_smith(self._data)  # existence is a marker that we were here
            self.G = LiveAbelianGroup(self.snf)
            # a few properties are easier to shortcut than to do through LiveAbelianGroup
            self.elementary = abelian_get_elementary(self.snf)
            self.hyperelementary = self.elementary
            self.Zgroup = len(self.snf) == 1
            self.Agroup = True
            self.source = "LiveAbelian"

    # We support some basic information for groups not in the database using GAP
    def live(self):
        #return not self.source == "db"
        return self._data is not None and not isinstance(self._data, dict)

    def decode(self, perm, n):
        lehmer = []
        for j in range(1,n+1):
            lehmer.append(perm % j)
            perm = int(perm/j)
        lehmer.reverse()
        return libgap.PermList(from_lehmer_code(lehmer))

    @lazy_attribute
    def G(self):
        if self.live():
            # We current support several kinds of live groups:
            #  giving a small group id as a tuple (among orders not in the LMFDB database)
            #  giving a list of (primary) abelian invariants
            #  giving a set of generating permutations
            #  giving a GAP group (for recursion)
            if isinstance(self._data, tuple):
                n, i = self._data
                return libgap.SmallGroup(n, i)
            elif isinstance(self._data, list):
                return libgap.AbelianGroup(primary_to_smith(self._data))
            elif isinstance(self._data, str):
                s = self._data.replace(" ", "")
                if perm_re.fullmatch(s):
                    # a list of permutations
                    gens = [f"({g})" for g in s[1:-1].split("),(")]
                    G = PermutationGroup([Permutation(g) for g in gens])
                    return G._libgap_()
            elif isinstance(self._data, GapElement):
                return self._data
        # Reconstruct the group from the stored data
        if self.order == 1 or self.element_repr_type == "PC":  # trvial
            return self.PCG
        else:
            gens = [self.decode(g) for g in self.representations[self.element_repr_type]["gens"]]
            return libgap.Group(gens)

    @lazy_attribute
    def PCG(self):
        if self.order == 1:
            return libgap.TrivialGroup()
        elif "PC" in self.representations:
            return libgap.PcGroupCode(self.pc_code, self.order)
        G = self.G
        if G.IsPcGroup():
            return G
        return G.IsomorphismPcGroup().Image()

    # The following are used for live groups to emulate database groups
    # by computing relevant quantities in GAP
    @lazy_attribute
    def order(self):
        return ZZ(self.G.Order())
    @lazy_attribute
    def exponent(self):
        return ZZ(self.G.Exponent())

    @lazy_attribute
    def cyclic(self):
        return bool(self.G.IsCyclic())
    @lazy_attribute
    def abelian(self):
        return bool(self.G.IsAbelian())
    @lazy_attribute
    def nilpotent(self):
        return bool(self.G.IsNilpotent())
    @lazy_attribute
    def supersolvable(self):
        return bool(self.G.IsSupersolvable())
    @lazy_attribute
    def monomial(self):
        return bool(self.G.IsMonomial())
    @lazy_attribute
    def solvable(self):
        return bool(self.G.IsSolvable())
    @lazy_attribute
    def metabelian(self):
        return bool(self.G.DerivedSubgroup().IsAbelian())
    @lazy_attribute
    def almost_simple(self):
        return bool(self.G.IsAlmostSimpleGroup())
    @lazy_attribute
    def simple(self):
        return bool(self.G.IsSimple())
    @lazy_attribute
    def perfect(self):
        return bool(self.G.IsPerfect())
    @lazy_attribute
    def quasisimple(self):
        return not self.solvable and self.perfect and (self.G / self.G.Center()).IsSimple()

    @lazy_attribute
    def nilpotency_class(self):
        if self.nilpotent:
            return ZZ(self.G.NilpotencyClassOfGroup())
        return ZZ(-1)

    @lazy_attribute
    def derived_length(self):
        if not self.solvable:
            return ZZ(0)
        return ZZ(self.G.DerivedLength())

    @lazy_attribute
    def Sylows(self):
        if self.solvable:
            return list(self.G.SylowSystem())
        else:
            return [self.G.SylowSubgroup(p) for p in self.order.prime_factors()]

    @lazy_attribute
    def SylowComplements(self):
        return list(self.G.ComplementSystem())

    @lazy_attribute
    def Zgroup(self):
        return all(P.IsCyclic() for P in self.Sylows)
    @lazy_attribute
    def Agroup(self):
        return all(P.IsAbelian() for P in self.Sylows)

    @lazy_attribute
    def metacyclic(self):
        # for now, we don't try to determine whether G is metacyclic
        return None

    @lazy_attribute
    def rational(self):
        # We don't want to compute the character table
        return None

    @lazy_attribute
    def transitive_degree(self):
        if isinstance(self.G, LiveAbelianGroup):
            return self.order
        return "not computed"

    @lazy_attribute
    def pgroup(self):
        if self.order == 1:
            return 1
        F = self.order.factor()
        if len(F) == 1:
            return F[0][0]
        return ZZ(0)

    @lazy_attribute
    def elementary(self):
        ans = 1
        if self.solvable and self.order > 1:
            for p, P, H in zip(self.order.prime_factors(), self.Sylows, self.SylowComplements):
                if self.G.IsNormal(P) and self.G.IsNormal(H) and H.IsCyclic():
                    ans *= p
        return ans

    @lazy_attribute
    def hyperelementary(self):
        ans = 1
        if self.solvable and self.order > 1:
            for p, P, H in zip(self.order.prime_factors(), self.Sylows, self.SylowComplements):
                if self.G.IsNormal(H) and H.IsCyclic():
                    ans *= p
        return ans

    @lazy_attribute
    def order_stats(self):
        order_stats = defaultdict(ZZ)
        if self.abelian:
            primary = defaultdict(lambda: defaultdict(int))
            for q in self.primary_abelian_invariants:
                p, e = q.is_prime_power(get_data=True)
                primary[p][e] += 1
            comps = []
            for p, part in primary.items():
                trunccnt = defaultdict(ZZ)  # log of (product of q, truncated at p^e)
                M = max(part)
                for e, k in part.items():
                    for i in range(1, M + 1):
                        trunccnt[i] += k * min(i, e)
                comps.append([(1, 1)] + [(p**i, p**trunccnt[i] - p**trunccnt[i - 1]) for i in range(1, M + 1)])
            for tup in cartesian_product_iterator(comps):
                order = prod(pair[0] for pair in tup)
                cnt = prod(pair[1] for pair in tup)
                order_stats[order] = cnt
        else:
            for c in self.conjugacy_classes:
                order_stats[c.order] += c.size
        return sorted(order_stats.items())

    # @timeout_decorator.timeout(3, use_signals=False)
    def _aut_group_data(self):
        if self.abelian:
            # See https://www.msri.org/people/members/chillar/files/autabeliangrps.pdf
            invs = self.primary_abelian_invariants
            by_p = defaultdict(Counter)
            for q in invs:
                p, e = q.is_prime_power(get_data=True)
                by_p[p][e] += 1
            aut_order = 1
            for p, E in by_p.items():
                c = 0
                d = 0
                n = sum(E.values())
                for e in sorted(E):
                    m = E[e]
                    d += m
                    for i in range(1, m + 1):
                        aut_order *= p**d - p**(d - i)
                    aut_order *= p**(((e - 1) * (n - c) + e * (n - d)) * m)
                    c += m
            if aut_order < 2**32 and libgap(aut_order).IdGroupsAvailable():
                A = self.G.AutomorphismGroup()
                if A:
                    aid = int(A.IdGroup()[1])
                else:
                    aid = 0
            else:
                aid = 0
            return aut_order, aid, aut_order, aid
        A = self.G.AutomorphismGroup()
        aut_order = A.Order()
        if aut_order.IdGroupsAvailable():
            aid = A.IdGroup()[1]
        else:
            aid = 0
        Z_order = self.G.Center().Order()
        out_order = aut_order * Z_order / self.G.Order()
        if out_order.IdGroupsAvailable():
            I = A / A.InnerAutomorphismsAutomorphismGroup()
            oid = I.IdGroup()[1]
        else:
            oid = 0
        return int(aut_order), int(aid), int(out_order), int(oid)

    def _set_aut_data(self):
        aut_order, aid, out_order, oid = self._aut_group_data()
        self.aut_order = ZZ(aut_order)
        if aid == 0:
            # try a bit harder for cyclic groups
            if self.cyclic:
                invs = []
                for p, e in self.order.factor():
                    if p == 2:
                        if e == 2:
                            invs.append("2")
                        elif e > 2:
                            invs.extend(["2", f"{p**(e-2)}"])
                    else:
                        invs.append(f"{p**(e-1)*(p-1)}")
                self.aut_group = "ab/" + ".".join(invs)
            else:
                self.aut_group = None
        else:
            self.aut_group = f"{aut_order}.{aid}"
        self.outer_order = ZZ(out_order)
        if oid == 0:
            self.outer_group = None
        else:
            self.outer_group = f"{out_order}.{oid}"

    @lazy_attribute
    def aut_order(self):
        self._set_aut_data()
        return self.aut_order

    @lazy_attribute
    def outer_order(self):
        self._set_aut_data()
        return self.outer_order

    @lazy_attribute
    def aut_group(self):
        self._set_aut_data()
        return self.aut_group

    @lazy_attribute
    def outer_group(self):
        self._set_aut_data()
        return self.outer_group

    @lazy_attribute
    def number_conjugacy_classes(self):
        if self.abelian:
            return self.order
        return len(self.conjugacy_classes)

    @lazy_attribute
    def element_repr_type(self):
        if isinstance(self._data, (tuple, list)) and self.solvable:
            return "PC"
        return "Perm"

    @lazy_attribute
    def rank(self):
        if self.pgroup > 1:
            return ZZ(self.G.RankPGroup())
        if isinstance(self.G, LiveAbelianGroup):
            return len(self.snf)
        return None

    @lazy_attribute
    def primary_abelian_invariants(self):
        return sorted((ZZ(q) for q in self.G.AbelianInvariants()),
                      key=lambda x: list(x.factor()))

    @lazy_attribute
    def smith_abelian_invariants(self):
        if self.source == "LiveAbelian":
            return primary_to_smith(self.G.AbelianInvariants())
        return primary_to_smith(self.primary_abelian_invariants)

    @lazy_attribute
    def tex_name(self):
        if self.abelian:
            return abelian_gp_display(self.smith_abelian_invariants)
        G = self.G
        n = self.order
        A = None
        if self.solvable and not self.pgroup:
            # Look for a normal Hall subgroup
            halls = {ZZ(P.Order()): P for P in G.HallSystem()}
            ords = [(m, n // m, G.IsNormal(halls[n // m]))
                    for m in halls if 1 < m < n and G.IsNormal(halls[m])]
            ords.sort(key=lambda trip: (not trip[2], trip[0] + trip[1], trip[0]))
            if ords:
                m, c, norm = ords[0]
                A = halls[m]
                B = halls[c]
                symb = r"\times" if norm else r"\rtimes"
        if A is None:
            # We run through several characteristic subgroups of G
            subdata = self._subgroup_data
            poss = []
            to_try = [k for k in ["G'", "Z", r"\Phi"] if 1 < subdata[k].order < n]
            #if not to_try:
            # Put in latex code from sage here
                # this can only occur for perfect groups
            #    if self.simple:
                    #to_try = [k for k in subdata if k.startswith("M")]
            #        pass
            #    else:
            #        to_try = [k for k in subdata if k.startswith("m")]
            for i, name in enumerate(to_try):
                H = subdata[name]
                m = H.order
                if m == 1 or m == n:
                    continue
                Q = subdata[f"G/{name}"]
                if H.solvable:
                    Cs = G.ComplementClassesRepresentatives(H.G)
                else:
                    Cs = []
                if Cs:
                    poss.append((m, n // m, True, bool(G.IsNormal(Cs[0])), i, H, Q))
                else:
                    poss.append((m, n // m, False, False, i, H, Q))
            poss.sort(key=lambda tup: (not tup[2], not tup[3], tup[0] + tup[1], tup[0], tup[4]))
            if poss:
                A = poss[0][-2]
                B = poss[0][-1]
                if poss[0][3]:
                    symb = r"\times"
                elif poss[0][2]:
                    symb = r"\rtimes"
                else:
                    symb = "."
        if A is not None:
            A = WebAbstractGroup('?', data=A)
            B = WebAbstractGroup('?', data=B)
            if A.tex_name == " " or B.tex_name == " ":
                return " "
            A = A.tex_name if A._is_atomic else f"({A.tex_name})"
            B = B.tex_name if B._is_atomic else f"({B.tex_name})"
            return f"{A} {symb} {B}"
        return " "

    @lazy_attribute
    def _is_atomic(self):
        t = self.tex_name
        for ch in [".", ":", r"\times", r"\rtimes"]:
            if ch in t:
                return False
        return True

    @lazy_attribute
    def _subgroup_data(self):
        G = self.G
        Z = G.Center()
        D = G.DerivedSubgroup()
        Phi = G.FrattiniSubgroup()
        F = G.FittingSubgroup()
        R = G.RadicalGroup()
        S = G.Socle()
        if isinstance(self._data, list):
            GZ = G.Zquotient()
            GD = G.Dquotient()
            GPhi = G.Phiquotient()
            GF = G.Fquotient()
            GR = G.Rquotient()
            GS = G.Squotient()
        else:
            GZ = G / Z
            GD = G / D
            GPhi = G / Phi
            GF = G / F
            GR = G / R
            GS = G / S
        label_for = {}
        label_rev = defaultdict(list)
        gapH = {"Z": Z,
                "G/Z": GZ,
                "G'": D,
                "G/G'": GD,
                r"\Phi": Phi,
                r"G/\Phi": GPhi,
                r"\operatorname{Fit}": F,
                r"G/\operatorname{Fit}": GF,
                "R": R,
                "G/R": GR,
                "S": S,
                "G/S": GS}
        if not self.pgroup:
            for p, P in zip(self.order.prime_factors(), self.Sylows):
                gapH[f"P_{{{p}}}"] = P
        if not self.abelian:
            for i, M in enumerate(G.ConjugacyClassesMaximalSubgroups()):
                gapH[f"M_{{{i+1}}}"] = M.Representative()
                if G.IsNormal(M.Representative()):
                    gapH[f"G/M_{{{i+1}}}"] = G / M.Representative()
            for i, M in enumerate(G.MinimalNormalSubgroups()):
                gapH[f"m_{{{i+1}}}"] = M
                gapH[f"G/m_{{{i+1}}}"] = G / M
        for name, H in gapH.items():
            if H.Order().IdGroupsAvailable() and H.Order() < 10**9:
                label = f"{H.Order()}.{H.IdGroup()[1]}"
                label_for[name] = label
                label_rev[label].append(name)
        subdata = {}
        for rec in db.gps_groups_test.search({"label": {"$in": list(label_for.values())}}, ["label", "tex_name", "order"]):
            for name in label_rev[rec["label"]]:
                subdata[name] = WebAbstractGroup(rec["label"], data=rec)
                subdata[name].G = gapH[name]
        for name, H in gapH.items():
            if name not in subdata:
                label = label_for.get(name, "")
                subdata[name] = WebAbstractGroup(label, data=H)
        return subdata

    def show_special_subgroups_live(self):
        kwls = {"Z": display_knowl('group.center', 'Center'),
                "G'": display_knowl('group.commutator_subgroup', 'Commutator'),
                r"\Phi": display_knowl('group.frattini_subgroup', 'Frattini'),
                r"\operatorname{Fit}": display_knowl('group.fitting_subgroup', 'Fitting'),
                "R": display_knowl('group.radical', 'Radical'),
                "S": display_knowl('group.socle', 'Socle')}
        subdata = self._subgroup_data

        def show(sname, name=None):
            if name is None:
                name = sname
            H = subdata[name]
            if H.order == self.order:
                disp = self.label if self.tex_name == " " else f'${self.tex_name}$'
            elif H.order == 1:
                url = url_for(".by_label", label="1.1")
                disp = '$C_1$'
                disp = f'<a href="{url}">{disp}</a>'
            elif H.label:
                url = url_for(".by_label", label=H.label)
                disp = H.label if H.tex_name == " " else f'${H.tex_name}$'
                disp = f'<a href="{url}">{disp}</a>'
            elif H.abelian:
                invs = H.smith_abelian_invariants
                ab_label = ".".join(f"{q}_{e}" for q, e in Counter(invs).items())
                url = url_for(".by_abelian_label", label=ab_label)
                disp = f'<a href="{url}">${abelian_gp_display(invs)}$</a>'
            elif H.tex_name != " ":
                disp = f"${H.tex_name}$"
            else:
                disp = f"Group of order ${latex(H.order.factor())}$"
            return fr'${sname} \simeq$ {disp}'
        ans = [(kwl, show(sname), show(f"G/{sname}"), None) for sname, kwl in kwls.items()]
        if not self.pgroup:
            for p in self.order.prime_factors():
                ans.append((f"{p}-{display_knowl('group.sylow_subgroup', 'Sylow subgroup')}",
                            show(f"P_{{{p}}}"),
                            None,
                            None))
        if not self.abelian:
            for typ, ov in [("M", display_knowl("group.maximal_subgroup", "Maximal subgroups")), ("m", display_knowl("group.maximal_quotient", "Maximal quotients"))]:
                by_disp = defaultdict(Counter)
                name_lookup = defaultdict(dict)
                for name, M in subdata.items():
                    if not name.startswith(typ):
                        continue
                    Q = subdata.get(f"G/{name}")
                    if Q is None:
                        key = (ZZ(self.G.Index(self.G.Normalizer(M.G))), M.label, M.tex_name, None, None)
                    else:
                        key = (1, M.label, M.tex_name, Q.label, Q.tex_name)
                    order = self.order // M.order if typ == "M" else M.order
                    by_disp[order][key] += 1
                    if key not in name_lookup[order]:
                        name_lookup[order][key] = name
                for order, D in sorted(by_disp.items()):
                    for i, (key, cc_cnt) in enumerate(sorted(D.items())):
                        sub_cnt, Mlabel, Mtex, Qlabel, Qtex = key
                        name = name_lookup[order][key]
                        if len(D) == 1:
                            subscr = order
                        else:
                            subscr = f"{order},{i+1}"
                        dispname = f"{typ}_{{{subscr}}}"
                        Q = show(f"G/{dispname}", f"G/{name}") if f"G/{name}" in subdata else None
                        if sub_cnt > 1:
                            if cc_cnt > 1:
                                extra = f"{cc_cnt} conjugacy classes, each containing {sub_cnt} subgroups"
                            else:
                                extra = f"{sub_cnt} subgroups in one conjugacy class"
                        else:
                            if cc_cnt > 1:
                                extra = f"{cc_cnt} normal subgroups"
                            else:
                                extra = None
                        ans.append((
                            ov,
                            show(dispname, name),
                            Q,
                            extra))
                        ov = None
        return ans

    def properties(self):
        nilp_str = f"yes, of class {self.nilpotency_class}" if self.nilpotent else "no"
        solv_str = f"yes, of length {self.derived_length}" if self.solvable else "no"
        props = [
            ("Label", self.label),
            ("Order", web_latex(factor(self.order))),
            ("Exponent", web_latex(factor(self.exponent))),
        ]
        if self.number_conjugacy_classes != None and self.number_conjugacy_classes <= 2000:
            props.append((None, self.image()))
        if self.abelian:
            props.append(("Abelian", "yes"))
            if self.simple:
                props.append(("Simple", "yes"))
            try:
                props.append((r"$\card{\operatorname{Aut}(G)}$", web_latex(factor(self.aut_order))))
            except AssertionError:  # timed out
                pass
        else:
            if self.simple:
                props.append(("Simple", "yes"))
            else:
                props.extend([("Nilpotent", nilp_str),
                              ("Solvable", solv_str)])
            props.extend([
                (r"$\card{G^{\mathrm{ab}}}$", web_latex(self.Gab_order_factor()))])
            if self.has_subgroups:
                cent_order_factored = self.cent_order_factor()
            else:
                cent_order_factored = 0
            if cent_order_factored:
                props.extend([(r"$\card{Z(G)}$",
                    web_latex(cent_order_factored) if cent_order_factored else nc)])
            else:
                props.extend([(r"$\card{Z(G)}$", "not computed")])

            if self.aut_order == None:
                  props.extend([(r"$\card{\mathrm{Aut}(G)}$", "not computed")])
            else:      
                try:
                    props.extend([
                        (r"$\card{\mathrm{Out}(G)}$", web_latex(factor(self.outer_order)))
                    ])
                except AssertionError:  # timed out
                    pass

            if self.outer_order == None:
                  props.extend([(r"$\card{\mathrm{Out}(G)}$", "not computed")])
            else:
                try:
                    props.extend([
                        (r"$\card{\mathrm{Out}(G)}$", web_latex(factor(self.outer_order)))
                    ])
                except AssertionError:  # timed out
                    pass

        if not self.live():        
            if self.permutation_degree == None:
                props.extend([("Perm deg.", "not computed")])
            else:
                props.extend([("Perm deg.", f"${self.permutation_degree}$")])

                
        if  self.transitive_degree == None:
            props.extend([("Trans deg.", "not computed")])
        else:
            props.extend([("Trans deg.", f"${self.transitive_degree}$")])
        props.append(
            ("Rank", f"${self.rank}$" if self.rank else "not computed"))
        return props

    @lazy_attribute
    def has_subgroups(self):
        return self.all_subgroups_known is not None

    @lazy_attribute
    def subgroups(self):
        if not self.has_subgroups:
            return None
        subs = {
            subdata["short_label"]: WebAbstractSubgroup(subdata["label"], subdata)
            for subdata in db.gps_subgroups_test.search({"ambient": self.label})
        }
        if self.subgroup_inclusions_known:
            self.add_layers(subs)
        return subs

    def add_layers(self, subs):
        topord = max(sub.subgroup_order for sub in subs.values())
        top = [z for z in subs.values() if z.subgroup_order == topord][0]
        top.layer = 0
        seen = set()
        layer = [top]
        added_something = True  # prevent data error from causing infinite loop
        while len(seen) < len(subs) and added_something:
            new_layer = []
            added_something = False
            for H in layer:
                for new in H.contains:
                    if new not in seen:
                        seen.add(new)
                        added_something = True
                        K = subs[new]
                        new_layer.append(K)
                        K.layer = H.layer + 1
            layer = new_layer

    # special subgroups
    def special_search(self, sp):
        for lab, gp in self.subgroups.items():
            if sp in gp.special_labels:
                return lab  # is label what we want to return?
                # H = subs['lab']
                # return group_names_pretty(H.subgroup)

    @lazy_attribute
    def fitting(self):
        return self.special_search("F")

    @lazy_attribute
    def radical(self):
        return self.special_search("R")

    @lazy_attribute
    def socle(self):
        return self.special_search("S")

    # series

    def series_search(self, sp):
        ser_str = r"^%s\d+" % sp
        ser_re = re.compile(ser_str)
        subs = self.subgroups
        ser = []
        for lab, H in subs.items():
            for spec_lab in H.special_labels:
                if ser_re.fullmatch(spec_lab):
                    # ser.append((H.subgroup, spec_lab)) # returning right thing?
                    ser.append((H.short_label, spec_lab))

        def sort_ser(p):
            return int(((p[1]).split(sp))[1])

        return [el[0] for el in sorted(ser, key=sort_ser)]

    @lazy_attribute
    def chief_series(self):
        return self.series_search("C")

    @lazy_attribute
    def derived_series(self):
        return self.series_search("D")

    @lazy_attribute
    def lower_central_series(self):
        return self.series_search("L")

    @lazy_attribute
    def upper_central_series(self):
        return self.series_search("U")

    @lazy_attribute
    def diagram_ok(self):
<<<<<<< HEAD
        return self.number_subgroup_classes is not None and self.number_subgroup_classes < 100

    @staticmethod
    def _finalize_profile(by_order):
        def sort_key(x):
            # Python 3 won't compare None with strings
            return sum(([c is None, c] for c in x), [])
        for order, subs in by_order.items():
            by_order[order] = sorted(((cnt,) + k for (k, cnt) in subs.items()), key=sort_key, reverse=True)
        return sorted(by_order.items(), key=lambda z: -z[0]) # largest order first
=======
        if self.number_subgroup_classes == None:
            return False
        return self.number_subgroup_classes < 100
>>>>>>> c6491740

    @lazy_attribute
    def subgroup_profile(self):
        if self.has_subgroups:
            by_order = defaultdict(Counter)
            for s in self.subgroups.values():
                by_order[s.subgroup_order][s.subgroup, s.subgroup_hash, s.subgroup_tex] += s.conjugacy_class_count
            return self._finalize_profile(by_order)

    @lazy_attribute
    def subgroup_autprofile(self):
        if self.has_subgroups:
            seen = set()
            by_order = defaultdict(Counter)
            for s in self.subgroups.values():
                if s.aut_label not in seen:
                    by_order[s.subgroup_order][s.subgroup, s.subgroup_hash, s.subgroup_tex] += 1
                    seen.add(s.aut_label)
            return self._finalize_profile(by_order)

    @lazy_attribute
    def normal_profile(self):
        if self.has_subgroups:
            by_order = defaultdict(Counter)
            for s in self.subgroups.values():
                if s.normal:
                    by_order[s.subgroup_order][s.subgroup, s.subgroup_hash, s.subgroup_tex, s.quotient, s.quotient_hash, s.quotient_tex] += s.conjugacy_class_count
            if self.normal_counts is not None:
                for d, cnt in zip(self.order.divisors(), self.normal_counts):
                    if cnt and cnt > sum(by_order[d].values()):
                        by_order[d][None, None, None, None, None, None] = cnt - sum(by_order[d].values())
            return self._finalize_profile(by_order)

    @lazy_attribute
    def normal_autprofile(self):
        if self.has_subgroups:
            seen = set()
            by_order = defaultdict(Counter)
            for s in self.subgroups.values():
                if s.normal and s.aut_label not in seen:
                    by_order[s.subgroup_order][s.subgroup, s.subgroup_hash, s.subgroup_tex, s.quotient, s.quotient_hash, s.quotient_tex] += 1
                    seen.add(s.aut_label)
            return self._finalize_profile(by_order)

    def _display_profile(self, profile, aut):
        def display_profile_line(order, subs):
            l = []
            sep = ", "
            for tup in subs:
                cnt, label, tex = tup[0], tup[1], tup[3]
                tup = list(tup[1:])
                if len(tup) == 6:
                    sep = ", &nbsp;&nbsp;"
                if label is None:
                    tup[0] = f"{order}.?"
                # TODO: In the normal case, should we display the quotient somehow?
                # TODO: Deal with the orders where all we know is a count from normal_counts
                l.append(
                    abstract_group_display_knowl(label, name=f"${tex}$", ambient=self.label, aut=bool(aut), profiledata=tuple(tup))
                    + ("" if len(tup) == 3 else " ( $%s$ )" % (tup[5]))
                    + (" x " + str(cnt) if cnt > 1 else "")
                )
            return sep.join(l)

        if profile is not None:
            return [(order, display_profile_line(order, subs)) for (order, subs) in profile]

    @cached_method
    def _normal_summary(self):
        if self.normal_index_bound != 0:
            return f"All normal subgroups of index up to {self.normal_index_bound} or order up to {self.normal_order_bound} are shown."
        return ""

    @cached_method
    def _subgroup_summary(self, in_profile):
        if self.subgroup_index_bound != 0:
            return f"All subgroup of index up to {self.subgroup_index_bound} are shown."
            # Todo: add more verbiage here about Sylow subgroups, maximal subgroups and normal subgroups
        return ""

    def get_profile(self, sub_all, sub_aut):
        if sub_all == "subgroup":
            if sub_aut:
                profile = self.subgroup_autprofile
                desc = "Classes of subgroups up to automorphism"
            else:
                profile = self.subgroup_profile
                desc = "Classes of subgroups up to conjugation"
            summary = self._subgroup_summary(in_profile=True)
        else:
            if sub_aut:
                profile = self.normal_autprofile
                desc = "Normal subgroups up to automorphism (quotient in parentheses)"
            else:
                profile = self.normal_profile
                desc = "Normal subgroups (quotient in parentheses)"
            summary = self._normal_summary()
        if profile is None:
            summary = "not computed"
        return self._display_profile(profile), desc, summary

    @cached_method
    def diagram_count(self, sub_all, sub_aut):
        # The number of subgroups shown in the diagram of this type; sub_all can be "subgroup" or "normal" and sub_aut can be "aut" or ""
        if sub_all == "subgroup":
            if sub_aut:
                if self.subgroup_index_bound == 0:
                    return self.number_subgroup_autclasses
                subs = [H.aut_label for H in self.subgroups.values() if H.quotient_order <= self.subgroup_index_bound]
                return len(set(subs))
            else:
                if self.subgroup_index_bound == 0:
                    return self.number_subgroup_classes
                subs = [H for H in self.subgroups.values() if H.quotient_order <= self.subgroup_index_bound]
                return len(subs)
        else:
            subs = [H for H in self.subgroups.values() if H.normal]
            if sub_aut:
                return len(set(H.aut_label for H in subs))
            else:
                return len(subs)

    def get_diagram_info(self, sub_all, sub_aut, override_count=False):
        summary = ""
        if sub_all == "subgroup":
            if sub_aut:
                desc = "Classes of subgroups up to automorphism"
            else:
                desc = "Classes of subgroups up to conjugation"
            summary = self._subgroup_summary(in_profile=False)
        else:
            if sub_aut:
                desc = "Normal subgroups up to automorphism"
            else:
                desc = "Normal subgroups"
            # I don't think the following can be nonempty in the current data, since we stopped computing inclusions before we cut the middle of the normal lattice out, but it's included for completeness
            summary = self._normal_summary()
        count = 0
        if not self.subgroup_inclusions_known:
            summary = "No diagram available: inclusions not computed"
        elif self.outer_equivalence and not sub_aut:
            summary = "No diagram available: subgroups only stored up to automorphism"
        else:
            count = self.diagram_count(sub_all, sub_aut)
            if not override_count and count >= 100:
                url = url_for(f".{sub_all}_{sub_aut}diagram", label=self.label)
                summary = f'There are too many subgroups to show.\n<a href="{url}">See a full page version of the diagram</a>.\n'
        return desc, summary, count

    def diagram_classes(self):
        # Which combinations of subgroup/normal and conj/aut have a diagram
        classes = []
        for sub_all in ["subgroup", "normal"]:
            for sub_aut in ["", "aut"]:
                if self.diagram_count(sub_all, sub_aut) > 0:
                    classes.append(f"{sub_all}_{sub_aut}diagram")
        return " ".join(classes)

    # The following layout elements go in different places depending on whether
    # the subgroup diagram is wide or not, so they are abstracted here

    def fullpage_links(self, getpositions=False):
        s = ""
        if getpositions:
            s += '<button onclick="getpositions()">Get positions</button><br>\n'
            s += '<p><div id="positions"></div></p>\n'
        s += '<div>\nEach subgroup order has its own level?\n'
        s += '<input type="checkbox" id="orderForHeight" onchange="toggleheight()" />\n</div>\n'
        for sub_all in ["subgroup", "normal"]:
            for sub_aut in ["", "aut"]:
                cls = f'{sub_all}_{sub_aut}diagram'
                s += f'<div class="{cls}">\n'
                url = url_for(f'.{cls}', label=self.label)
                s += f'<a href="{url}">See a full page version of the diagram</a>\n</div>\n'
        return s

    def sub_info_area(self):
        s = '<h4>Subgroup information</h4>\n'
        s += '<div class="selectedsub">\n'
        s += 'Click on a subgroup in the diagram to see information about it.\n'
        s += '</div>\n'
        return s

    def canvas(self, width, height):
        s = f'<canvas id="subdiagram" width="{width}" height="{height}">\n'
        s += 'Sorry, your browser does not support the subgroup diagram.\n'
        s += '</canvas>\n'
        return s

    @lazy_attribute
    def conjugacy_classes(self):
        if self.live():
            if isinstance(self.G, LiveAbelianGroup):
                cl = [
                    WebAbstractConjClass(self.label, f"{m}?", {
                        "size": ZZ(1),
                        "order": m})
                    for m in self.G.element_orders()
                ]
            else:
                # We just record size, order, and a representative
                cl = [
                    WebAbstractConjClass(self.label, f"{c.Representative().Order()}?", {
                        "size": ZZ(c.Size()),
                        "order": ZZ(c.Representative().Order()),
                        "representative": c.Representative()})
                    for c in self.G.ConjugacyClasses()
                ]
            # no divisions or autjugacy classes
            return cl
        cl = [
            WebAbstractConjClass(self.label, ccdata["label"], ccdata)
            for ccdata in db.gps_groups_cc_test.search({"group": self.label})
        ]
        divs = defaultdict(list)
        autjs = defaultdict(list)
        for c in cl:
            divkey = re.sub(r"([^\d])-?\d+?$", r"\1", c.label)
            divs[divkey].append(c)
            autjs[c.aut_label].append(c)
        ccdivs = []
        for divkey, ccs in divs.items():
            div = WebAbstractDivision(self.label, divkey, ccs)
            for c in ccs:
                c.division = div
            ccdivs.append(div)
        ccdivs.sort(key=lambda x: x.classes[0].counter)
        self.conjugacy_class_divisions = ccdivs
        autccs = []
        for autkey, ccs in autjs.items():
            autj = WebAbstractAutjClass(self.label, autkey, ccs)
            for c in ccs:
                c.autjugacy_class = autj
            autccs.append(autj)
        autccs.sort(key=lambda x: x.classes[0].counter)
        self.autjugacy_classes = autccs
        return sorted(cl, key=lambda x: x.counter)

    # These are the power-conjugacy classes
    @lazy_attribute
    def conjugacy_class_divisions(self):
        cl = self.conjugacy_classes  # creates divisions
        assert cl
        return self.conjugacy_class_divisions

    @lazy_attribute
    def autjugacy_classes(self):
        cl = self.conjugacy_classes  # creates autjugacy classes
        assert cl
        return self.autjugacy_classes

    @lazy_attribute
    def cc_to_div(self):
        # Need to map cc's to their divisions
        ctor = {}
        for k, vs in self.conjugacy_class_divisions.items():
            for v in vs:
                ctor[v.label] = k
        return ctor

    @lazy_attribute
    def characters(self):
        # Should join with creps once we have images and join queries
        chrs = [
            WebAbstractCharacter(chardata["label"], chardata)
            for chardata in db.gps_char_test.search({"group": self.label})
        ]
        return sorted(chrs, key=lambda x: x.counter)

    @lazy_attribute
    def rational_characters(self):
        # Should join with creps once we have images and join queries
        chrs = [
            WebAbstractRationalCharacter(chardata["label"], chardata)
            for chardata in db.gps_qchar_test.search({"group": self.label})
        ]
        return sorted(chrs, key=lambda x: x.counter)

    @lazy_attribute
    def maximal_subgroup_of(self):
        # Could show up multiple times as non-conjugate maximal subgroups in the same ambient group
        # So we should eliminate duplicates from the following list
        return [
            WebAbstractSupergroup(self, "sub", supdata["label"], supdata)
            for supdata in db.gps_subgroups_test.search(
                {"subgroup": self.label, "maximal": True},
                sort=["ambient_order", "ambient"],
                limit=10,
            )
        ]

    @lazy_attribute
    def maximal_quotient_of(self):
        # Could show up multiple times as a quotient of different normal subgroups in the same ambient group
        # So we should eliminate duplicates from the following list
        return [
            WebAbstractSupergroup(self, "quo", supdata["label"], supdata)
            for supdata in db.gps_subgroups_test.search(
                {"quotient": self.label, "minimal_normal": True},
                sort=["ambient_order", "ambient"],
            )
        ]

    def most_product_expressions(self):
        return max(1, len(self.semidirect_products), len(self.nonsplit_products), len(self.as_aut_gp))

    @lazy_attribute
    def display_direct_product(self):
        # Need to pick an ordering
        # return [sub for sub in self.subgroups.values() if sub.normal and sub.direct and sub.subgroup_order != 1 and sub.quotient_order != 1]
        C = dict(self.direct_factorization)
        # We can use the list of subgroups to get the latex
        latex_lookup = {}
        sort_key = {}
        for sub in self.subgroups.values():
            slab = sub.subgroup
            if slab in C:
                latex_lookup[slab] = sub.subgroup_tex_parened
                sort_key[slab] = (
                    not sub.abelian,
                    sub.subgroup_order.is_prime_power(get_data=True)[0]
                    if sub.abelian
                    else sub.subgroup_order,
                    sub.subgroup_order,
                )
                if len(latex_lookup) == len(C):
                    break
        df = sorted(self.direct_factorization, key=lambda x: sort_key[x[0]])
        s = r" \times ".join(
            "%s%s" % (latex_lookup[label], "^%s" % e if e > 1 else "")
            for (label, e) in df
        )
        return s

    @lazy_attribute
    def semidirect_products(self):
        semis = []
        subs = defaultdict(list)
        for sub in self.subgroups.values():
            if sub.normal and sub.split and not sub.direct:
                pair = (sub.subgroup, sub.quotient)
                if pair not in subs:
                    semis.append(sub)
                subs[pair].append(sub.short_label)
        semis.sort(key=product_sort_key)
        for V in subs.values():
            V.sort(key=label_sortkey)
        return [(sub, len(subs[sub.subgroup, sub.quotient]), subs[sub.subgroup, sub.quotient]) for sub in semis]

    @lazy_attribute
    def nonsplit_products(self):
        nonsplit = []
        subs = defaultdict(list)
        for sub in self.subgroups.values():
            if sub.normal and not sub.split:
                pair = (sub.subgroup, sub.quotient)
                if pair not in subs:
                    nonsplit.append(sub)
                subs[pair].append(sub.short_label)
        nonsplit.sort(key=product_sort_key)
        for V in subs.values():
            V.sort(key=label_sortkey)
        return [(sub, len(subs[sub.subgroup, sub.quotient]), subs[sub.subgroup, sub.quotient]) for sub in nonsplit]

    @lazy_attribute
    def as_aut_gp(self):
        return [(rec['label'], fr"\Aut({rec['tex_name']})") for rec in db.gps_groups_test.search({"aut_group": self.label}, ["label", "tex_name"]) if rec['label'] != self.label]

    # Subgroups up to conjugacy -- this one is no longer used
    @lazy_attribute
    def subgroup_layers(self):
        # Need to update to account for possibility of not having all inclusions
        subs = self.subgroups
        topord = max(sub.subgroup_order for sub in subs.values())
        top = [z.short_label for z in subs.values() if z.subgroup_order == topord][0]
        layers = [[subs[top]]]
        seen = set([top])
        added_something = True  # prevent data error from causing infinite loop
        # print "starting while"
        while len(seen) < len(subs) and added_something:
            layers.append([])
            added_something = False
            for H in layers[-2]:
                # print H.counter
                # print "contains", H.contains
                for new in H.contains:
                    if new not in seen:
                        seen.add(new)
                        added_something = True
                        layers[-1].append(subs[new])
        edges = []
        for g in subs:
            for h in subs[g].contains:
                edges.append([h, g])
        return [layers, edges]

    # Subgroups up to conjugacy
    @lazy_attribute
    def subgroup_lattice(self):
        # Need to update to account for possibility of not having all inclusions
        if self.outer_equivalence:
            raise RuntimeError("Subgroups not known up to conjugacy")
        subs = self.subgroups
        nodes = list(subs.values())
        edges = []
        for g in subs:
            for h in subs[g].contains:
                edges.append([h, g])
        return [nodes, edges]

    # Subgroups up to autjugacy
    @lazy_attribute
    def subgroup_lattice_aut(self):
        # Need to update to account for possibility of not having all inclusions
        # It would be better to add pages for subgroups up to automorphism with links to the conjugacy classes within
        subs = self.subgroups
        if self.outer_equivalence:
            nodes = list(subs.values())
            edges = []
            for g in subs:
                for h in subs[g].contains:
                    edges.append([h, g])
        else:
            nodes = []
            edges = set()  # avoid multiedges; this may not be the desired behavior
            for g in subs.values():
                if g.short_label.endswith(".a1"):
                    nodes.append(g)
                glabel = g.aut_label + ".a1"
                for h in g.contains:
                    hlabel = ".".join(h.split(".")[:-1]) + ".a1"
                    edges.add((hlabel, glabel))
            edges = [list(edge) for edge in edges]
        return [nodes, edges]

    # Figuring out the subgroup count for an autjugacy class might not be stored
    # directly.  We do them all at once.  If we only computed up to aut
    # return empty Counter since we don't need this.
    # Output is a Counter of aut_labels and counts
    @lazy_attribute
    def aut_class_counts(self):
        counts = Counter()
        if self.outer_equivalence:
            return counts
        subs = self.subgroups
        for s in subs.values():
            counts[s.aut_label] += s.count
        return counts

    @lazy_attribute
    def tex_images(self):
        all_tex = list(set(H.subgroup_tex for H in self.subgroups.values())) + ["?"]
        return {
            rec["label"]: rec["image"]
            for rec in db.gps_images.search({"label": {"$in": all_tex}}, ["label", "image"])
        }

    def sylow_subgroups(self):
        """
        Returns a list of pairs (p, P) where P is a WebAbstractSubgroup representing a p-Sylow subgroup.
        """
        syl_dict = {}
        for sub in self.subgroups.values():
            if sub.sylow > 0:
                syl_dict[sub.sylow] = sub
        syl_list = []
        for p, e in factor(self.order):
            if p in syl_dict:
                syl_list.append((p, syl_dict[p]))
        return syl_list

    def series(self):
        data = [
            [
                "group.%s" % ser,
                ser.replace("_", " ").capitalize(),
                [self.subgroups[i] for i in getattr(self, ser)],
                "-".join(map(str, getattr(self, ser))),
                r"\rhd",
            ]
            for ser in [
                "derived_series",
                "chief_series",
                "lower_central_series",
                "upper_central_series",
            ]
        ]
        data[3][4] = r"\lhd"
        data[3][2].reverse()
        return data

    def schur_multiplier_text(self):
        if not self.schur_multiplier:
            return "C_1"
        entries = []
        for key, value in Counter(self.schur_multiplier).items():
            entry = "C_{%s}" % key
            if value != 1:
                entry += "^{%s}" % value
            entries.append(entry)
        return r" \times ".join(entries)

    def schur_multiplier_label(self):
        if self.schur_multiplier:
            return ".".join(str(e) for e in self.schur_multiplier)
        else:  # trivial group has to be handled separately
            return "1"

    @lazy_attribute
    def rep_dims(self):
        # Dimensions that occur for either a rational or complex irreducible character
        return sorted(
            set([d for (d,cnt) in self.irrep_stats]
                + [d for (d,cnt) in self.ratrep_stats]))

    @lazy_attribute
    def irrep_stats(self):
        # This should be cached for groups coming from the database, so this is only used for live groups
        return [(ZZ(d), ZZ(cnt)) for (d, cnt) in self.G.CharacterDegrees()]

    @lazy_attribute
    def irrep_statistics(self):
        D = Counter()
        for d,cnt in self.irrep_stats:
            D[d] = cnt
        return [D[d] for d in self.rep_dims]

    @lazy_attribute
    def ratrep_stats(self):
        # This should be cached for groups coming from the database, so this is only used for live groups
        D = Counter([rep.qdim for rep in self.rational_characters])
        return sorted(D.items())

    @lazy_attribute
    def ratrep_statistics(self):
        D = Counter()
        for d,cnt in self.ratrep_stats:
            D[d] = cnt
        return [D[d] for d in self.rep_dims]

    @lazy_attribute
    def cc_stats(self):
        # This should be cached for groups coming from the database, so this is only used for live groups
        if self.abelian:
            return [[o, 1, cnt] for (o, cnt) in self.order_stats]
        D = Counter([(cc.order, cc.size) for cc in self.conjugacy_classes])
        return sorted((o, s, m) for ((o, s), m) in D.items())

    @lazy_attribute
    def cc_statistics(self):
        D = Counter()
        for (o, s, m) in self.cc_stats:
            D[o] += m
        return sorted(D.items())

    @lazy_attribute
    def div_stats(self):
        # This should be cached for groups coming from the database, so this is only used for live groups
        D = Counter()
        for div in self.conjugacy_class_divisions:
            D[div.order, len(div.classes), div.classes[0].size] += 1
        return sorted((o, s, k, m) for ((o, s, k), m) in D.items())

    @lazy_attribute
    def div_statistics(self):
        D = Counter()
        for (o, s, k, m) in self.div_stats:
            D[o] += m
        return sorted(D.items())

    @lazy_attribute
    def aut_stats(self):
        # This should be cached for groups coming from the database, so this is only used for live groups
        D = Counter()
        for c in self.autjugacy_classes:
            D[c.order, len(c.classes), c.classes[0].size] += 1
        return sorted((o, s, k, m) for ((o, s, k), m) in D.items())

    @lazy_attribute
    def aut_statistics(self):
        if self.aut_stats == None:
            return None
        else:
           D = Counter()
           for (o, s, k, m) in self.aut_stats:
               D[o] += m
        return sorted(D.items())

    @lazy_attribute
    def pcgs(self):
        return self.G.Pcgs()

    @lazy_attribute
    def pcgs_relative_orders(self):
        return [ZZ(c) for c in self.pcgs.RelativeOrders()]

    def decode_as_pcgs(self, code, as_str=False):
        # Decode an element
        vec = []
        if code < 0 or code >= self.order:
            raise ValueError
        for m in reversed(self.pcgs_relative_orders):
            c = code % m
            vec.insert(0, c)
            code = code // m
        if as_str:
            # Need to combine some generators
            w = []
            e = 0
            for i, (c, m) in reversed(list(enumerate(zip(vec, self.pcgs_relative_orders)))):
                e += c
                if i + 1 in self.gens_used:
                    w.append(e)
                    e = 0
                else:
                    e *= m
            w.reverse()
            s = ""
            for i, c in enumerate(w):
                if c == 1:
                    s += var_name(i)
                elif c != 0:
                    s += "%s^{%s}" % (var_name(i), c)
            return s
        else:
            return self.pcgs.PcElementByExponents(vec)

    def decode_as_perm(self, code, n=None, as_str=False):
        if n is None:
            n = self.representations["Perm"]["d"]
        # code should be an integer with 0 <= m < factorial(n)
        x = SymmetricGroup(n)(Permutations(n).unrank(code))
        if as_str:
            return str(x)
        return x

    def _matrix_coefficient_data(self, rep_type, as_str=False):
        rep_data = self.representations[rep_type]
        if rep_type == "Lie":
            rep_type = "GLFq"
        d = rep_data["d"]
        k = 1
        if rep_type == "GLZ":
            N = rep_data["b"]
            R = r"\Z" if as_str else ZZ
        elif rep_type == "GLFp":
            N = rep_data["p"]
            R = rf"\F_{{{N}}}" if as_str else GF(N)
        elif rep_type == "GLZN":
            N = rep_data["p"]
            R = rf"\Z/{N}\Z" if as_str else Zmod(N)
        elif rep_type == "GLZq":
            N = rep_data["q"]
            R = rf"\Z/{N}\Z" if as_str else Zmod(N)
        elif rep_type == "GLFq":
            q = ZZ(rep_data["q"])
            R = rf"\F_{{{q}}}" if as_str else GF(q)
            N, k = q.is_prime_power(get_data=True)
            if k == 1:
                # Might happen for Lie
                rep_type = "GLFp"
        return R, N, k, d, rep_type

    def decode_as_matrix(self, code, rep_type, as_str=False):
        R, N, k, d, rep_type = self._matrix_coefficient_data(rep_type)
        L = ZZ(code).digits(N)

        def pad(X, m):
            return X + [0] * (m - len(L))
        L = pad(L, k * d**2)
        if rep_type == "GLFq":
            L = [R(L[i:i+k]) for i in range(0, k*d**2, k)]
        elif rep_type == "GLZ":
            shift = (N - 1) // 2
            L = [c - shift for c in L]
        x = matrix(R, d, d, L)
        if as_str:
            return latex(x)
        return x

    def decode(self, code, rep_type=None, as_str=False):
        if rep_type is None:
            rep_type = self.element_repr_type
        if rep_type == "Perm":
            return self.decode_as_perm(code, as_str=as_str)
        elif rep_type == "PC":
            return self.decode_as_pcgs(code, as_str=as_str)
        else:
            return self.decode_as_matrix(code, rep_type=rep_type, as_str=as_str)

    @lazy_attribute
    def pc_code(self):
        return ZZ(self.representations["PC"]["code"])

    @lazy_attribute
    def gens_used(self):
        if self.live():
            return list(range(1, 1 + len(self.G.GeneratorsOfGroup())))
        return self.representations["PC"]["gens"]

    def show_subgroup_generators(self, H):
        if H.subgroup_order == 1:
            return ""
        return ", ".join(self.decode(g, as_str=True) for g in H.generators)

    # @lazy_attribute
    # def fp_isom(self):
    #    G = self.G
    #    P = self.pcgs
    #    def position(x):
    #        # Return the unique generator
    #        vec = P.ExponentsOfPcElement(x)
    #        if sum(vec) == 1:
    #            for i in range(len(vec)):
    #                if vec[i]:
    #                    return i
    #    gens = G.GeneratorsOfGroup()
    #    # We would like to remove extraneous generators, but can't figure out how to do so
    #    rords = P.RelativeOrders()
    #    for i, (g, r) in enumerate(zip(gens, rords)):
    #        j = position(g**r)
    #        if j is None:
    #            # g^r is not another generator

    def presentation(self):
        # We use knowledge of the form of the presentation to construct it manually.
        gens = list(self.PCG.GeneratorsOfGroup())
        pcgs = self.PCG.FamilyPcgs()
        used = [u - 1 for u in sorted(self.gens_used)]  # gens_used is 1-indexed
        rel_ords = [ZZ(p) for p in self.PCG.FamilyPcgs().RelativeOrders()]
        assert len(gens) == len(rel_ords)
        pure_powers = []
        rel_powers = []
        comm = []
        relators = []

        def print_elt(vec):
            s = ""
            e = 0
            u = used[-1]
            i = len(used) - 1
            for j, (c, p) in reversed(list(enumerate(zip(vec, rel_ords)))):
                e *= p
                e += c
                if j == u:
                    if e == 1:
                        s = var_name(i) + s
                    elif e > 1:
                        s = "%s^{%s}" % (var_name(i), e) + s
                    i -= 1
                    u = used[i]
                    e = 0
            return s

        ngens = len(used)
        for i in range(ngens):
            a = used[i]
            e = prod(rel_ords[a:] if i == ngens - 1 else rel_ords[a: used[i + 1]])
            ae = pcgs.ExponentsOfPcElement(gens[a] ** e)
            if all(x == 0 for x in ae):
                pure_powers.append("%s^{%s}" % (var_name(i), e))
            else:
                rel_powers.append("%s^{%s}=%s" % (var_name(i), e, print_elt(ae)))
            for j in range(i + 1, ngens):
                b = used[j]
                if all(x == 0 for x in pcgs.ExponentsOfCommutator(b + 1, a + 1)):  # back to 1-indexed
                    if not self.abelian:
                        comm.append("[%s,%s]" % (var_name(i), var_name(j)))
                else:
                    v = pcgs.ExponentsOfConjugate(b + 1, a + 1)  # back to 1-indexed
                    relators.append("%s^{%s}=%s" % (var_name(j), var_name(i), print_elt(v)))
        show_gens = ", ".join(var_name(i) for i in range(len(used)))
        if pure_powers or comm:
            rel_powers = ["=".join(pure_powers + comm) + "=1"] + rel_powers
        relators = ", ".join(rel_powers + relators)
        return r"\langle %s \mid %s \rangle" % (show_gens, relators)

    @lazy_attribute
    def representations(self):
        # For live groups
        return {}

    def representation_line(self, rep_type):
        # TODO: Add links to searches for other representations when available
        if rep_type != "PC":
            rdata = self.representations[rep_type]
        if rep_type == "Lie":
            if self.element_repr_type == "Lie":
                # Omit first description since it's used in the latex name
                desc = "Other groups of " + display_knowl("group.lie_type", "Lie type")
                rdata = rdata[1:]
                if not rdata:
                    return ""
            else:
                desc = "Groups of " + display_knowl("group.lie_type", "Lie type")
            reps = ",".join([fr"$\{rep['family']}({rep['d']},{rep['q']})$" for rep in rdata])
            return f'<tr><td>{desc}:</td><td colspan="5">{reps}</td></tr>'
        elif rep_type == "PC":
            pres = f"${self.presentation()}$"
            if self.abelian and not self.cyclic:
                pres = f"Abelian group {pres}"
            return f'<tr><td>{display_knowl("group.presentation", "Presentation")}:</td><td colspan="5">{pres}</td></tr>'
        elif rep_type == "Perm":
            gens = ", ".join(self.decode_as_perm(g, as_str=True) for g in rdata["gens"])
            gens = fr"$\langle {gens} \rangle$"
            d = rdata["d"]
            if d >= 10:
                gens = f"Degree {d}, {gens}"
            return f'<tr><td>{display_knowl("group.permutation_gens", "Permutation group")}:</td><td colspan="5">{gens}</td></tr>'
        else:
            # Matrix group
            R, N, k, d, _ = self._matrix_coefficient_data(rep_type, as_str=True)
            gens = ", ".join(self.decode_as_matrix(g, rep_type, as_str=True) for g in rdata["gens"])
            gens = fr"$\left\langle {gens} \right\rangle \subseteq \GL_{{{d}}}({R})$"
            return f'<tr><td>{display_knowl("group.matrix_group", "Matrix group")}:</td><td colspan="5">{gens}</td></tr>'

    @lazy_attribute
    def stored_representations(self):
        if self.live():
            if self.solvable:
                return self.representation_line("PC")
            return "data not computed"
            #raise NotImplementedError
        def sort_key(typ):
            if typ == self.element_repr_type:
                return -1
            return ["Lie", "PC", "Perm", "GLZ", "GLFp", "GLFq", "GLZq", "GLZN"].index(typ)
        return "\n".join(self.representation_line(rep_type) for rep_type in sorted(self.representations, key=sort_key))

    def is_null(self):
        return self._data is None

    # TODO if prime factors get large, use factors in database
    def order_factor(self):
        return latex(factor(self.order))

    # automorphism group
    def show_aut_group(self):
        try:
            if self.aut_group is None:
                if self.aut_order is None:
                    return r"$\textrm{not computed}$"
                else:
                    return f"Group of order ${self.aut_order_factor()}$"
            else:
                url = url_for(".by_label", label=self.aut_group)
                return f'<a href="{url}">${group_names_pretty(self.aut_group)}$</a>, of order ${self.aut_order_factor()}$'
        except AssertionError:  # timed out
            return r"$\textrm{Computation timed out}$"

    # TODO if prime factors get large, use factors in database
    def aut_order_factor(self):
        return latex(factor(self.aut_order))

    # outer automorphism group
    def show_outer_group(self):
        try:
            if self.outer_group is None:
                if self.outer_order is None:
                    return r"$\textrm{not computed}$"
                else:
                    return f"Group of order ${self.out_order_factor()}$"
            else:
                url = url_for(".by_label", label=self.outer_group)
                return f'<a href="{url}">${group_names_pretty(self.outer_group)}$</a>, of order ${self.out_order_factor()}$'
        except AssertionError:  # timed out
            return r"$\textrm{Computation timed out}$"

    # TODO if prime factors get large, use factors in database
    def out_order_factor(self):
        return latex(factor(self.outer_order))

    def perm_degree(self):
        if self.permutation_degree is None:
            return r"$\textrm{not computed}$"
        else:
            return self.permutation_degree

    def trans_degree(self):
        if self.transitive_degree is None:
            return r"$\textrm{not computed}$"
        else:
            return self.transitive_degree

        
    def live_composition_factors(self):
        from .main import url_for_label
        basiclist = []
        if isinstance(self.G, LiveAbelianGroup) or self.solvable:
            theorder = ZZ(self.G.Order()).factor()
            # We could work harder here to get small group labels for
            # these cyclic groups, but why bother?  This way, the lookup
            # is only done for one of them, and only if the user clicks
            # on the link
            basiclist = [(url_for(".by_abelian_label", label=z[0]),
                "C_{%d}"%z[0],
                "" if z[1] == 1 else "<span style='font-size: small'> x %d</span>"% z[1]
                )
                for z in theorder]

        # The only non-solvable option with order a multiple of 128
        # below 2000 is ...
        elif ZZ(self.G.Order()) == 1920:
            basiclist = [
                (url_for(".by_abelian_label", label=2), "C_2", "<span style='font-size: small'> x 5</span>"),
                (url_for_label("60.5"), "A_5", "")]
        if not basiclist:
            return "data not computed"
        return ", ".join('<a href="%s">$%s$</a>%s' % z for z in basiclist)

    def show_composition_factors(self):
        if self.live():
            return self.live_composition_factors()
        if self.order == 1:
            return "none"
        CF = Counter(self.composition_factors)
        display = {
            rec["label"]: '$'+rec["tex_name"]+'$'
            for rec in db.gps_groups_test.search(
                {"label": {"$in": list(set(CF))}}, ["label", "tex_name"]
            )
        }
        from .main import url_for_label

        def exp(n):
            #return "" if n == 1 else f" ({n})"
            return "" if n == 1 else f"<span style='font-size: small'> x {n}</span>"

        return ", ".join(
            f'<a href="{url_for_label(label)}">{display.get(label,label)}</a>{exp(e)}'
            for (label, e) in CF.items()
        )

    # special subgroups
    def cent(self):
        return self.special_search("Z")

    def cent_label(self):
        cent = self.cent()
        if cent:
            return self.subgroups[self.cent()].subgroup_tex
        return None

    def cent_order_factor(self):
        if self.live():
            ZGord = ZZ(self.G.Center().Order())
        else:
            cent = self.cent()
            if not cent:
                return None
            ZGord = self.order // ZZ(cent.split(".")[0])
        return ZGord.factor()

    def comm(self):
        return self.special_search("D")

    def comm_label(self):
        comm = self.comm()
        if comm:
            return self.subgroups[comm].subgroup_tex
        return nc

    def abelian_quot(self):
        return abelian_gp_display(self.smith_abelian_invariants)

    def abelian_quot_primary(self):
        return abelian_gp_display(self.primary_abelian_invariants)
        return r" \times ".join(
            ("C_{%s}^{%s}" % (q, e) if e > 1 else "C_{%s}" % q)
            for (q, e) in Counter(self.primary_abelian_invariants).items()
        )

    def abelianization_label(self):
        return ".".join(str(m) for m in self.smith_abelian_invariants)

    def Gab_order_factor(self):
        return ZZ.prod(self.primary_abelian_invariants).factor()  # better to use the partial factorization

    def fratt(self):
        return self.special_search("Phi")

    def fratt_label(self):
        fratt = self.fratt()
        if fratt:
            return self.subgroups[fratt].subgroup_tex
        return None

    def gen_noun(self):
        if self.rank == 1:
            return "generators"
        elif self.rank == 2:
            return "generating pairs"
        elif self.rank == 3:
            return "generating triples"
        elif self.rank == 4:
            return "generating quadruples"
        elif not self.rank:
            return "generating tuples"
        else:
            return f"generating {self.rank}-tuples"

    @lazy_attribute
    def max_sub_cnt(self):
        return db.gps_subgroups_test.count_distinct(
            "ambient", {"subgroup": self.label, "maximal": True}, record=False
        )

    @lazy_attribute
    def max_quo_cnt(self):
        return db.gps_subgroups_test.count_distinct(
            "ambient", {"quotient": self.label, "minimal_normal": True}, record=False
        )

    @staticmethod
    def sparse_cyclotomic_to_latex(n, dat):
        # The indirection is because we want to make this a staticmethod
        return sparse_cyclotomic_to_latex(n, dat)

    def image(self):
        if self.number_conjugacy_classes <= 2000:
            circles, R = find_packing([(c.size, c.order) for c in self.conjugacy_classes])
            R = R.ceiling()
            circles = "\n".join(
                f'<circle cx="{x}" cy="{y}" r="{rad}" fill="rgb({r},{g},{b})" />'
                for (x, y, rad, (r, g, b)) in circles
            )
        else:
            R = 1
            circles = ""
        return f'<img><svg xmlns="http://www.w3.org/2000/svg" viewBox="-{R} -{R} {2*R} {2*R}" width="200" height="150">\n{circles}</svg></img>'

    # The following attributes are used in create_boolean_string
    @property
    def nonabelian(self):
        return not self.abelian

    @property
    def nonsolvable(self):
        return not self.solvable

    @property
    def ab_simple(self):  # prime cyclic
        return self.simple and self.abelian

    @property
    def nab_simple(self):
        return self.simple and not self.abelian

    @property
    def ab_perfect(self):  # trivial
        return self.perfect and self.abelian

    @property
    def nab_perfect(self):
        return self.perfect and not self.abelian

    @property
    def is_elementary(self):
        return self.elementary > 1

    @property
    def is_hyperelementary(self):
        return self.hyperelementary > 1

# We may get abelian groups which are too large for GAP, so handle them directly
class LiveAbelianGroup():
    def __init__(self, data):
        self.snf = data

    def Order(self):
        return libgap(prod(self.snf))

    def Center(self):
        return LiveAbelianGroup(self.snf)

    def Zquotient(self):
        return libgap.TrivialGroup()

    def DerivedSubgroup(self):
        return libgap.TrivialGroup()

    def Dquotient(self):
        return self

    def FrattiniSubgroup(self):
        # Reduce all exponents by 1
        snf1 = (prod([z[0]**(z[1] - 1) for z in factor(n)]) for n in self.snf)
        snf1 = [z for z in snf1 if z > 1]
        return LiveAbelianGroup(snf1)

    def Phiquotient(self):
        # Make all exponents by 1
        snf1 = [prod([z for z in ZZ(n).prime_factors()]) for n in self.snf]
        return LiveAbelianGroup(snf1)

    def FittingSubgroup(self):
        return self

    def Fquotient(self):
        return libgap.TrivialGroup()

    def RadicalGroup(self):
        return self

    def Rquotient(self):
        return libgap.TrivialGroup()

    def Socle(self):
        # Isomorphic to Frattini quotient
        return self.Phiquotient()

    def Squotient(self):
        # Isomorphic to Frattini subgroup
        return self.FrattiniSubgroup()

    def IsNilpotent(self):
        return True

    def IsSolvable(self):
        return True

    def IsAbelian(self):
        return True

    def IsSupersolvable(self):
        return True

    def IsMonomial(self):
        return True

    def IsSimple(self):
        return (len(self.snf) == 1 and is_prime(self.snf[0]))

    def IsAlmostSimpleGroup(self):
        return False

    def IsPerfect(self):
        return len(self.snf) == 0

    def IsCyclic(self):
        return len(self.snf) < 2

    def NilpotencyClassOfGroup(self):
        return 1 if self.snf else 0

    def DerivedLength(self):
        return 1 if self.snf else 0

    def Exponent(self):
        return self.snf[-1] if self.snf else 1

    def CharacterDegrees(self):
        return [(1,self.Order())]

    def Sylows(self):
        if not self.snf:
            return []
        plist = ZZ(self.snf[-1]).prime_factors()

        def get_sylow(snf, p):
            ppart = [p**z.ord(p) for z in snf]
            return [z for z in ppart if z > 1]
        sylows = [get_sylow(self.snf, p) for p in plist]
        return [LiveAbelianGroup(syl) for syl in sylows]

    def SylowSystem(self):
        return self.Sylows()

    def AbelianInvariants(self):
        primaryl = [factor(z) for z in self.snf]
        primary2 = []
        for f in primaryl:
            primary2.extend([z[0]**z[1] for z in f])
        return sorted(primary2)

    def AutomorphismGroup(self):
        return None

    def RankPGroup(self):
        return len(self.snf)

    def IdGroup(self):
        return libgap.AbelianGroup(self.snf).IdGroup()

    def element_orders(self):
        return sorted(
            lcm(c.additive_order() for c in T)
            for T in cartesian_product_iterator(
                    [Zmod(m) for m in self.snf]))

class WebAbstractSubgroup(WebObj):
    table = db.gps_subgroups_test

    def __init__(self, label, data=None):
        WebObj.__init__(self, label, data)
        s = self.subgroup_tex
        if s is None:
            self.subgroup_tex = "?"
            self.subgroup_tex_parened = "(?)"
        else:
            self.subgroup_tex_parened = s if self._is_atomic(s) else "(%s)" % s
        if self._data.get("quotient"):
            q = self.quotient_tex
            if q is None:
                self.quotient_tex = "?"
                self.quotient_tex_parened = "(?)"
            else:
                self.quotient_tex_parened = q if self._is_atomic(q) else "(%s)" % q

    def spanclass(self):
        s = "subgp"
        if self.characteristic:
            s += " chargp"
        elif self.normal:
            s += " normgp"
        return s

    def make_span(self):
        return '<span class="{}" data-sgid="{}">${}$</span>'.format(
            self.spanclass(), self.label, self.subgroup_tex
        )

    @staticmethod
    def _is_atomic(s):
        return not any(sym in s for sym in [".", ":", r"\times", r"\rtimes", r"\wr"])

    def show_special_labels(self):
        raw = [x.split(".")[-1] for x in self.special_labels]
        specials = []
        for x in raw:
            if (
                x == "N" or x == "M"
            ):  # labels for normal subgroups and maximal subgroups
                continue
            if x == "Z":
                specials.append(display_knowl("group.center", "center"))
            elif x == "D":
                specials.append(
                    display_knowl("group.commutator_subgroup", "commutator subgroup")
                )
            elif x == "F":
                specials.append(
                    display_knowl("group.fitting_subgroup", "Fitting subgroup")
                )
            elif x == "Phi":
                specials.append(
                    display_knowl("group.frattini_subgroup", "Frattini subgroup")
                )
            elif x == "R":
                specials.append(display_knowl("group.radical", "radical"))
            elif x == "S":
                specials.append(display_knowl("group.socle", "socle"))
            else:
                n = to_ordinal(int(x[1:]) + 1)
                if x.startswith("U"):
                    specials.append(
                        "%s term in the %s"
                        % (
                            n,
                            display_knowl("group.upper_central_series", "upper central series"),
                        )
                    )
                elif x.startswith("L"):
                    specials.append(
                        "%s term in the %s"
                        % (
                            n,
                            display_knowl("group.lower_central_series", "lower central series"),
                        )
                    )
                elif x.startswith("D"):
                    specials.append(
                        "%s term in the %s"
                        % (n, display_knowl("group.derived_series", "derived series"))
                    )
                # Don't show chief series since it's not canonical
        if self.sylow:
            specials.append(
                display_knowl("group.sylow_subgroup", "%s-Sylow subgroup" % self.sylow)
            )
        return ", ".join(specials)

    def _lookup(self, label, data, Wtype):
        for rec in data:
            if rec["label"] == label:
                return Wtype(label, rec)
            elif rec.get("short_label") == label:
                return Wtype(rec["label"], rec)
        # It's possible that the label refers to a small group that is not in the database
        # but that we can create dynamically
        return Wtype(label)

    @lazy_attribute
    def _full(self):
        """
        Get information from gps_groups for each of the abstract groups included here (the subgroup, the ambient group and the quotient, if normal)
        """
        labels = [self.subgroup, self.ambient]
        if self.normal:
            labels.append(self.quotient)
        if self.weyl_group is not None:
            labels.append(self.weyl_group)
        if self.aut_weyl_group is not None:
            labels.append(self.aut_weyl_group)
        if self.projective_image is not None:
            labels.append(self.projective_image)
        return list(
            db.gps_groups_test.search({"label": {"$in": labels}})
        )  # should maybe project and just retrieve needed cols

    @lazy_attribute
    def sub(self):
        S = self._lookup(self.subgroup, self._full, WebAbstractGroup)
        # We set various properties from S for create_boolean_subgroup_string
        for prop in [
            "pgroup",
            "is_elementary",
            "Zgroup",
            "metacyclic",
            "supersolvable",
            "is_hyperelementary",
            "monomial",
            "metabelian",
            "nab_simple",
            "ab_simple",
            "Agroup",
            "quasisimple",
            "ab_perfect",
            "almost_simple",
            "rational",
        ]:
            setattr(self, prop, getattr(S, prop))
        return S

    @lazy_attribute
    def amb(self):
        return self._lookup(self.ambient, self._full, WebAbstractGroup)

    @lazy_attribute
    def quo(self):
        return self._lookup(self.quotient, self._full, WebAbstractGroup)

    @lazy_attribute
    def weyl(self):
        if self.weyl_group is not None:
            return self._lookup(self.weyl_group, self._full, WebAbstractGroup)

    @lazy_attribute
    def aut_weyl(self):
        if self.aut_weyl_group is not None:
            return self._lookup(self.aut_weyl_group, self._full, WebAbstractGroup)

    @lazy_attribute
    def proj_img(self):
        if self.projective_image is not None:
            return self._lookup(self.projective_image, self._full, WebAbstractGroup)

    def display_quotient(self, subname=None, ab_invs=None):
        if subname is None:
            prefix = quoname = ""
        else:
            quoname = f"$G/{subname}$ "
            prefix = fr"$G/{subname} \simeq$ "
        if hasattr(self, 'quotient'):
            return prefix + abstract_group_display_knowl(self.quotient)
        if ab_invs:
            ablabel = '.'.join([str(z) for z in ab_invs])
            url = url_for(".by_abelian_label", label=ablabel)
            return prefix + f'<a href="{url}">$' + abelian_gp_display(ab_invs) + '$</a>'
        if self.quotient_tex is None:
            return quoname + "not computed"
        else:
            return prefix + f'${self.quotient_tex}$'

    @lazy_attribute
    def _others(self):
        """
        Get information from gps_subgroups for each of the other subgroups referred to
        (centralizer, complements, contained_in, contains, core, normal_closure, normalizer)
        """
        labels = []

        def make_full(label):
            return "%s.%s" % (self.ambient, label)

        for label in [
            self.centralizer,
            self.core,
            self.normal_closure,
            self.normalizer,
        ]:
            if label:
                labels.append(make_full(label))
        for llist in [self.complements, self.contained_in, self.contains]:
            if llist:
                labels.extend([make_full(label) for label in llist])
        return list(db.gps_subgroups_test.search({"label": {"$in": labels}}))

    def autjugate_subgroups(self):
        return [
            H
            for H in self.amb.subgroups.values()
            if H.aut_label == self.aut_label and H.label != self.label
        ]

    @lazy_attribute
    def centralizer_(self):
        return self._lookup(self.centralizer, self._others, WebAbstractSubgroup)

    @lazy_attribute
    def core_(self):
        return self._lookup(self.core, self._others, WebAbstractSubgroup)

    @lazy_attribute
    def normal_closure_(self):
        return self._lookup(self.normal_closure, self._others, WebAbstractSubgroup)

    @lazy_attribute
    def normalizer_(self):
        return self._lookup(self.normalizer, self._others, WebAbstractSubgroup)

    @lazy_attribute
    def complements_(self):
        if self.complements is None:
            return None
        return [self._lookup(H, self._others, WebAbstractSubgroup) for H in self.complements]

    @lazy_attribute
    def contained_in_(self):
        if self.contained_in is None:
            return None
        return [self._lookup(H, self._others, WebAbstractSubgroup) for H in self.contained_in]

    @lazy_attribute
    def contains_(self):
        if self.contains is None:
            return None
        return [self._lookup(H, self._others, WebAbstractSubgroup) for H in self.contains]

    # The following attributes are used in create_subgroup_boolean_string
    @lazy_attribute
    def semidirect(self):
        return self.split and not self.direct

    @lazy_attribute
    def nab_perfect(self):
        return self.perfect and not self.abelian

    @lazy_attribute
    def nonabelian(self):
        return not self.abelian

    @lazy_attribute
    def nonsolvable(self):
        return not self.solvable

    @lazy_attribute
    def is_sylow(self):
        return self.sylow > 1

    @lazy_attribute
    def is_hall(self):
        return self.hall > 1

    @lazy_attribute
    def thecenter(self):
        return any(x.split(".")[-1] == "Z" for x in self.special_labels)
    @lazy_attribute
    def thecommutator(self):
        return any(x.split(".")[-1] == "D" for x in self.special_labels)
    @lazy_attribute
    def thefrattini(self):
        return any(x.split(".")[-1] == "Phi" for x in self.special_labels)
    @lazy_attribute
    def thefitting(self):
        return any(x.split(".")[-1] == "F" for x in self.special_labels)
    @lazy_attribute
    def theradical(self):
        return any(x.split(".")[-1] == "R" for x in self.special_labels)
    @lazy_attribute
    def thesocle(self):
        return any(x.split(".")[-1] == "S" for x in self.special_labels)

# Conjugacy class labels do not contain the group
class WebAbstractConjClass(WebObj):
    table = db.gps_groups_cc_test

    def __init__(self, group, label, data=None):
        if data is None:
            data = db.gps_groups_cc_test.lucky({"group": group, "label": label})
        WebObj.__init__(self, label, data)

    def display_knowl(self, name=None):
        if not name:
            name = self.label
        return f'<a title = "{name} [lmfdb.object_information]" knowl="lmfdb.object_information" kwargs="func=cc_data&args={self.group}%7C{self.label}%7Ccomplex">{name}</a>'

class WebAbstractDivision():
    def __init__(self, group, label, classes):
        self.group = group
        self.label = label
        self.classes = classes
        self.order = classes[0].order

    def display_knowl(self, name=None):
        if not name:
            name = self.label
        return f'<a title = "{name} [lmfdb.object_information]" knowl="lmfdb.object_information" kwargs="func=cc_data&args={self.group}%7C{self.label}%7Crational">{name}</a>'

class WebAbstractAutjClass():
    def __init__(self, group, label, classes):
        self.group = group
        self.label = label
        self.classes = classes
        self.order = classes[0].order

class WebAbstractCharacter(WebObj):
    table = db.gps_char_test

    def type(self):
        if self.indicator == 0:
            return "C"
        if self.indicator > 0:
            return "R"
        return "S"

    def display_knowl(self, name=None):
        label = self.label
        if not name:
            name = label
        return f'<a title = "{name} [lmfdb.object_information]" knowl="lmfdb.object_information" kwargs="func=cchar_data&args={label}">{name}</a>'

class WebAbstractRationalCharacter(WebObj):
    table = db.gps_qchar_test

    def display_knowl(self, name=None):
        label = self.label
        if not name:
            name = label
        return (
            '<a title = "%s [lmfdb.object_information]" knowl="lmfdb.object_information" kwargs="func=rchar_data&args=%s">%s</a>'
            % (name, label, name)
        )

class WebAbstractSupergroup(WebObj):
    table = db.gps_subgroups_test

    def __init__(self, sub_or_quo, typ, label, data=None):
        self.sub_or_quo_gp = sub_or_quo
        self.typ = typ
        WebObj.__init__(self, label, data)<|MERGE_RESOLUTION|>--- conflicted
+++ resolved
@@ -916,7 +916,6 @@
 
     @lazy_attribute
     def diagram_ok(self):
-<<<<<<< HEAD
         return self.number_subgroup_classes is not None and self.number_subgroup_classes < 100
 
     @staticmethod
@@ -927,11 +926,6 @@
         for order, subs in by_order.items():
             by_order[order] = sorted(((cnt,) + k for (k, cnt) in subs.items()), key=sort_key, reverse=True)
         return sorted(by_order.items(), key=lambda z: -z[0]) # largest order first
-=======
-        if self.number_subgroup_classes == None:
-            return False
-        return self.number_subgroup_classes < 100
->>>>>>> c6491740
 
     @lazy_attribute
     def subgroup_profile(self):
