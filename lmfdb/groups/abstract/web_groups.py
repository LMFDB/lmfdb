import re
#import string

from lmfdb import db

from sage.all import factor, lazy_attribute, Permutations, SymmetricGroup
from sage.libs.gap.libgap import libgap

fix_exponent_re = re.compile(r"\^(-\d+|\d\d+)")

#currently uses gps_small db to pretty print groups
def group_names_pretty(label):
    pretty = db.gps_small.lookup(label, 'pretty')
    if pretty:
        return pretty
    else:
        return label

def group_pretty_image(label):
    pretty = group_names_pretty(label)
    img = db.gps_images.lookup(pretty, 'image')
    if img:
        return str(img)
    else: # we don't have it, not sure what to do
        return None

class WebObj(object):
    def __init__(self, label, data=None):
        self.label = label
        if data is None:
            self._data = self._get_dbdata()
        else:
            self._data = data
        for key, val in self._data.items():
            setattr(self, key, val)

    @classmethod
    def from_data(cls, data):
        return cls(data['label'], data)

    def _get_dbdata(self):
        return self.table.lookup(self.label)

#Abstract Group object
class WebAbstractGroup(WebObj):
    table = db.gps_groups
    def __init__(self, label, data=None):
        WebObj.__init__(self, label, data)
        self.tex_name = group_names_pretty(label) # remove once in database

    @lazy_attribute
    def subgroups(self):
        # Should join with gps_groups to get pretty names for subgroup and quotient
        return {subdata['label']: WebAbstractSubgroup(subdata['label'], subdata) for subdata in db.gps_subgroups.search({'ambient': self.label})}


    # special subgroups
    def special_search(self, sp):
        search_lab = '%s.%s' % (self.label, sp)
        subs = self.subgroups
        for lab in subs:
            sp_labels = (subs[lab]).special_labels
            if search_lab in sp_labels:
                return lab # is label what we want to return?
                #H = subs['lab']
                #return group_names_pretty(H.subgroup)

    @lazy_attribute
    def fitting(self):
        return self.special_search('F')

    @lazy_attribute
    def radical(self):
        return self.special_search('R')

    @lazy_attribute
    def socle(self):
        return self.special_search('S')

    # series

    def series_search(self, sp):
        ser_str = r"^%s.%s\d+" % (self.label, sp)
        ser_re = re.compile(ser_str)
        subs = self.subgroups
        ser = []
        for lab in subs:
            H = subs[lab]
            for spec_lab in H.special_labels:
                if ser_re.match(spec_lab):
                    #ser.append((H.subgroup, spec_lab)) # returning right thing?
                    ser.append((H.label, spec_lab))
        # sort
        def sort_ser(p, ch):
            return int(((p[1]).split(ch))[1])
        def sort_ser_sp(p):
            return sort_ser(p, sp)
        return [el[0] for el in sorted(ser, key = sort_ser_sp)]

    @lazy_attribute
    def chief_series(self):
        return self.series_search('C')

    @lazy_attribute
    def derived_series(self):
        return self.series_search('D')

    @lazy_attribute
    def lower_central_series(self):
        return self.series_search('L')

    @lazy_attribute
    def upper_central_series(self):
        return self.series_search('U')

    @lazy_attribute
    def conjugacy_classes(self):
        return {ccdata['label']: WebAbstractConjClass(self, ccdata['label'], ccdata) for ccdata in db.gps_groups_cc.search({'group': self.label})}

    @lazy_attribute
    def characters(self):
        # Should join with creps once we have images and join queries
        return {chardata['label']: WebAbstractCharacter(self, chardata['label'], chardata) for chardata in db.gps_char.search({'group': self.label})}

    @lazy_attribute
    def maximal_subgroup_of(self):
        # Could show up multiple times as non-conjugate maximal subgroups in the same ambient group
        # So we should elimintate duplicates from the following list
        return [WebAbstractSupergroup(self, 'sub', supdata['label'], supdata) for supdata in db.gps_subgroups.search({'subgroup': self.label, 'maximal':True}, sort=['ambient_order','ambient'], limit=10)]

    @lazy_attribute
    def maximal_quotient_of(self):
        # Could show up multiple times as a quotient of different normal subgroups in the same ambient group
        # So we should elimintate duplicates from the following list
        return [WebAbstractSupergroup(self, 'quo', supdata['label'], supdata) for supdata in db.gps_subgroups.search({'quotient': self.label, 'minimal_normal':True}, sort=['ambient_order', 'ambient'])]

    def most_product_expressions(self):
        return max(len(self.direct_products), len(self.semidirect_products), len(self.nonsplit_products))

    @lazy_attribute
    def direct_products(self):
        # Need to pick an ordering
        return [sub for sub in self.subgroups.values() if sub.normal and sub.direct and sub.subgroup_order != 1 and sub.quotient_order != 1]

    @lazy_attribute
    def semidirect_products(self):
        # Need to pick an ordering
        return [sub for sub in self.subgroups.values() if sub.normal and sub.split and not sub.direct]

    @lazy_attribute
    def nonsplit_products(self):
        # Need to pick an ordering
        return [sub for sub in self.subgroups.values() if sub.normal and not sub.split]

    @lazy_attribute
    def subgroup_layers(self):
        # Need to update to account for possibility of not having all inclusions
        subs = self.subgroups
        top = max(sub.label for sub in subs.values())
        layers = [[subs[top]]]
        seen = set([top])
        added_something = True # prevent data error from causing infinite loop
        #print "starting while"
        while len(seen) < len(subs) and added_something:
            layers.append([])
            added_something = False
            for H in layers[-2]:
                #print H.counter
                #print "contains", H.contains
                for new in H.contains:
                    if new not in seen:
                        seen.add(new)
                        added_something = True
                        layers[-1].append(subs[new])
        edges = []
        for g in subs:
            for h in subs[g].contains:
                edges.append([h, g])
        #print [[gp.subgroup for gp in layer] for layer in layers]
        return [layers, edges]

    # May not use anymore
    @lazy_attribute
    def subgroup_layer_by_order(self):
        # Need to update to account for possibility of not having all inclusions
        subs = self.subgroups
        orders = list(set(sub.subgroup_order for sub in subs.values()))
        layers = {j:[] for j in orders}
        edges = []
        for sub in subs.values():
            layers[sub.subgroup_order].append(sub)
            for k in sub.contained_in:
                edges.append([k, sub.label])
        llayers = [layers[k] for k in sorted(layers.keys())]
        llayers = [[[gp.label, str(gp.subgroup_tex), str(gp.subgroup), gp.count] for gp in ll] for ll in llayers]
        return [llayers, edges]

    def sylow_subgroups(self):
        """
        Returns a list of pairs (p, P) where P is a WebAbstractSubgroup representing a p-Sylow subgroup.
        """
        syl_dict = {}
        for sub in self.subgroups.values():
            if sub.sylow > 0:
                syl_dict[sub.sylow] = sub
        syl_list = []
        for p, e in factor(self.order):
            if p in syl_dict:
                syl_list.append((p, syl_dict[p]))
        return syl_list

    def series(self):
        data = [['group.%s'%ser,
                 ser.replace('_',' ').capitalize(),
                 [self.subgroups[i] for i in getattr(self, ser)],
                 "-".join(map(str, getattr(self, ser))),
                 r'\rhd']
                for ser in ['derived_series', 'chief_series', 'lower_central_series', 'upper_central_series']]
        data[3][4] = r'\lhd'
        data[3][2].reverse()
        return data

    @lazy_attribute
    def G(self):
        # Reconstruct the group from the data stored above
        if self.order == 1: # trvial
            return libgap.TrivialGroup()
        elif self.elt_rep_type == 0: # PcGroup
            return libgap.PcGroupCode(self.pc_code, self.order)
        elif self.elt_rep_type < 0: # Permutation group
            gens = [self.decode(g) for g in self.perm_gens]
            return libgap.Group(gens)
        else:
            # TODO: Matrix groups
            raise NotImplementedError

    @lazy_attribute
    def pcgs(self):
        return self.G.Pcgs()
    def decode_as_pcgs(self, code):
        # Decode an element
        vec = []
        if code < 0 or code >= self.order:
            raise ValueError
        for m in reversed(self.pcgs_relative_orders):
            c = code % m
            vec.insert(0, c)
            code = code // m
        return self.pcgs.PcElementByExponents(vec)
    def decode_as_perm(self, code):
        # code should be an integer with 0 <= m < factorial(n)
        n = -self.elt_rep_type
        return str(SymmetricGroup(n)(Permutations(n).unrank(code)))

    #@lazy_attribute
    #def fp_isom(self):
    #    G = self.G
    #    P = self.pcgs
    #    def position(x):
    #        # Return the unique generator
    #        vec = P.ExponentsOfPcElement(x)
    #        if sum(vec) == 1:
    #            for i in range(len(vec)):
    #                if vec[i]:
    #                    return i
    #    gens = G.GeneratorsOfGroup()
    #    # We would like to remove extraneous generators, but can't figure out how to do so
    #    rords = P.RelativeOrders()
    #    for i, (g, r) in enumerate(zip(gens, rords)):
    #        j = position(g**r)
    #        if j is None:
    #            # g^r is not another generator

    def write_element(self, elt):
        # Given a decoded element or free group lift, return a latex form for printing on the webpage.
        if self.elt_rep_type == 0:
            s = str(elt)
            for i in reversed(range(self.ngens)): # reversed so that we don't replace f1 in f10.
                s = s.replace("f%s"%(i+1), chr(97+i))
            return s

    # TODO: is this the presentation we want?
    def presentation(self):
        # chr(97) = "a"
        if self.elt_rep_type == 0:
<<<<<<< HEAD
            FP = self.G.FamilyPcgs().IsomorphismFpGroupByPcgs("f").Image()
            F = FP.FreeGroupOfFpGroup()
            Fgens = FP.FreeGeneratorsOfFpGroup()
            used = self.gens_used
            relator_lifts = FP.RelatorsOfFpGroup()
            pure_powers = {}
            rel_powers = {}
            power_exp = {}
            power_rhs = {}
            conj = {}
            for rel in relator_lifts:
                m = rel.NumberSyllables()
                a = ZZ(rel.GeneratorSyllable(1))
                e = ZZ(rel.ExponentSyllable(1))
                if m == 1:
                    # pure power relation
                    if g in power_exp:
                        raise ValueError("Invalid internal pc presentation: two values for f%s^p" % g)
                    power_exp[g] = e
                    power_rhs[g] = F.One()
                elif (m >= 4 and
                      e == rel.ExponentSyllable(2) == -1 and
                      rel.ExponentSyllable(3) == 1 and
                      rel.GeneratorSyllable(3) == a):
                    b = ZZ(rel.GeneratorSyllable(2))
                    if not (m == 4 and rel.GeneratorSymbol(4) == b and rel.ExponentSymbol(4) == 1):
                        # We omit pure commutator relations and explain below the presentation
                        rhs = rel.SubSyllables(4, m)
                        # started with a^-1 b^-1 a b X = 1, transformed to b^a = b X =: rhs
                        if (b,a) in conj:
                            raise ValueError("Invalid internal pc presentation: two values for f%s^f%s" % (b, a))
                        conj[b,a] = rhs
                else:
                    # relative power relation
                    if g in power_exp:
                        raise ValueError("Invalid internal pc presentation: two values for f%s^p" % g)
                    power_exp[g] = e
                    power_rhs[g] = rel.SubSyllables(2,m)**-1
                    if g+1 not in used and power_rhs[g] != Fgens[g]:
                        raise ValueError("Invalid internal pc presentation: f%s^%s != f%s" % (g, e, g+1))
                    #rel_powers[g] = "%s^%s=%s" % (g, e, rhs)
            gens = ', '.join(chr(97+i) for i in range(self.ngens))
            rewrite = []
            curpow = 1
            curgen = 1
            genenum = 0
            genpow_rhs = []
            genpow_exp = []
            for i in range(1, m+1):
                if i not in power_exp:
                    raise ValueError("Invalid internal pc presentation: no value given for %s^p" % chr(96+i))
                rewrite.append(Fgens[genenum]**curpow)
                curpow *= power_exp[i]
                if i == m or i+1 in used:
                    genpow_rhs.append(power_rhs[i])
                    genpow_exp.append(curpow)
                    curgen = i+1
                    genenum += 1
                    curpow = 1
            if len(genpow_exp) != self.ngens:
                raise ValueError("Invalid internal pc presentation: number of generators %s vs %s" % (len(genpow_exp), self.ngens))
            hom = F.GroupHomomorphismByImagesNC(F, rewrite)
            for i, (rhs, e) in enumerate(zip(genpow_rhs, genpow_exp)):
                if rhs == F.One():
                    pure_powers[i] = "%s^%s" % (chr(97+i), e)
                else:
                    rel_powers[i] = "%s^%s=%s" % (chr(97+i), e, hom.Image(rhs))
            relators = []
            if pure_powers:
                relators.append("=".join(pure_powers[g] for g in sorted(pure_powers)) + "=1")
            for g in sorted(rel_powers):
                relators.append(rel_powers[g])
            for a,b in sorted(conj):
                if a in used and b in used:
                    relators.append("%s^%s=%s" % (chr(97+used.index(a)), chr(97+used.index(b)), hom.Image(conj[a,b])))
            relators = ', '.join(relators)
            for i in reversed(range(self.ngens)):
=======
            relators = self.G.FamilyPcgs().IsomorphismFpGroupByPcgs("f").Image().RelatorsOfFpGroup()
            ngens_gap = len(self.G.FamilyPcgs().IsomorphismFpGroupByPcgs("f").Image().GeneratorsOfGroup()) # band-aid
            #gens = ', '.join(chr(97+i) for i in range(self.ngens))
            gens = ', '.join(chr(97+i) for i in range(ngens_gap))
            relators = ', '.join(map(str, relators))
            #for i in range(self.ngens):
            for i in range(ngens_gap):
>>>>>>> 1684a054
                relators = relators.replace("f%s"%(i+1), chr(97+i))
            relators = fix_exponent_re.sub(r"^{\1}", relators)
            relators = relators.replace("*","")
            return r"\langle %s \mid %s \rangle" % (gens, relators)
        elif self.elt_rep_type < 0:
            return r"\langle %s \rangle" % (", ".join(map(self.decode_as_perm, self.perm_gens)))
        else:
            raise NotImplementedError

    def is_null(self):
        return self._data is None


    def order(self):
        return int(self._data['order'])

    #TODO if prime factors get large, use factors in database
    def order_factor(self):
        return factor(int(self._data['order']))

    def name_label(self):
        return group_names_pretty(self._data['label'])

    ###automorphism group
    #WHAT IF NULL??
    def show_aut_group(self):
        try:
            return group_names_pretty(self.aut_group)
        except:
            return r'\textrm{Not computed}'

    #TODO if prime factors get large, use factors in database
    def aut_order_factor(self):
        return factor(int(self._data['aut_order']))

    #WHAT IF NULL??
    def show_outer_group(self):
        try:
            return group_names_pretty(self.outer_group)
        except:
            return r'\textrm{Not computed}'


    def out_order(self):
        return int(self._data['outer_order'])

    #TODO if prime factors get large, use factors in database
    def out_order_factor(self):
        return factor(int(self._data['outer_order']))


    ###special subgroups
    def cent(self):
        return self._data['center']

    def cent_label(self):
        return group_names_pretty(self._data['center_label'])

    def central_quot(self):
        return group_names_pretty(self._data['central_quotient'])
    

    def comm(self):
        return self._data['commutator']

    def comm_label(self):
        return group_names_pretty(self._data['commutator_label'])

    def abelian_quot(self):
        return group_names_pretty(self._data['abelian_quotient'])

    def fratt(self):
        return self._data['frattini']

    def fratt_label(self):
        return group_names_pretty(self._data['frattini_label'])

    def frattini_quot(self):
        return group_names_pretty(self._data['frattini_quotient'])
    


class WebAbstractSubgroup(WebObj):
    table = db.gps_subgroups
    def __init__(self, label, data=None):
        WebObj.__init__(self, label, data)
        self.ambient_gp = self.ambient # in case we still need it
        self.subgroup_tex = group_names_pretty(self.subgroup) # temporary
        if 'quotient' in self._data:
            self.quotient_tex = group_names_pretty(self.quotient) # temporary

    @classmethod
    def from_label(cls, label):
        ambientlabel = re.sub(r'^(\d+\.[a-z0-9]+)\.\d+$', r'\1', label)
        ambient = WebAbstractGroup(ambientlabel)
        return cls(ambient, label)
        
    def spanclass(self):
        s = "subgp"
        if self.characteristic:
            s += " chargp"
        elif self.normal:
            s += " normgp"
        return s

class WebAbstractConjClass(WebObj):
    table = db.gps_groups_cc
    def __init__(self, ambient_gp, label, data=None):
        self.ambient_gp = ambient_gp
        WebObj.__init__(self, label, data)

class WebAbstractCharacter(WebObj):
    table = db.gps_char
    def __init__(self, ambient_gp, label, data=None):
        self.ambient_gp = ambient_gp
        WebObj.__init__(self, label, data)

class WebAbstractSupergroup(WebObj):
    table = db.gps_subgroups
    def __init__(self, sub_or_quo, typ, label, data=None):
        self.sub_or_quo_gp = sub_or_quo
        self.typ = typ
        WebObj.__init__(self, label, data)
        self.ambient_tex = group_names_pretty(self.ambient) # temporary<|MERGE_RESOLUTION|>--- conflicted
+++ resolved
@@ -283,7 +283,6 @@
     def presentation(self):
         # chr(97) = "a"
         if self.elt_rep_type == 0:
-<<<<<<< HEAD
             FP = self.G.FamilyPcgs().IsomorphismFpGroupByPcgs("f").Image()
             F = FP.FreeGroupOfFpGroup()
             Fgens = FP.FreeGeneratorsOfFpGroup()
@@ -361,15 +360,6 @@
                     relators.append("%s^%s=%s" % (chr(97+used.index(a)), chr(97+used.index(b)), hom.Image(conj[a,b])))
             relators = ', '.join(relators)
             for i in reversed(range(self.ngens)):
-=======
-            relators = self.G.FamilyPcgs().IsomorphismFpGroupByPcgs("f").Image().RelatorsOfFpGroup()
-            ngens_gap = len(self.G.FamilyPcgs().IsomorphismFpGroupByPcgs("f").Image().GeneratorsOfGroup()) # band-aid
-            #gens = ', '.join(chr(97+i) for i in range(self.ngens))
-            gens = ', '.join(chr(97+i) for i in range(ngens_gap))
-            relators = ', '.join(map(str, relators))
-            #for i in range(self.ngens):
-            for i in range(ngens_gap):
->>>>>>> 1684a054
                 relators = relators.replace("f%s"%(i+1), chr(97+i))
             relators = fix_exponent_re.sub(r"^{\1}", relators)
             relators = relators.replace("*","")
