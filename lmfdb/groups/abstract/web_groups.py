--- conflicted
+++ resolved
@@ -87,8 +87,6 @@
         return str(img)
     # we should not get here
 
-<<<<<<< HEAD
-=======
 @cached_function(key=lambda label,name,pretty,ambient,aut,cache: (label,name,pretty,ambient,aut))
 def abstract_group_display_knowl(label, name=None, pretty=True, ambient=None, aut=False, cache={}):
     # If you have the group in hand, set the name using gp.tex_name since that will avoid a database call
@@ -97,7 +95,7 @@
             if label in cache and "tex_name" in cache[label]:
                 name = cache[label]["tex_name"]
             else:
-                name = db.gps_groups.lookup(label, "tex_name")
+                name = db.gps_groups_test.lookup(label, "tex_name")
             if name is None:
                 name = f"Group {label}"
             else:
@@ -110,9 +108,6 @@
         args = f"{label}%7C{ambient}%7C{aut}"
     return f'<a title = "{name} [lmfdb.object_information]" knowl="lmfdb.object_information" kwargs="args={args}&func=group_data">{name}</a>'
 
-
-
->>>>>>> 20c75106
 def primary_to_smith(invs):
     if invs==[]:
         return([])
@@ -1642,15 +1637,6 @@
             return self.subgroups[self.cent()].subgroup_tex
         return None
 
-<<<<<<< HEAD
-    def central_quot(self):
-        cent = self.cent()
-        if cent:
-            return self.subgroups[self.cent()].quotient_tex
-        return None
-
-=======
->>>>>>> 20c75106
     def cent_order_factor(self):
         if self.live():
             ZGord = ZZ(self.G.Center().Order())
@@ -1695,15 +1681,6 @@
             return self.subgroups[fratt].subgroup_tex
         return None
 
-<<<<<<< HEAD
-    def frattini_quot(self):
-        fratt = self.fratt()
-        if fratt:
-            return self.subgroups[self.fratt()].quotient_tex
-        return None
-
-=======
->>>>>>> 20c75106
     def gen_noun(self):
         if self.rank == 1:
             return "generators"
@@ -2074,13 +2051,21 @@
         if self.projective_image is not None:
             return self._lookup(self.projective_image, self._full, WebAbstractGroup)
 
-    def display_quotient(self, ab_invs=None):
+    def display_quotient(self, subname=None, ab_invs=None):
+        if subname is None:
+            prefix = quoname = ""
+        else:
+            quoname = f"$G/{subname}$ "
+            prefix = fr"$G/{subname} \simeq$ "
         q = self.quotient
         if q:
-            return abstract_group_display_knowl(q)
+            return prefix + abstract_group_display_knowl(q)
         if ab_invs:
-            return abelian_gp_display(ab_invs)
-        return '${self.quotient_tex}$'
+            return prefix + abelian_gp_display(ab_invs)
+        if self.quotient_tex is None:
+            return quoname + "not computed"
+        else:
+            return prefix + '${self.quotient_tex}$'
 
     @lazy_attribute
     def _others(self):
