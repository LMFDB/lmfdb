import re
# import timeout_decorator

from lmfdb import db
from flask import url_for

from sage.all import (
    Permutations,
    Permutation,
    PermutationGroup,
    SymmetricGroup,
    ZZ,
    GF,
    Zmod,
    factor,
    matrix,
    latex,
    lazy_attribute,
    prod,
    lcm,
    is_prime,
    cartesian_product_iterator,
)
from sage.libs.gap.libgap import libgap
from sage.libs.gap.element import GapElement
from collections import Counter, defaultdict
from lmfdb.utils import (
    display_knowl,
    sparse_cyclotomic_to_latex,
    to_ordinal,
    web_latex,
    letters2num,
)
from .circles import find_packing

fix_exponent_re = re.compile(r"\^(-\d+|\d\d+)")
perm_re = re.compile(r"^\(\d+(,\d+)*\)(,?\(\d+(,\d+)*\))*$")

def label_sortkey(label):
    L = []
    for piece in label.split("."):
        for i, x in enumerate(re.split(r"(\D+)", piece)):
            if x:
                if i % 2:
                    x = letters2num(x)
                else:
                    x = int(x)
                L.append(x)
    return L

def group_names_pretty(label):
    # Avoid using this function if you have the tex_name available without a database lookup
    if isinstance(label, str):
        if label.startswith("ab/"):
            preinvs = label[3:].split(".")
            invs = []
            for pe in preinvs:
                if "_" in pe:
                    p, e = pe.split("_")
                    invs.extend([ZZ(p)] * int(e))
                else:
                    invs.append(ZZ(pe))
            return abelian_gp_display(invs)
        pretty = db.gps_groups_test.lookup(label, "tex_name")
    else:
        pretty = label.tex_name
    if pretty:
        return pretty
    else:
        return label

def group_pretty_image(label):
    # Avoid using this function if you have the tex_name available without a database lookup
    pretty = group_names_pretty(label)
    img = db.gps_images.lookup(pretty, "image")
    if img:
        return str(img)
    # fallback which should always be in the database
    img = db.gps_images.lookup("?", "image")
    if img:
        return str(img)
    # we should not get here

def primary_to_smith(invs):
    by_p = defaultdict(list)
    for q in invs:
        p, _ = q.is_prime_power(get_data=True)
        by_p[p].append(q)
    M = max(len(qs) for qs in by_p.values())
    for p, qs in by_p.items():
        by_p[p] = [1] * (M - len(qs)) + qs
    return [prod(qs) for qs in zip(*by_p.values())]

def abelian_gp_display(invs):
    return r" \times ".join(
        ("C_{%s}^{%s}" % (q, e) if e > 1 else "C_{%s}" % q)
        for (q, e) in Counter(invs).items()
    )

def product_sort_key(sub):
    s = sub.subgroup_tex_parened + sub.quotient_tex_parened
    s = (
        s.replace("{", "")
        .replace("}", "")
        .replace(" ", "")
        .replace(r"\rm", "")
        .replace(r"\times", "x")
    )
    v = []
    for c in "SALwOQDC":
        # A rough preference order for groups S_n (and SL_n), A_n, GL_n, wreath products, OD_n, Q_n, D_n, and finally C_n
        v.append(-s.count(c))
    return len(s), v

def var_name(i):
    if i < 26:
        return chr(97 + i)  # a-z
    elif i < 52:
        return chr(39 + i)  # A-Z
    elif i < 76:
        return chr(893 + i)  # greek lower case
    else:
        raise RuntimeError("too many variables in presentation")

def abelian_get_elementary(snf):
    plist = ZZ(snf[0]).prime_factors()
    if len(snf) == 1:  # cyclic group, all primes are good
        return prod(plist)
    possiblep = ZZ(snf[1]).prime_factors()
    if len(possiblep) > 1:
        return 1
    return possiblep[0]



class WebObj():
    def __init__(self, label, data=None):
        self.label = label
        if data is None:
            data = self._get_dbdata()
        self._data = data
        if isinstance(data, dict):
            for key, val in self._data.items():
                setattr(self, key, val)

    @classmethod
    def from_data(cls, data):
        return cls(data["label"], data)

    def _get_dbdata(self):
        # self.table must be defined in subclasses
        return self.table.lookup(self.label)

class WebAbstractGroup(WebObj):
    table = db.gps_groups_test

    def __init__(self, label, data=None):
        if isinstance(data, WebAbstractGroup):
            # This happens if we're using the _minmax_data in tex_name
            self.G = data.G
            label = data.label
            data = data._data
        elif isinstance(data, GapElement) and label == "?":
            # We're recursing, so we need to check whether we're small enough that we landed in the database
            self.G = G = data
            n = G.Order()
            if n.IdGroupsAvailable():
                n, i = libgap.IdGroup(G)
                label = f"{n}.{i}"
                dbdata = self.table.lookup(label)
                if dbdata is not None:
                    data = dbdata
        elif isinstance(data, LiveAbelianGroup):
            self._data = data.snf
            data = data.snf
        WebObj.__init__(self, label, data)
        if self._data is None:
            # Check if the label is for an order supported by GAP's SmallGroup
            from .main import abstract_group_label_regex
            m = abstract_group_label_regex.fullmatch(label)
            if m is not None and m.group(4) is not None:
                n = ZZ(m.group(1))
                if libgap.SmallGroupsAvailable(n):
                    maxi = libgap.NrSmallGroups(n)
                    i = ZZ(m.group(4))
                    if i <= maxi:
                        self._data = (n, i)
        if isinstance(self._data, list):  # live abelian group
            self.snf = primary_to_smith(self._data)  # existence is a marker that we were here
            self.G = LiveAbelianGroup(self.snf)
            # a few properties are easier to shortcut than to do through LiveAbelianGroup
            self.elementary = abelian_get_elementary(self.snf)
            self.hyperelementary = self.elementary
            self.Zgroup = len(self.snf) == 1
            self.Agroup = True

    # We support some basic information for groups not in the database using GAP
    def live(self):
        return self._data is not None and not isinstance(self._data, dict)

    @lazy_attribute
    def G(self):
        if self.live():
            # We current support several kinds of live groups:
            #  giving a small group id as a tuple (among orders not in the LMFDB database)
            #  giving a list of (primary) abelian invariants
            #  giving a set of generating permutations
            #  giving a GAP group (for recursion)
            if isinstance(self._data, tuple):
                n, i = self._data
                return libgap.SmallGroup(n, i)
            elif isinstance(self._data, list):
                return libgap.AbelianGroup(primary_to_smith(self._data))
            elif isinstance(self._data, str):
                s = self._data.replace(" ", "")
                if perm_re.fullmatch(s):
                    # a list of permutations
                    gens = [f"({g})" for g in s[1:-1].split("),(")]
                    G = PermutationGroup([Permutation(g) for g in gens])
                    return G._libgap_()
            elif isinstance(self._data, GapElement):
                return self._data
        # Reconstruct the group from the stored data
        if self.order == 1 or self.element_repr_type == "PC":  # trvial
            return self.PCG
        else:
            gens = [self.decode(g) for g in self.representations[self.element_repr_type]["gens"]]
            return libgap.Group(gens)

    @lazy_attribute
    def PCG(self):
        if self.order == 1:
            return libgap.TrivialGroup()
        elif "PC" in self.representations:
            return libgap.PcGroupCode(self.pc_code, self.order)
        G = self.G
        if G.IsPcGroup():
            return G
        return G.IsomorphismPcGroup().Image()

    # The following are used for live groups to emulate database groups
    # by computing relevant quantities in GAP
    @lazy_attribute
    def order(self):
        return ZZ(self.G.Order())
    @lazy_attribute
    def exponent(self):
        return ZZ(self.G.Exponent())

    @lazy_attribute
    def cyclic(self):
        return bool(self.G.IsCyclic())
    @lazy_attribute
    def abelian(self):
        return bool(self.G.IsAbelian())
    @lazy_attribute
    def nilpotent(self):
        return bool(self.G.IsNilpotent())
    @lazy_attribute
    def supersolvable(self):
        return bool(self.G.IsSupersolvable())
    @lazy_attribute
    def monomial(self):
        return bool(self.G.IsMonomial())
    @lazy_attribute
    def solvable(self):
        return bool(self.G.IsSolvable())
    @lazy_attribute
    def metabelian(self):
        return bool(self.G.DerivedSubgroup().IsAbelian())
    @lazy_attribute
    def almost_simple(self):
        return bool(self.G.IsAlmostSimpleGroup())
    @lazy_attribute
    def simple(self):
        return bool(self.G.IsSimple())
    @lazy_attribute
    def perfect(self):
        return bool(self.G.IsPerfect())
    @lazy_attribute
    def quasisimple(self):
        return not self.solvable and self.perfect and (self.G / self.G.Center()).IsSimple()

    @lazy_attribute
    def nilpotency_class(self):
        if self.nilpotent:
            return ZZ(self.G.NilpotencyClassOfGroup())
        return ZZ(-1)

    @lazy_attribute
    def derived_length(self):
        if not self.solvable:
            return ZZ(0)
        return ZZ(self.G.DerivedLength())

    @lazy_attribute
    def Sylows(self):
        if self.solvable:
            return list(self.G.SylowSystem())
        else:
            return [self.G.SylowSubgroup(p) for p in self.order.prime_factors()]

    @lazy_attribute
    def SylowComplements(self):
        return list(self.G.ComplementSystem())

    @lazy_attribute
    def Zgroup(self):
        return all(P.IsCyclic() for P in self.Sylows)
    @lazy_attribute
    def Agroup(self):
        return all(P.IsAbelian() for P in self.Sylows)

    @lazy_attribute
    def metacyclic(self):
        # for now, we don't try to determine whether G is metacyclic
        return None

    @lazy_attribute
    def rational(self):
        # We don't want to compute the character table
        return None

    @lazy_attribute
    def pgroup(self):
        if self.order == 1:
            return 1
        F = self.order.factor()
        if len(F) == 1:
            return F[0][0]
        return ZZ(0)

    @lazy_attribute
    def elementary(self):
        ans = 1
        if self.solvable and self.order > 1:
            for p, P, H in zip(self.order.prime_factors(), self.Sylows, self.SylowComplements):
                if self.G.IsNormal(P) and self.G.IsNormal(H) and H.IsCyclic():
                    ans *= p
        return ans

    @lazy_attribute
    def hyperelementary(self):
        ans = 1
        if self.solvable and self.order > 1:
            for p, P, H in zip(self.order.prime_factors(), self.Sylows, self.SylowComplements):
                if self.G.IsNormal(H) and H.IsCyclic():
                    ans *= p
        return ans

    @lazy_attribute
    def order_stats(self):
        order_stats = defaultdict(ZZ)
        if self.abelian:
            primary = defaultdict(lambda: defaultdict(int))
            for q in self.primary_abelian_invariants:
                p, e = q.is_prime_power(get_data=True)
                primary[p][e] += 1
            comps = []
            for p, part in primary.items():
                trunccnt = defaultdict(ZZ)  # log of (product of q, truncated at p^e)
                M = max(part)
                for e, k in part.items():
                    for i in range(1, M + 1):
                        trunccnt[i] += k * min(i, e)
                comps.append([(1, 1)] + [(p**i, p**trunccnt[i] - p**trunccnt[i - 1]) for i in range(1, M + 1)])
            for tup in cartesian_product_iterator(comps):
                order = prod(pair[0] for pair in tup)
                cnt = prod(pair[1] for pair in tup)
                order_stats[order] = cnt
        else:
            for c in self.conjugacy_classes:
                order_stats[c.order] += c.size
        return sorted(order_stats.items())

    # @timeout_decorator.timeout(3, use_signals=False)
    def _aut_group_data(self):
        if self.abelian:
            # See https://www.msri.org/people/members/chillar/files/autabeliangrps.pdf
            invs = self.primary_abelian_invariants
            by_p = defaultdict(Counter)
            for q in invs:
                p, e = q.is_prime_power(get_data=True)
                by_p[p][e] += 1
            aut_order = 1
            for p, E in by_p.items():
                c = 0
                d = 0
                n = sum(E.values())
                for e in sorted(E):
                    m = E[e]
                    d += m
                    for i in range(1, m + 1):
                        aut_order *= p**d - p**(d - i)
                    aut_order *= p**(((e - 1) * (n - c) + e * (n - d)) * m)
                    c += m
            if aut_order < 2**32 and libgap(aut_order).IdGroupsAvailable():
                A = self.G.AutomorphismGroup()
                if A:
                    aid = int(A.IdGroup()[1])
                else:
                    aid = 0
            else:
                aid = 0
            return aut_order, aid, aut_order, aid
        A = self.G.AutomorphismGroup()
        aut_order = A.Order()
        if aut_order.IdGroupsAvailable():
            aid = A.IdGroup()[1]
        else:
            aid = 0
        Z_order = self.G.Center().Order()
        out_order = aut_order * Z_order / self.G.Order()
        if out_order.IdGroupsAvailable():
            I = A / A.InnerAutomorphismsAutomorphismGroup()
            oid = I.IdGroup()[1]
        else:
            oid = 0
        return int(aut_order), int(aid), int(out_order), int(oid)

    def _set_aut_data(self):
        aut_order, aid, out_order, oid = self._aut_group_data()
        self.aut_order = ZZ(aut_order)
        if aid == 0:
            # try a bit harder for cyclic groups
            if self.cyclic:
                invs = []
                for p, e in self.order.factor():
                    if p == 2:
                        if e == 2:
                            invs.append("2")
                        elif e > 2:
                            invs.extend(["2", f"{p**(e-2)}"])
                    else:
                        invs.append(f"{p**(e-1)*(p-1)}")
                self.aut_group = "ab/" + ".".join(invs)
            else:
                self.aut_group = None
        else:
            self.aut_group = f"{aut_order}.{aid}"
        self.outer_order = ZZ(out_order)
        if oid == 0:
            self.outer_group = None
        else:
            self.outer_group = f"{out_order}.{oid}"

    @lazy_attribute
    def aut_order(self):
        self._set_aut_data()
        return self.aut_order

    @lazy_attribute
    def outer_order(self):
        self._set_aut_data()
        return self.outer_order

    @lazy_attribute
    def aut_group(self):
        self._set_aut_data()
        return self.aut_group

    @lazy_attribute
    def outer_group(self):
        self._set_aut_data()
        return self.outer_group

    @lazy_attribute
    def number_conjugacy_classes(self):
        if self.abelian:
            return self.order
        return len(self.conjugacy_classes)

    @lazy_attribute
    def element_repr_type(self):
        if isinstance(self._data, (tuple, list)) and self.solvable:
            return "PC"
        return "Perm"

    @lazy_attribute
    def rank(self):
        if self.pgroup > 1:
            return ZZ(self.G.RankPGroup())

    @lazy_attribute
    def primary_abelian_invariants(self):
        return sorted((ZZ(q) for q in self.G.AbelianInvariants()),
                      key=lambda x: list(x.factor()))

    @lazy_attribute
    def smith_abelian_invariants(self):
        return primary_to_smith(self.primary_abelian_invariants)

    @lazy_attribute
    def tex_name(self):
        if self.abelian:
            return abelian_gp_display(self.smith_abelian_invariants)
        G = self.G
        n = self.order
        A = None
        if self.solvable and not self.pgroup:
            # Look for a normal Hall subgroup
            halls = {ZZ(P.Order()): P for P in G.HallSystem()}
            ords = [(m, n // m, G.IsNormal(halls[n // m]))
                    for m in halls if 1 < m < n and G.IsNormal(halls[m])]
            ords.sort(key=lambda trip: (not trip[2], trip[0] + trip[1], trip[0]))
            if ords:
                m, c, norm = ords[0]
                A = halls[m]
                B = halls[c]
                symb = r"\times" if norm else r"\rtimes"
        if A is None:
            # We run through several characteristic subgroups of G
            subdata = self._subgroup_data
            poss = []
            to_try = [k for k in ["G'", "Z", r"\Phi"] if 1 < subdata[k].order < n]
            if not to_try:
                # this can only occur for perfect groups
                if self.simple:
                    to_try = [k for k in subdata if k.startswith("M")]
                else:
                    to_try = [k for k in subdata if k.startswith("m")]
            for i, name in enumerate(to_try):
                H = subdata[name]
                m = H.order
                if m == 1 or m == n:
                    continue
                Q = subdata[f"G/{name}"]
                if H.solvable:
                    Cs = G.ComplementClassesRepresentatives(H.G)
                else:
                    Cs = []
                if Cs:
                    poss.append((m, n // m, True, bool(G.IsNormal(Cs[0])), i, H, Q))
                else:
                    poss.append((m, n // m, False, False, i, H, Q))
            poss.sort(key=lambda tup: (not tup[2], not tup[3], tup[0] + tup[1], tup[0], tup[4]))
            if poss:
                A = poss[0][-2]
                B = poss[0][-1]
                if poss[0][3]:
                    symb = r"\times"
                elif poss[0][2]:
                    symb = r"\rtimes"
                else:
                    symb = "."
        if A is not None:
            A = WebAbstractGroup('?', data=A)
            B = WebAbstractGroup('?', data=B)
            if A.tex_name == " " or B.tex_name == " ":
                return " "
            A = A.tex_name if A._is_atomic else f"({A.tex_name})"
            B = B.tex_name if B._is_atomic else f"({B.tex_name})"
            return f"{A} {symb} {B}"
        return " "

    @lazy_attribute
    def _is_atomic(self):
        t = self.tex_name
        for ch in [".", ":", r"\times", r"\rtimes"]:
            if ch in t:
                return False
        return True

    @lazy_attribute
    def _subgroup_data(self):
        G = self.G
        Z = G.Center()
        D = G.DerivedSubgroup()
        Phi = G.FrattiniSubgroup()
        F = G.FittingSubgroup()
        R = G.RadicalGroup()
        S = G.Socle()
        if isinstance(self._data, list):
            GZ = G.Zquotient()
            GD = G.Dquotient()
            GPhi = G.Phiquotient()
            GF = G.Fquotient()
            GR = G.Rquotient()
            GS = G.Squotient()
        else:
            GZ = G / Z
            GD = G / D
            GPhi = G / Phi
            GF = G / F
            GR = G / R
            GS = G / S
        label_for = {}
        label_rev = defaultdict(list)
        gapH = {"Z": Z,
                "G/Z": GZ,
                "G'": D,
                "G/G'": GD,
                r"\Phi": Phi,
                r"G/\Phi": GPhi,
                r"\operatorname{Fit}": F,
                r"G/\operatorname{Fit}": GF,
                "R": R,
                "G/R": GR,
                "S": S,
                "G/S": GS}
        if not self.pgroup:
            for p, P in zip(self.order.prime_factors(), self.Sylows):
                gapH[f"P_{{{p}}}"] = P
        if not self.abelian:
            for i, M in enumerate(G.ConjugacyClassesMaximalSubgroups()):
                gapH[f"M_{{{i+1}}}"] = M.Representative()
                if G.IsNormal(M.Representative()):
                    gapH[f"G/M_{{{i+1}}}"] = G / M.Representative()
            for i, M in enumerate(G.MinimalNormalSubgroups()):
                gapH[f"m_{{{i+1}}}"] = M
                gapH[f"G/m_{{{i+1}}}"] = G / M
        for name, H in gapH.items():
            if H.Order().IdGroupsAvailable() and H.Order() < 10**9:
                label = f"{H.Order()}.{H.IdGroup()[1]}"
                label_for[name] = label
                label_rev[label].append(name)
        subdata = {}
        for rec in db.gps_groups_test.search({"label": {"$in": list(label_for.values())}}, ["label", "tex_name", "order"]):
            for name in label_rev[rec["label"]]:
                subdata[name] = WebAbstractGroup(rec["label"], data=rec)
                subdata[name].G = gapH[name]
        for name, H in gapH.items():
            if name not in subdata:
                label = label_for.get(name, "")
                subdata[name] = WebAbstractGroup(label, data=H)
        return subdata

    def show_special_subgroups_live(self):
        kwls = {"Z": display_knowl('group.center', 'Center'),
                "G'": display_knowl('group.commutator_subgroup', 'Commutator'),
                r"\Phi": display_knowl('group.frattini_subgroup', 'Frattini'),
                r"\operatorname{Fit}": display_knowl('group.fitting_subgroup', 'Fitting'),
                "R": display_knowl('group.radical', 'Radical'),
                "S": display_knowl('group.socle', 'Socle')}
        subdata = self._subgroup_data

        def show(sname, name=None):
            if name is None:
                name = sname
            H = subdata[name]
            if H.order == self.order:
                disp = self.label if self.tex_name == " " else f'${self.tex_name}$'
            elif H.order == 1:
                disp = '$C_1$'
            elif H.label:
                url = url_for(".by_label", label=H.label)
                disp = H.label if H.tex_name == " " else f'${H.tex_name}$'
                disp = f'<a href="{url}">{disp}</a>'
            elif H.abelian:
                invs = H.smith_abelian_invariants
                ab_label = ".".join(f"{q}_{e}" for q, e in Counter(invs).items())
                url = url_for(".by_abelian_label", label=ab_label)
                disp = f'<a href="{url}">${abelian_gp_display(invs)}$</a>'
            elif H.tex_name != " ":
                disp = f"${H.tex_name}$"
            else:
                disp = f"Group of order ${latex(H.order.factor())}$"
            return fr'${sname} \simeq$ {disp}'
        ans = [(kwl, show(sname), show(f"G/{sname}"), None) for sname, kwl in kwls.items()]
        if not self.pgroup:
            for p in self.order.prime_factors():
                ans.append((f"{p}-{display_knowl('group.sylow_subgroup', 'Sylow subgroup')}",
                            show(f"P_{{{p}}}"),
                            None,
                            None))
        if not self.abelian:
            for typ, ov in [("M", display_knowl("group.maximal_subgroup", "Maximal subgroups")), ("m", display_knowl("group.maximal_quotient", "Maximal quotients"))]:
                by_disp = defaultdict(Counter)
                name_lookup = defaultdict(dict)
                for name, M in subdata.items():
                    if not name.startswith(typ):
                        continue
                    Q = subdata.get(f"G/{name}")
                    if Q is None:
                        key = (ZZ(self.G.Index(self.G.Normalizer(M.G))), M.label, M.tex_name, None, None)
                    else:
                        key = (1, M.label, M.tex_name, Q.label, Q.tex_name)
                    order = self.order // M.order if typ == "M" else M.order
                    by_disp[order][key] += 1
                    if key not in name_lookup[order]:
                        name_lookup[order][key] = name
                for order, D in sorted(by_disp.items()):
                    for i, (key, cc_cnt) in enumerate(sorted(D.items())):
                        sub_cnt, Mlabel, Mtex, Qlabel, Qtex = key
                        name = name_lookup[order][key]
                        if len(D) == 1:
                            subscr = order
                        else:
                            subscr = f"{order},{i+1}"
                        dispname = f"{typ}_{{{subscr}}}"
                        Q = show(f"G/{dispname}", f"G/{name}") if f"G/{name}" in subdata else None
                        if sub_cnt > 1:
                            if cc_cnt > 1:
                                extra = f"{cc_cnt} conjugacy classes, each containing {sub_cnt} subgroups"
                            else:
                                extra = f"{sub_cnt} subgroups in one conjugacy class"
                        else:
                            if cc_cnt > 1:
                                extra = f"{cc_cnt} normal subgroups"
                            else:
                                extra = None
                        ans.append((
                            ov,
                            show(dispname, name),
                            Q,
                            extra))
                        ov = None
        return ans

    def properties(self):
        nilp_str = f"yes, of class {self.nilpotency_class}" if self.nilpotent else "no"
        solv_str = f"yes, of length {self.derived_length}" if self.solvable else "no"
        props = [
            ("Label", self.label),
            ("Order", web_latex(factor(self.order))),
            ("Exponent", web_latex(factor(self.exponent))),
        ]
        if self.number_conjugacy_classes <= 2000:
            props.append((None, self.image()))
        if self.abelian:
            props.append(("Abelian", "yes"))
            if self.simple:
                props.append(("Simple", "yes"))
            try:
                props.append((r"$\card{\operatorname{Aut}(G)}$", web_latex(factor(self.aut_order))))
            except AssertionError:  # timed out
                pass
        else:
            if self.simple:
                props.append(("Simple", "yes"))
            else:
                props.extend([("Nilpotent", nilp_str),
                              ("Solvable", solv_str)])
            props.extend([
                (r"$\card{G^{\mathrm{ab}}}$", web_latex(self.Gab_order_factor())),
                (r"$\card{Z(G)}$", web_latex(self.cent_order_factor()))])
            try:
                props.extend([
                    (r"$\card{\mathrm{Aut}(G)}$", web_latex(factor(self.aut_order))),
                    (r"$\card{\mathrm{Out}(G)}$", web_latex(factor(self.outer_order))),
                ])
            except AssertionError:  # timed out
                pass
        if not self.live():
            props.extend([
                ("Rank", f"${self.rank}$"),
                ("Perm deg.", f"${self.transitive_degree}$"),
                # ("Faith. dim.", str(self.faithful_reps[0][0])),
            ])
        elif self.pgroup > 1:
            props.append(("Rank", f"${self.rank}$"))
        return props

    @lazy_attribute
    def subgroups(self):
        subs = {
            subdata["short_label"]: WebAbstractSubgroup(subdata["label"], subdata)
            for subdata in db.gps_subgroups_test.search({"ambient": self.label})
        }
        self.add_layers(subs)
        return subs

    def add_layers(self, subs):
        topord = max(sub.subgroup_order for sub in subs.values())
        top = [z for z in subs.values() if z.subgroup_order == topord][0]
        top.layer = 0
        seen = set()
        layer = [top]
        added_something = True  # prevent data error from causing infinite loop
        while len(seen) < len(subs) and added_something:
            new_layer = []
            added_something = False
            for H in layer:
                for new in H.contains:
                    if new not in seen:
                        seen.add(new)
                        added_something = True
                        K = subs[new]
                        new_layer.append(K)
                        K.layer = H.layer + 1
            layer = new_layer

    # special subgroups
    def special_search(self, sp):
        for lab, gp in self.subgroups.items():
            if sp in gp.special_labels:
                return lab  # is label what we want to return?
                # H = subs['lab']
                # return group_names_pretty(H.subgroup)

    @lazy_attribute
    def fitting(self):
        return self.special_search("F")

    @lazy_attribute
    def radical(self):
        return self.special_search("R")

    @lazy_attribute
    def socle(self):
        return self.special_search("S")

    # series

    def series_search(self, sp):
        ser_str = r"^%s\d+" % sp
        ser_re = re.compile(ser_str)
        subs = self.subgroups
        ser = []
        for lab, H in subs.items():
            for spec_lab in H.special_labels:
                if ser_re.fullmatch(spec_lab):
                    # ser.append((H.subgroup, spec_lab)) # returning right thing?
                    ser.append((H.short_label, spec_lab))

        def sort_ser(p):
            return int(((p[1]).split(sp))[1])

        return [el[0] for el in sorted(ser, key=sort_ser)]

    @lazy_attribute
    def chief_series(self):
        return self.series_search("C")

    @lazy_attribute
    def derived_series(self):
        return self.series_search("D")

    @lazy_attribute
    def lower_central_series(self):
        return self.series_search("L")

    @lazy_attribute
    def upper_central_series(self):
        return self.series_search("U")

    @lazy_attribute
    def diagram_ok(self):
        return self.number_subgroup_classes < 100

    @lazy_attribute
    def subgroup_profile(self):
        by_order = defaultdict(Counter)
        for s in self.subgroups.values():
            by_order[s.subgroup_order][s.subgroup, s.subgroup_tex] += s.conjugacy_class_count
        return by_order

    @lazy_attribute
    def subgroup_autprofile(self):
        seen = set()
        by_order = defaultdict(Counter)
        for s in self.subgroups.values():
            if s.aut_label not in seen:
                by_order[s.subgroup_order][s.subgroup, s.subgroup_tex] += 1
                seen.add(s.aut_label)
        return by_order

    @lazy_attribute
    def conjugacy_classes(self):
        if self.live():
            if isinstance(self.G, LiveAbelianGroup):
                cl = [
                    WebAbstractConjClass(self.label, f"{m}?", {
                        "size": ZZ(1),
                        "order": m})
                    for m in self.G.element_orders()
                ]
            else:
                # We just record size, order, and a representative
                cl = [
                    WebAbstractConjClass(self.label, f"{c.Representative().Order()}?", {
                        "size": ZZ(c.Size()),
                        "order": ZZ(c.Representative().Order()),
                        "representative": c.Representative()})
                    for c in self.G.ConjugacyClasses()
                ]
            # no divisions or autjugacy classes
            return cl
        cl = [
            WebAbstractConjClass(self.label, ccdata["label"], ccdata)
            for ccdata in db.gps_groups_cc_test.search({"group": self.label})
        ]
        divs = defaultdict(list)
        autjs = defaultdict(list)
        for c in cl:
            divkey = re.sub(r"([^\d])-?\d+?$", r"\1", c.label)
            divs[divkey].append(c)
            autjs[c.aut_label].append(c)
        ccdivs = []
        for divkey, ccs in divs.items():
            div = WebAbstractDivision(self.label, divkey, ccs)
            for c in ccs:
                c.division = div
            ccdivs.append(div)
        ccdivs.sort(key=lambda x: x.classes[0].counter)
        self.conjugacy_class_divisions = ccdivs
        autccs = []
        for autkey, ccs in autjs.items():
            autj = WebAbstractAutjClass(self.label, autkey, ccs)
            for c in ccs:
                c.autjugacy_class = autj
            autccs.append(autj)
        autccs.sort(key=lambda x: x.classes[0].counter)
        self.autjugacy_classes = autccs
        return sorted(cl, key=lambda x: x.counter)

    # These are the power-conjugacy classes
    @lazy_attribute
    def conjugacy_class_divisions(self):
        cl = self.conjugacy_classes  # creates divisions
        assert cl
        return self.conjugacy_class_divisions

    @lazy_attribute
    def autjugacy_classes(self):
        cl = self.conjugacy_classes  # creates autjugacy classes
        assert cl
        return self.autjugacy_classes

    @lazy_attribute
    def cc_to_div(self):
        # Need to map cc's to their divisions
        ctor = {}
        for k, vs in self.conjugacy_class_divisions.items():
            for v in vs:
                ctor[v.label] = k
        return ctor

    @lazy_attribute
    def characters(self):
        # Should join with creps once we have images and join queries
        chrs = [
            WebAbstractCharacter(chardata["label"], chardata)
            for chardata in db.gps_char_test.search({"group": self.label})
        ]
        return sorted(chrs, key=lambda x: x.counter)

    @lazy_attribute
    def rational_characters(self):
        # Should join with creps once we have images and join queries
        chrs = [
            WebAbstractRationalCharacter(chardata["label"], chardata)
            for chardata in db.gps_qchar_test.search({"group": self.label})
        ]
        return sorted(chrs, key=lambda x: x.counter)

    @lazy_attribute
    def maximal_subgroup_of(self):
        # Could show up multiple times as non-conjugate maximal subgroups in the same ambient group
        # So we should eliminate duplicates from the following list
        return [
            WebAbstractSupergroup(self, "sub", supdata["label"], supdata)
            for supdata in db.gps_subgroups_test.search(
                {"subgroup": self.label, "maximal": True},
                sort=["ambient_order", "ambient"],
                limit=10,
            )
        ]

    @lazy_attribute
    def maximal_quotient_of(self):
        # Could show up multiple times as a quotient of different normal subgroups in the same ambient group
        # So we should eliminate duplicates from the following list
        return [
            WebAbstractSupergroup(self, "quo", supdata["label"], supdata)
            for supdata in db.gps_subgroups_test.search(
                {"quotient": self.label, "minimal_normal": True},
                sort=["ambient_order", "ambient"],
            )
        ]

    def most_product_expressions(self):
        return max(1, len(self.semidirect_products), len(self.nonsplit_products), len(self.as_aut_gp))

    @lazy_attribute
    def display_direct_product(self):
        # Need to pick an ordering
        # return [sub for sub in self.subgroups.values() if sub.normal and sub.direct and sub.subgroup_order != 1 and sub.quotient_order != 1]
        C = dict(self.direct_factorization)
        # We can use the list of subgroups to get the latex
        latex_lookup = {}
        sort_key = {}
        for sub in self.subgroups.values():
            slab = sub.subgroup
            if slab in C:
                latex_lookup[slab] = sub.subgroup_tex_parened
                sort_key[slab] = (
                    not sub.abelian,
                    sub.subgroup_order.is_prime_power(get_data=True)[0]
                    if sub.abelian
                    else sub.subgroup_order,
                    sub.subgroup_order,
                )
                if len(latex_lookup) == len(C):
                    break
        df = sorted(self.direct_factorization, key=lambda x: sort_key[x[0]])
        s = r" \times ".join(
            "%s%s" % (latex_lookup[label], "^%s" % e if e > 1 else "")
            for (label, e) in df
        )
        return s

    @lazy_attribute
    def semidirect_products(self):
        semis = []
        subs = defaultdict(list)
        for sub in self.subgroups.values():
            if sub.normal and sub.split and not sub.direct:
                pair = (sub.subgroup, sub.quotient)
                if pair not in subs:
                    semis.append(sub)
                subs[pair].append(sub.short_label)
        semis.sort(key=product_sort_key)
        for V in subs.values():
            V.sort(key=label_sortkey)
        return [(sub, len(subs[sub.subgroup, sub.quotient]), subs[sub.subgroup, sub.quotient]) for sub in semis]

    @lazy_attribute
    def nonsplit_products(self):
        nonsplit = []
        subs = defaultdict(list)
        for sub in self.subgroups.values():
            if sub.normal and not sub.split:
                pair = (sub.subgroup, sub.quotient)
                if pair not in subs:
                    nonsplit.append(sub)
                subs[pair].append(sub.short_label)
        nonsplit.sort(key=product_sort_key)
        for V in subs.values():
            V.sort(key=label_sortkey)
        return [(sub, len(subs[sub.subgroup, sub.quotient]), subs[sub.subgroup, sub.quotient]) for sub in nonsplit]

    @lazy_attribute
    def as_aut_gp(self):
        return [(rec['label'], fr"\Aut({rec['tex_name']})") for rec in db.gps_groups_test.search({"aut_group": self.label}, ["label", "tex_name"]) if rec['label'] != self.label]

    # Subgroups up to conjugacy -- this one is no longer used
    @lazy_attribute
    def subgroup_layers(self):
        # Need to update to account for possibility of not having all inclusions
        subs = self.subgroups
        topord = max(sub.subgroup_order for sub in subs.values())
        top = [z.short_label for z in subs.values() if z.subgroup_order == topord][0]
        layers = [[subs[top]]]
        seen = set([top])
        added_something = True  # prevent data error from causing infinite loop
        # print "starting while"
        while len(seen) < len(subs) and added_something:
            layers.append([])
            added_something = False
            for H in layers[-2]:
                # print H.counter
                # print "contains", H.contains
                for new in H.contains:
                    if new not in seen:
                        seen.add(new)
                        added_something = True
                        layers[-1].append(subs[new])
        edges = []
        for g in subs:
            for h in subs[g].contains:
                edges.append([h, g])
        return [layers, edges]

    # Subgroups up to conjugacy
    @lazy_attribute
    def subgroup_lattice(self):
        # Need to update to account for possibility of not having all inclusions
        if self.outer_equivalence:
            raise RuntimeError("Subgroups not known up to conjugacy")
        subs = self.subgroups
        nodes = list(subs.values())
        edges = []
        for g in subs:
            for h in subs[g].contains:
                edges.append([h, g])
        return [nodes, edges]

    # Subgroups up to autjugacy
    @lazy_attribute
    def subgroup_lattice_aut(self):
        # Need to update to account for possibility of not having all inclusions
        # It would be better to add pages for subgroups up to automorphism with links to the conjugacy classes within
        subs = self.subgroups
        if self.outer_equivalence:
            nodes = list(subs.values())
            edges = []
            for g in subs:
                for h in subs[g].contains:
                    edges.append([h, g])
        else:
            nodes = []
            edges = set()  # avoid multiedges; this may not be the desired behavior
            for g in subs.values():
                if g.short_label.endswith(".a1"):
                    nodes.append(g)
                glabel = g.aut_label + ".a1"
                for h in g.contains:
                    hlabel = ".".join(h.split(".")[:-1]) + ".a1"
                    edges.add((hlabel, glabel))
            edges = [list(edge) for edge in edges]
        return [nodes, edges]

    # Figuring out the subgroup count for an autjugacy class might not be stored
    # directly.  We do them all at once.  If we only computed up to aut
    # return empty Counter since we don't need this.
    # Output is a Counter of aut_labels and counts
    @lazy_attribute
    def aut_class_counts(self):
        counts = Counter()
        if self.outer_equivalence:
            return counts
        subs = self.subgroups
        for s in subs.values():
            counts[s.aut_label] += s.count
        return counts

    @lazy_attribute
    def tex_images(self):
        all_tex = list(set(H.subgroup_tex for H in self.subgroups.values())) + ["?"]
        return {
            rec["label"]: rec["image"]
            for rec in db.gps_images.search({"label": {"$in": all_tex}}, ["label", "image"])
        }

    def sylow_subgroups(self):
        """
        Returns a list of pairs (p, P) where P is a WebAbstractSubgroup representing a p-Sylow subgroup.
        """
        syl_dict = {}
        for sub in self.subgroups.values():
            if sub.sylow > 0:
                syl_dict[sub.sylow] = sub
        syl_list = []
        for p, e in factor(self.order):
            if p in syl_dict:
                syl_list.append((p, syl_dict[p]))
        return syl_list

    def series(self):
        data = [
            [
                "group.%s" % ser,
                ser.replace("_", " ").capitalize(),
                [self.subgroups[i] for i in getattr(self, ser)],
                "-".join(map(str, getattr(self, ser))),
                r"\rhd",
            ]
            for ser in [
                "derived_series",
                "chief_series",
                "lower_central_series",
                "upper_central_series",
            ]
        ]
        data[3][4] = r"\lhd"
        data[3][2].reverse()
        return data

    def schur_multiplier_text(self):
        if not self.schur_multiplier:
            return "C_1"
        entries = []
        for key, value in Counter(self.schur_multiplier).items():
            entry = "C_{%s}" % key
            if value != 1:
                entry += "^{%s}" % value
            entries.append(entry)
        return r" \times ".join(entries)

    def schur_multiplier_label(self):
        if self.schur_multiplier:
            return ".".join(str(e) for e in self.schur_multiplier)
        else:  # trivial group has to be handled separately
            return "1"

    @lazy_attribute
    def rep_dims(self):
        # Dimensions that occur for either a rational or complex irreducible character
        return sorted(
            set([d for (d,cnt) in self.irrep_stats]
                + [d for (d,cnt) in self.ratrep_stats]))

    @lazy_attribute
    def irrep_stats(self):
        # This should be cached for groups coming from the database, so this is only used for live groups
        return [(ZZ(d), ZZ(cnt)) for (d, cnt) in self.G.CharacterDegrees()]

    @lazy_attribute
    def irrep_statistics(self):
        D = Counter()
        for d,cnt in self.irrep_stats:
            D[d] = cnt
        return [D[d] for d in self.rep_dims]

    @lazy_attribute
    def ratrep_stats(self):
        # This should be cached for groups coming from the database, so this is only used for live groups
        D = Counter([rep.qdim for rep in self.rational_characters])
        return sorted(D.items())

    @lazy_attribute
    def ratrep_statistics(self):
        D = Counter()
        for d,cnt in self.ratrep_stats:
            D[d] = cnt
        return [D[d] for d in self.rep_dims]

    @lazy_attribute
    def cc_stats(self):
        # This should be cached for groups coming from the database, so this is only used for live groups
        if self.abelian:
            return [[o, 1, cnt] for (o, cnt) in self.order_stats]
        D = Counter([(cc.order, cc.size) for cc in self.conjugacy_classes])
        return sorted((o, s, m) for ((o, s), m) in D.items())

    @lazy_attribute
    def cc_statistics(self):
        D = Counter()
        for (o, s, m) in self.cc_stats:
            D[o] += m
        return sorted(D.items())
<<<<<<< HEAD

    @lazy_attribute
    def div_stats(self):
        # This should be cached for groups coming from the database, so this is only used for live groups
        D = Counter()
        for div in self.conjugacy_class_divisions:
            D[div.order, len(div.classes), div.classes[0].size] += 1
        return sorted((o, s, k, m) for ((o, s, k), m) in D.items())

    @lazy_attribute
=======

    @lazy_attribute
    def div_stats(self):
        # This should be cached for groups coming from the database, so this is only used for live groups
        D = Counter()
        for div in self.conjugacy_class_divisions:
            D[div.order, len(div.classes), div.classes[0].size] += 1
        return sorted((o, s, k, m) for ((o, s, k), m) in D.items())

    @lazy_attribute
>>>>>>> 2d915df1
    def div_statistics(self):
        D = Counter()
        for (o, s, k, m) in self.div_stats:
            D[o] += m
        return sorted(D.items())

    @lazy_attribute
    def aut_stats(self):
        # This should be cached for groups coming from the database, so this is only used for live groups
        D = Counter()
        for c in self.autjugacy_classes:
            D[c.order, len(c.classes), c.classes[0].size] += 1
        return sorted((o, s, k, m) for ((o, s, k), m) in D.items())

    @lazy_attribute
    def aut_statistics(self):
        D = Counter()
        for (o, s, k, m) in self.aut_stats:
            D[o] += m
        return sorted(D.items())

    @lazy_attribute
    def pcgs(self):
        return self.G.Pcgs()

    @lazy_attribute
    def pcgs_relative_orders(self):
        return [ZZ(c) for c in self.pcgs.RelativeOrders()]

    def decode_as_pcgs(self, code, as_str=False):
        # Decode an element
        vec = []
        if code < 0 or code >= self.order:
            raise ValueError
        for m in reversed(self.pcgs_relative_orders):
            c = code % m
            vec.insert(0, c)
            code = code // m
        if as_str:
            # Need to combine some generators
            w = []
            e = 0
            for i, (c, m) in reversed(list(enumerate(zip(vec, self.pcgs_relative_orders)))):
                e += c
                if i + 1 in self.gens_used:
                    w.append(e)
                    e = 0
                else:
                    e *= m
            w.reverse()
            s = ""
            for i, c in enumerate(w):
                if c == 1:
                    s += var_name(i)
                elif c != 0:
                    s += "%s^{%s}" % (var_name(i), c)
            return s
        else:
            return self.pcgs.PcElementByExponents(vec)

    def decode_as_perm(self, code, n=None, as_str=False):
        if n is None:
            n = self.representations["Perm"]["d"]
        # code should be an integer with 0 <= m < factorial(n)
        x = SymmetricGroup(n)(Permutations(n).unrank(code))
        if as_str:
            return str(x)
        return x

    def _matrix_coefficient_data(self, rep_type, as_str=False):
        rep_data = self.representations[rep_type]
        if rep_type == "Lie":
            rep_type = "GLFq"
        d = rep_data["d"]
        k = 1
        if rep_type == "GLZ":
            N = rep_data["b"]
            R = r"\Z" if as_str else ZZ
        elif rep_type == "GLFp":
            N = rep_data["p"]
            R = rf"\F_{{{N}}}" if as_str else GF(N)
        elif rep_type == "GLZN":
            N = rep_data["p"]
            R = rf"\Z/{N}\Z" if as_str else Zmod(N)
        elif rep_type == "GLZq":
            N = rep_data["q"]
            R = rf"\Z/{N}\Z" if as_str else Zmod(N)
        elif rep_type == "GLFq":
            q = ZZ(rep_data["q"])
            R = rf"\F_{{{q}}}" if as_str else GF(q)
            N, k = q.is_prime_power(get_data=True)
            if k == 1:
                # Might happen for Lie
                rep_type = "GLFp"
        return R, N, k, d, rep_type

    def decode_as_matrix(self, code, rep_type, as_str=False):
        R, N, k, d, rep_type = self._matrix_coefficient_data(rep_type)
        L = ZZ(code).digits(N)
        def pad(X, m):
            return X + [0] * (m - len(L))
        L = pad(L, k * d**2)
        if rep_type == "GLFq":
            L = [R(L[i:i+k]) for i in range(0, k*d**2, k)]
        elif rep_type == "GLZ":
            shift = (N - 1) // 2
            L = [c - shift for c in L]
        x = matrix(R, d, d, L)
        if as_str:
            return latex(x)
        return x

    def decode(self, code, rep_type=None, as_str=False):
        if rep_type is None:
            rep_type = self.element_repr_type
        if rep_type == "Perm":
            return self.decode_as_perm(code, as_str=as_str)
        elif rep_type == "PC":
            return self.decode_as_pcgs(code, as_str=as_str)
        else:
            return self.decode_as_matrix(code, rep_type=rep_type, as_str=as_str)

    @lazy_attribute
    def pc_code(self):
        return ZZ(self.representations["PC"]["code"])

    @lazy_attribute
    def gens_used(self):
        if self.live():
            return list(range(1, 1 + len(self.G.GeneratorsOfGroup())))
        return self.representations["PC"]["gens"]

    def show_subgroup_generators(self, H):
        if H.subgroup_order == 1:
            return ""
        return ", ".join(self.decode(g, as_str=True) for g in H.generators)

    # @lazy_attribute
    # def fp_isom(self):
    #    G = self.G
    #    P = self.pcgs
    #    def position(x):
    #        # Return the unique generator
    #        vec = P.ExponentsOfPcElement(x)
    #        if sum(vec) == 1:
    #            for i in range(len(vec)):
    #                if vec[i]:
    #                    return i
    #    gens = G.GeneratorsOfGroup()
    #    # We would like to remove extraneous generators, but can't figure out how to do so
    #    rords = P.RelativeOrders()
    #    for i, (g, r) in enumerate(zip(gens, rords)):
    #        j = position(g**r)
    #        if j is None:
    #            # g^r is not another generator

    def presentation(self):
        # We use knowledge of the form of the presentation to construct it manually.
        gens = list(self.PCG.GeneratorsOfGroup())
        pcgs = self.PCG.FamilyPcgs()
        used = [u - 1 for u in sorted(self.gens_used)]  # gens_used is 1-indexed
        rel_ords = [ZZ(p) for p in self.PCG.FamilyPcgs().RelativeOrders()]
        assert len(gens) == len(rel_ords)
        pure_powers = []
        rel_powers = []
        comm = []
        relators = []

        def print_elt(vec):
            s = ""
            e = 0
            u = used[-1]
            i = len(used) - 1
            for j, (c, p) in reversed(list(enumerate(zip(vec, rel_ords)))):
                e *= p
                e += c
                if j == u:
                    if e == 1:
                        s = var_name(i) + s
                    elif e > 1:
                        s = "%s^{%s}" % (var_name(i), e) + s
                    i -= 1
                    u = used[i]
                    e = 0
            return s

        ngens = len(used)
        for i in range(ngens):
            a = used[i]
            e = prod(rel_ords[a:] if i == ngens - 1 else rel_ords[a: used[i + 1]])
            ae = pcgs.ExponentsOfPcElement(gens[a] ** e)
            if all(x == 0 for x in ae):
                pure_powers.append("%s^{%s}" % (var_name(i), e))
            else:
                rel_powers.append("%s^{%s}=%s" % (var_name(i), e, print_elt(ae)))
            for j in range(i + 1, ngens):
                b = used[j]
                if all(x == 0 for x in pcgs.ExponentsOfCommutator(b + 1, a + 1)):  # back to 1-indexed
                    if not self.abelian:
                        comm.append("[%s,%s]" % (var_name(i), var_name(j)))
                else:
                    v = pcgs.ExponentsOfConjugate(b + 1, a + 1)  # back to 1-indexed
                    relators.append("%s^{%s}=%s" % (var_name(j), var_name(i), print_elt(v)))
        show_gens = ", ".join(var_name(i) for i in range(len(used)))
        if pure_powers or comm:
            rel_powers = ["=".join(pure_powers + comm) + "=1"] + rel_powers
        relators = ", ".join(rel_powers + relators)
        return r"\langle %s \mid %s \rangle" % (show_gens, relators)

    @lazy_attribute
    def representations(self):
        # For live groups
        return {}

    def representation_line(self, rep_type):
        # TODO: Add links to searches for other representations when available
        if rep_type != "PC":
            rdata = self.representations[rep_type]
        if rep_type == "Lie":
            if self.element_repr_type == "Lie":
                # Omit first description since it's used in the latex name
                desc = "Other groups of " + display_knowl("group.lie_type", "Lie type")
                rdata = rdata[1:]
                if not rdata:
                    return ""
            else:
                desc = "Groups of " + display_knowl("group.lie_type", "Lie type")
            reps = ",".join([fr"$\{rep['family']}({rep['d']},{rep['q']})$" for rep in rdata])
            return f'<tr><td>{desc}:</td><td colspan="5">{reps}</td></tr>'
        elif rep_type == "PC":
            pres = f"${self.presentation()}$"
            if self.abelian and not self.cyclic:
                pres = f"Abelian group {pres}"
            return f'<tr><td>{display_knowl("group.presentation", "Presentation")}:</td><td colspan="5">{pres}</td></tr>'
        elif rep_type == "Perm":
            gens = ", ".join(self.decode_as_perm(g, as_str=True) for g in rdata["gens"])
            gens = fr"$\langle {gens} \rangle$"
            d = rdata["d"]
            if d >= 10:
                gens = f"Degree {d}, {gens}"
            return f'<tr><td>{display_knowl("group.permutation_gens", "Permutation group")}:</td><td colspan="5">{gens}</td></tr>'
        else:
            # Matrix group
            R, N, k, d, _ = self._matrix_coefficient_data(rep_type, as_str=True)
            gens = ", ".join(self.decode_as_matrix(g, rep_type, as_str=True) for g in rdata["gens"])
            gens = fr"$\left\langle {gens} \right\rangle \subseteq \GL_{{{d}}}({R})$"
            return f'<tr><td>{display_knowl("group.matrix_group", "Matrix group")}:</td><td colspan="5">{gens}</td></tr>'

    @lazy_attribute
    def stored_representations(self):
        if self.live():
            if self.solvable:
                return self.representation_line("PC")
            raise NotImplementedError
        def sort_key(typ):
            if typ == self.element_repr_type:
                return -1
            return ["Lie", "PC", "Perm", "GLZ", "GLFp", "GLFq", "GLZq", "GLZN"].index(typ)
        return "\n".join(self.representation_line(rep_type) for rep_type in sorted(self.representations, key=sort_key))

    def is_null(self):
        return self._data is None

    # TODO if prime factors get large, use factors in database
    def order_factor(self):
        return latex(factor(self.order))

    # automorphism group
    def show_aut_group(self):
        try:
            if self.aut_group is None:
                if self.aut_order is None:
                    return r"$\textrm{Not computed}$"
                else:
                    return f"Group of order ${self.aut_order_factor()}$"
            else:
                url = url_for(".by_label", label=self.aut_group)
                return f'<a href="{url}">${group_names_pretty(self.aut_group)}$</a>, of order ${self.aut_order_factor()}$'
        except AssertionError:  # timed out
            return r"$\textrm{Computation timed out}$"

    # TODO if prime factors get large, use factors in database
    def aut_order_factor(self):
        return latex(factor(self.aut_order))

    # outer automorphism group
    def show_outer_group(self):
        try:
            if self.outer_group is None:
                if self.outer_order is None:
                    return r"$\textrm{Not computed}$"
                else:
                    return f"Group of order ${self.out_order_factor()}$"
            else:
                url = url_for(".by_label", label=self.outer_group)
                return f'<a href="{url}">${group_names_pretty(self.outer_group)}$</a>, of order ${self.out_order_factor()}$'
        except AssertionError:  # timed out
            return r"$\textrm{Computation timed out}$"

    # TODO if prime factors get large, use factors in database
    def out_order_factor(self):
        return latex(factor(self.outer_order))

    def show_composition_factors(self):
        CF = Counter(self.composition_factors)
        display = {
            rec["label"]: rec["tex_name"]
            for rec in db.gps_groups_test.search(
                {"label": {"$in": list(set(CF))}}, ["label", "tex_name"]
            )
        }
        from .main import url_for_label

        def exp(n):
            return "" if n == 1 else f" ({n})"

        return ", ".join(
            f'<a href="{url_for_label(label)}">${display[label]}$</a>{exp(e)}'
            for (label, e) in CF.items()
        )

    # special subgroups
    def cent(self):
        return self.special_search("Z")

    def cent_label(self):
        return self.subgroups[self.cent()].subgroup_tex

    def central_quot(self):
        return self.subgroups[self.cent()].quotient_tex

    def cent_order_factor(self):
        if self.live():
            ZGord = ZZ(self.G.Center().Order())
        else:
            ZGord = self.order // ZZ(self.cent().split(".")[0])
        return ZGord.factor()

    def comm(self):
        return self.special_search("D")

    def comm_label(self):
        return self.subgroups[self.comm()].subgroup_tex

    def abelian_quot(self):
        return abelian_gp_display(self.smith_abelian_invariants)

    def abelian_quot_primary(self):
        return abelian_gp_display(self.primary_abelian_invariants)
        return r" \times ".join(
            ("C_{%s}^{%s}" % (q, e) if e > 1 else "C_{%s}" % q)
            for (q, e) in Counter(self.primary_abelian_invariants).items()
        )

    def abelianization_label(self):
        return ".".join(str(m) for m in self.smith_abelian_invariants)

    def Gab_order_factor(self):
        return ZZ.prod(self.primary_abelian_invariants).factor()  # better to use the partial factorization

    def fratt(self):
        return self.special_search("Phi")

    def fratt_label(self):
        return self.subgroups[self.fratt()].subgroup_tex

    def frattini_quot(self):
        return self.subgroups[self.fratt()].quotient_tex

    def gen_noun(self):
        if self.rank == 1:
            return "generators"
        elif self.rank == 2:
            return "generating pairs"
        elif self.rank == 3:
            return "generating triples"
        elif self.rank == 4:
            return "generating quadruples"
        else:
            return f"generating {self.rank}-tuples"

    @lazy_attribute
    def max_sub_cnt(self):
        return db.gps_subgroups_test.count_distinct(
            "ambient", {"subgroup": self.label, "maximal": True}, record=False
        )

    @lazy_attribute
    def max_quo_cnt(self):
        return db.gps_subgroups_test.count_distinct(
            "ambient", {"quotient": self.label, "minimal_normal": True}, record=False
        )

    @staticmethod
    def sparse_cyclotomic_to_latex(n, dat):
        # The indirection is because we want to make this a staticmethod
        return sparse_cyclotomic_to_latex(n, dat)

    def image(self):
        if self.number_conjugacy_classes <= 2000:
            circles, R = find_packing([(c.size, c.order) for c in self.conjugacy_classes])
            R = R.ceiling()
            circles = "\n".join(
                f'<circle cx="{x}" cy="{y}" r="{rad}" fill="rgb({r},{g},{b})" />'
                for (x, y, rad, (r, g, b)) in circles
            )
        else:
            R = 1
            circles = ""
        return f'<img><svg xmlns="http://www.w3.org/2000/svg" viewBox="-{R} -{R} {2*R} {2*R}" width="200" height="150">\n{circles}</svg></img>'

    # The following attributes are used in create_boolean_string
    @property
    def nonabelian(self):
        return not self.abelian

    @property
    def nonsolvable(self):
        return not self.solvable

    @property
    def ab_simple(self):  # prime cyclic
        return self.simple and self.abelian

    @property
    def nab_simple(self):
        return self.simple and not self.abelian

    @property
    def ab_perfect(self):  # trivial
        return self.perfect and self.abelian

    @property
    def nab_perfect(self):
        return self.perfect and not self.abelian

    @property
    def is_elementary(self):
        return self.elementary > 1

    @property
    def is_hyperelementary(self):
        return self.hyperelementary > 1

# We may get abelian groups which are too large for GAP, so handle them directly
class LiveAbelianGroup():
    def __init__(self, data):
        self.snf = data

    def Order(self):
        return libgap(prod(self.snf))

    def Center(self):
        return LiveAbelianGroup(self.snf)

    def Zquotient(self):
        return libgap.TrivialGroup()

    def DerivedSubgroup(self):
        return libgap.TrivialGroup()

    def Dquotient(self):
        return self

    def FrattiniSubgroup(self):
        # Reduce all exponents by 1
        snf1 = (prod([z[0]**(z[1] - 1) for z in factor(n)]) for n in self.snf)
        snf1 = [z for z in snf1 if z > 1]
        return LiveAbelianGroup(snf1)

    def Phiquotient(self):
        # Make all exponents by 1
        snf1 = [prod([z for z in ZZ(n).prime_factors()]) for n in self.snf]
        return LiveAbelianGroup(snf1)

    def FittingSubgroup(self):
        return self

    def Fquotient(self):
        return libgap.TrivialGroup()

    def RadicalGroup(self):
        return self

    def Rquotient(self):
        return libgap.TrivialGroup()

    def Socle(self):
        # Isomorphic to Frattini quotient
        return self.Phiquotient()

    def Squotient(self):
        # Isomorphic to Frattini subgroup
        return self.FrattiniSubgroup()

    def IsNilpotent(self):
        return True

    def IsSolvable(self):
        return True

    def IsAbelian(self):
        return True

    def IsSupersolvable(self):
        return True

    def IsMonomial(self):
        return True

    def IsSimple(self):
        return (len(self.snf) == 1 and is_prime(self.snf[0]))

    def IsAlmostSimpleGroup(self):
        return False

    def IsPerfect(self):
        return len(self.snf) == 0

    def IsCyclic(self):
        return len(self.snf) < 2

    def NilpotencyClassOfGroup(self):
        return 1 if self.snf else 0

    def DerivedLength(self):
        return 1 if self.snf else 0

    def Exponent(self):
        return self.snf[-1] if self.snf else 1

    def Sylows(self):
        if not self.snf:
            return []
        plist = ZZ(self.snf[-1]).prime_factors()

        def get_sylow(snf, p):
            ppart = [p**z.ord(p) for z in snf]
            return [z for z in ppart if z > 1]
        sylows = [get_sylow(self.snf, p) for p in plist]
        return [LiveAbelianGroup(syl) for syl in sylows]

    def SylowSystem(self):
        return self.Sylows()

    def AbelianInvariants(self):
        primaryl = [factor(z) for z in self.snf]
        primary2 = []
        for f in primaryl:
            primary2.extend([z[0]**z[1] for z in f])
        return sorted(primary2)

    def AutomorphismGroup(self):
        return None

    def RankPGroup(self):
        return len(self.snf)

    def IdGroup(self):
        return libgap.AbelianGroup(self.snf).IdGroup()

    def element_orders(self):
        return sorted(
            lcm(c.additive_order() for c in T)
            for T in cartesian_product_iterator(
                    [Zmod(m) for m in self.snf]))

class WebAbstractSubgroup(WebObj):
    table = db.gps_subgroups_test

    def __init__(self, label, data=None):
        WebObj.__init__(self, label, data)
        s = self.subgroup_tex
        self.subgroup_tex_parened = s if self._is_atomic(s) else "(%s)" % s
        if self._data.get("quotient"):
            q = self.quotient_tex
            self.quotient_tex_parened = q if self._is_atomic(q) else "(%s)" % q

    def spanclass(self):
        s = "subgp"
        if self.characteristic:
            s += " chargp"
        elif self.normal:
            s += " normgp"
        return s

    def make_span(self):
        return '<span class="{}" data-sgid="{}">${}$</span>'.format(
            self.spanclass(), self.label, self.subgroup_tex
        )

    @staticmethod
    def _is_atomic(s):
        return not any(sym in s for sym in [".", ":", r"\times", r"\rtimes", r"\wr"])

    def show_special_labels(self):
        raw = [x.split(".")[-1] for x in self.special_labels]
        specials = []
        for x in raw:
            if (
                x == "N" or x == "M"
            ):  # labels for normal subgroups and maximal subgroups
                continue
            if x == "Z":
                specials.append(display_knowl("group.center", "center"))
            elif x == "D":
                specials.append(
                    display_knowl("group.commutator_subgroup", "commutator subgroup")
                )
            elif x == "F":
                specials.append(
                    display_knowl("group.fitting_subgroup", "Fitting subgroup")
                )
            elif x == "Phi":
                specials.append(
                    display_knowl("group.frattini_subgroup", "Frattini subgroup")
                )
            elif x == "R":
                specials.append(display_knowl("group.radical", "radical"))
            elif x == "S":
                specials.append(display_knowl("group.socle", "socle"))
            else:
                n = to_ordinal(int(x[1:]) + 1)
                if x.startswith("U"):
                    specials.append(
                        "%s term in the %s"
                        % (
                            n,
                            display_knowl("group.upper_central_series", "upper central series"),
                        )
                    )
                elif x.startswith("L"):
                    specials.append(
                        "%s term in the %s"
                        % (
                            n,
                            display_knowl("group.lower_central_series", "lower central series"),
                        )
                    )
                elif x.startswith("D"):
                    specials.append(
                        "%s term in the %s"
                        % (n, display_knowl("group.derived_series", "derived series"))
                    )
                # Don't show chief series since it's not canonical
        if self.sylow:
            specials.append(
                display_knowl("group.sylow_subgroup", "%s-Sylow subgroup" % self.sylow)
            )
        return ", ".join(specials)

    def _lookup(self, label, data, Wtype):
        for rec in data:
            if rec["label"] == label:
                return Wtype(label, rec)
            elif rec.get("short_label") == label:
                return Wtype(rec["label"], rec)
        # It's possible that the label refers to a small group that is not in the database
        # but that we can create dynamically
        return Wtype(label)

    @lazy_attribute
    def _full(self):
        """
        Get information from gps_groups for each of the abstract groups included here (the subgroup, the ambient group and the quotient, if normal)
        """
        labels = [self.subgroup, self.ambient]
        if self.normal:
            labels.append(self.quotient)
        if self.weyl_group is not None:
            labels.append(self.weyl_group)
        if self.aut_weyl_group is not None:
            labels.append(self.aut_weyl_group)
        if self.projective_image is not None:
            labels.append(self.projective_image)
        return list(
            db.gps_groups_test.search({"label": {"$in": labels}})
        )  # should maybe project and just retrieve needed cols

    @lazy_attribute
    def sub(self):
        S = self._lookup(self.subgroup, self._full, WebAbstractGroup)
        # We set various properties from S for create_boolean_subgroup_string
        for prop in [
            "pgroup",
            "is_elementary",
            "Zgroup",
            "metacyclic",
            "supersolvable",
            "is_hyperelementary",
            "monomial",
            "metabelian",
            "nab_simple",
            "ab_simple",
            "Agroup",
            "quasisimple",
            "ab_perfect",
            "almost_simple",
            "rational",
        ]:
            setattr(self, prop, getattr(S, prop))
        return S

    @lazy_attribute
    def amb(self):
        return self._lookup(self.ambient, self._full, WebAbstractGroup)

    @lazy_attribute
    def quo(self):
        return self._lookup(self.quotient, self._full, WebAbstractGroup)

    @lazy_attribute
    def weyl(self):
        if self.weyl_group is not None:
            return self._lookup(self.weyl_group, self._full, WebAbstractGroup)

    @lazy_attribute
    def aut_weyl(self):
        if self.aut_weyl_group is not None:
            return self._lookup(self.aut_weyl_group, self._full, WebAbstractGroup)

    @lazy_attribute
    def proj_img(self):
        if self.projective_image is not None:
            return self._lookup(self.projective_image, self._full, WebAbstractGroup)

    @lazy_attribute
    def _others(self):
        """
        Get information from gps_subgroups for each of the other subgroups referred to
        (centralizer, complements, contained_in, contains, core, normal_closure, normalizer)
        """
        labels = []

        def make_full(label):
            return "%s.%s" % (self.ambient, label)

        for label in [
            self.centralizer,
            self.core,
            self.normal_closure,
            self.normalizer,
        ]:
            if label:
                labels.append(make_full(label))
        for llist in [self.complements, self.contained_in, self.contains]:
            if llist:
                labels.extend([make_full(label) for label in llist])
        return list(db.gps_subgroups_test.search({"label": {"$in": labels}}))

    def autjugate_subgroups(self):
        return [
            H
            for H in self.amb.subgroups.values()
            if H.aut_label == self.aut_label and H.label != self.label
        ]

    @lazy_attribute
    def centralizer_(self):
        return self._lookup(self.centralizer, self._others, WebAbstractSubgroup)

    @lazy_attribute
    def core_(self):
        return self._lookup(self.core, self._others, WebAbstractSubgroup)

    @lazy_attribute
    def normal_closure_(self):
        return self._lookup(self.normal_closure, self._others, WebAbstractSubgroup)

    @lazy_attribute
    def normalizer_(self):
        return self._lookup(self.normalizer, self._others, WebAbstractSubgroup)

    @lazy_attribute
    def complements_(self):
        if self.complements is None:
            return None
        return [self._lookup(H, self._others, WebAbstractSubgroup) for H in self.complements]

    @lazy_attribute
    def contained_in_(self):
        if self.contained_in is None:
            return None
        return [self._lookup(H, self._others, WebAbstractSubgroup) for H in self.contained_in]

    @lazy_attribute
    def contains_(self):
        if self.contains is None:
            return None
        return [self._lookup(H, self._others, WebAbstractSubgroup) for H in self.contains]

    # The following attributes are used in create_subgroup_boolean_string
    @lazy_attribute
    def semidirect(self):
        return self.split and not self.direct

    @lazy_attribute
    def nab_perfect(self):
        return self.perfect and not self.abelian

    @lazy_attribute
    def nonabelian(self):
        return not self.abelian

    @lazy_attribute
    def nonsolvable(self):
        return not self.solvable

    @lazy_attribute
    def is_sylow(self):
        return self.sylow > 1

    @lazy_attribute
    def is_hall(self):
        return self.hall > 1

    @lazy_attribute
    def thecenter(self):
        return any(x.split(".")[-1] == "Z" for x in self.special_labels)
    @lazy_attribute
    def thecommutator(self):
        return any(x.split(".")[-1] == "D" for x in self.special_labels)
    @lazy_attribute
    def thefrattini(self):
        return any(x.split(".")[-1] == "Phi" for x in self.special_labels)
    @lazy_attribute
    def thefitting(self):
        return any(x.split(".")[-1] == "F" for x in self.special_labels)
    @lazy_attribute
    def theradical(self):
        return any(x.split(".")[-1] == "R" for x in self.special_labels)
    @lazy_attribute
    def thesocle(self):
        return any(x.split(".")[-1] == "S" for x in self.special_labels)

# Conjugacy class labels do not contain the group
class WebAbstractConjClass(WebObj):
    table = db.gps_groups_cc_test

    def __init__(self, group, label, data=None):
        if data is None:
            data = db.gps_groups_cc_test.lucky({"group": group, "label": label})
        WebObj.__init__(self, label, data)

    def display_knowl(self, name=None):
        if not name:
            name = self.label
        return f'<a title = "{name} [lmfdb.object_information]" knowl="lmfdb.object_information" kwargs="func=cc_data&args={self.group}%7C{self.label}%7Ccomplex">{name}</a>'

class WebAbstractDivision():
    def __init__(self, group, label, classes):
        self.group = group
        self.label = label
        self.classes = classes
        self.order = classes[0].order

    def display_knowl(self, name=None):
        if not name:
            name = self.label
        return f'<a title = "{name} [lmfdb.object_information]" knowl="lmfdb.object_information" kwargs="func=cc_data&args={self.group}%7C{self.label}%7Crational">{name}</a>'

class WebAbstractAutjClass():
    def __init__(self, group, label, classes):
        self.group = group
        self.label = label
        self.classes = classes
        self.order = classes[0].order

class WebAbstractCharacter(WebObj):
    table = db.gps_char_test

    def type(self):
        if self.indicator == 0:
            return "C"
        if self.indicator > 0:
            return "R"
        return "S"

    def display_knowl(self, name=None):
        label = self.label
        if not name:
            name = label
        return f'<a title = "{name} [lmfdb.object_information]" knowl="lmfdb.object_information" kwargs="func=cchar_data&args={label}">{name}</a>'

class WebAbstractRationalCharacter(WebObj):
    table = db.gps_qchar_test

    def display_knowl(self, name=None):
        label = self.label
        if not name:
            name = label
        return (
            '<a title = "%s [lmfdb.object_information]" knowl="lmfdb.object_information" kwargs="func=rchar_data&args=%s">%s</a>'
            % (name, label, name)
        )

class WebAbstractSupergroup(WebObj):
    table = db.gps_subgroups_test

    def __init__(self, sub_or_quo, typ, label, data=None):
        self.sub_or_quo_gp = sub_or_quo
        self.typ = typ
        WebObj.__init__(self, label, data)<|MERGE_RESOLUTION|>--- conflicted
+++ resolved
@@ -1220,7 +1220,6 @@
         for (o, s, m) in self.cc_stats:
             D[o] += m
         return sorted(D.items())
-<<<<<<< HEAD
 
     @lazy_attribute
     def div_stats(self):
@@ -1231,18 +1230,6 @@
         return sorted((o, s, k, m) for ((o, s, k), m) in D.items())
 
     @lazy_attribute
-=======
-
-    @lazy_attribute
-    def div_stats(self):
-        # This should be cached for groups coming from the database, so this is only used for live groups
-        D = Counter()
-        for div in self.conjugacy_class_divisions:
-            D[div.order, len(div.classes), div.classes[0].size] += 1
-        return sorted((o, s, k, m) for ((o, s, k), m) in D.items())
-
-    @lazy_attribute
->>>>>>> 2d915df1
     def div_statistics(self):
         D = Counter()
         for (o, s, k, m) in self.div_stats:
