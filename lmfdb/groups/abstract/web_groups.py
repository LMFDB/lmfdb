--- conflicted
+++ resolved
@@ -1679,14 +1679,11 @@
     def IdGroup(self):
         return libgap.AbelianGroup(self.snf).IdGroup()
 
-<<<<<<< HEAD
-=======
     def element_orders(self):
         return sorted(
             lcm(c.additive_order() for c in T)
             for T in cartesian_product_iterator(
                     [Zmod(m) for m in self.snf]))
->>>>>>> 6d255314
 
 # Abstract Group object
 
