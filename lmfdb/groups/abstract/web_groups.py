--- conflicted
+++ resolved
@@ -3033,41 +3033,25 @@
         # then unfortunately not all the default code snippets in Sage and Magma will work correctly!
         # As a (hopefully temporary) solution, we hide the code snippets which will not work with our implemention of G in the top code snippet
         # TODO: Find a better solution for this (would it be worth converting G to a permutation group within the top code snippet?)
-<<<<<<< HEAD
-        if ('sage' in code['code_description']) and ("MatrixGroup" in code['code_description']['sage']) and ("permutation" not in code['code_description']['sage']):
-=======
         if 'sage' in code['code_description'] and "MatrixGroup" in code['code_description']['sage'] and "permutation" not in code['code_description']['sage']:
->>>>>>> 3ef61709
             # Must disable all code snippets which do not work with MatrixGroup in Sage
             for c in ['composition_factors', 'is_cyclic', 'is_elementary_abelian', 'is_pgroup', 'abelianization', 'schur_multiplier',
                       'commutator', 'frattini_subgroup', 'fitting_subgroup', 'socle', 'derived_series', 'lower_central_series', 'upper_central_series']:
                 if c in code:
                     code[c].pop('sage', None)
-<<<<<<< HEAD
-        if ('sage' in code['code_description']) and ("AbelianGroup" in code['code_description']['sage']) and ("permutation" not in code['code_description']['sage']):
-=======
         if 'sage' in code['code_description'] and "AbelianGroup" in code['code_description']['sage'] and "permutation" not in code['code_description']['sage']:
->>>>>>> 3ef61709
             # Must disable all code snippets which do not work with AbelianGroup in Sage
             for c in ['composition_factors', 'is_elementary_abelian', 'is_nilpotent', 'is_perfect', 'is_pgroup', 'is_polycyclic', 'is_solvable', 'is_supersolvable',
                       'abelianization', 'schur_multiplier', 'center', 'commutator', 'frattini_subgroup', 'fitting_subgroup', 'socle',
                       'derived_series', 'lower_central_series', 'upper_central_series']:
                 if c in code:
                     code[c].pop('sage', None)
-<<<<<<< HEAD
-        if ('magma' in code['code_description']) and ("MatrixGroup" in code['code_description']['magma']) and ("permutation" not in code['code_description']['magma']):
-=======
         if 'magma' in code['code_description'] and "MatrixGroup" in code['code_description']['magma'] and "permutation" not in code['code_description']['magma']:
->>>>>>> 3ef61709
             # Must disable all code snippets which do not work with MatrixGroup in Magma
             for c in ['socle']:
                 if c in code:
                     code[c].pop('magma', None)
-<<<<<<< HEAD
-        if ('magma' in code['code_description']) and ("AbelianGroup" in code['code_description']['magma']) and ("permutation" not in code['code_description']['magma']):
-=======
         if 'magma' in code['code_description'] and "AbelianGroup" in code['code_description']['magma'] and "permutation" not in code['code_description']['magma']:
->>>>>>> 3ef61709
             # Must disable all code snippets which do not work with AbelianGroup in Magma
             for c in ['radical', 'socle']:
                 if c in code:
