--- conflicted
+++ resolved
@@ -262,11 +262,7 @@
         title = 'Abstract group '  + '$' + gp.tex_name + '$'
 
         prop2 = [
-<<<<<<< HEAD
-            ('Label', r'\(%s\)' %  label), ('Order', r'\(%s\)' % factored_order), ('#Aut(G)', r'\(%s\)' % aut_order)
-=======
             ('Label', '$%s$' %  label), ('Order', '$%s$' % factored_order), ('#Aut(G)', '$%s$' % aut_order)
->>>>>>> 17f33c94
         ]
 
         bread = get_bread([(label, )])
