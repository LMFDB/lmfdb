--- conflicted
+++ resolved
@@ -2295,13 +2295,10 @@
     s = com1 + " Group " + label + " downloaded from the LMFDB on %s." % (mydate) + " " + com2
     s += "\n \n"
 
-<<<<<<< HEAD
+
     if label == "1.1":
         cc_known = False
-    else:
-        cc_known = wag.complex_characters_known
-=======
-    if wag.complex_characters_known is False:
+    elif wag.complex_characters_known is False:
         cc_known = False
     elif wag.element_repr_type == "Lie":  # issue with representatives of quotients vs permutations
         if wag.representations["Lie"][0]["family"][0] == "P":
@@ -2311,7 +2308,6 @@
     else:
         cc_known = True
 
->>>>>>> 4d50672e
     s += download_preable(com1, com2,dltype, cc_known)
     s += "\n \n"
 
@@ -2326,11 +2322,7 @@
     s += download_boolean_string(wag,dltype, ul_label)
     s += "\n \n"
 
-<<<<<<< HEAD
-    if wag.complex_characters_known and label != "1.1":
-=======
     if cc_known:
->>>>>>> 4d50672e
         s += com1 + " Character Table " + com2 + "\n"
         s += download_char_table(wag,dltype, ul_label)
 
