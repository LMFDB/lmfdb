import re

import time
from collections import defaultdict, Counter
from flask import (
    make_response,
    redirect,
    render_template,
    request,
    send_file,
    url_for,
    abort,
)
from markupsafe import Markup
#from six import BytesIO
from string import digits
from io import BytesIO
from sage.all import ZZ, latex, factor, prod, is_prime
from sage.misc.cachefunc import cached_function
from sage.databases.cremona import class_to_int

from lmfdb import db
from lmfdb.app import app
from lmfdb.utils import (
    flash_error,
    to_dict,
    display_knowl,
    SearchArray,
    TextBox,
    SneakyTextBox,
    SneakySelectBox,
    SelectBox,
    CountBox,
    YesNoBox,
    parse_ints,
    parse_bool,
    clean_input,
    parse_regex_restricted,
    parse_bracketed_posints,
    parse_noop,
    parse_group_label_or_order,
    dispZmat,
    dispcyclomat,
    search_wrap,
    web_latex,
    pluralize,
    Downloader,
    pos_int_and_factor,
    sparse_cyclotomic_to_mathml,
    integer_to_mathml,
)
from lmfdb.utils.search_parsing import (parse_multiset, search_parser)
from lmfdb.utils.interesting import interesting_knowls
from lmfdb.utils.search_columns import SearchColumns, LinkCol, MathCol, CheckCol, SpacerCol, ProcessedCol, MultiProcessedCol, ColGroup
from lmfdb.api import datapage
from . import abstract_page  # , abstract_logger
from .web_groups import (
    WebAbstractCharacter,
    WebAbstractConjClass,
    WebAbstractGroup,
    WebAbstractRationalCharacter,
    WebAbstractSubgroup,
    group_names_pretty,
    label_sortkey,
    primary_to_smith,
    abelian_gp_display,
    abstract_group_display_knowl,
    cc_data_to_gp_label,
    gp_label_to_cc_data,
    missing_subs,
)
from .stats import GroupStats


abstract_group_label_regex = re.compile(r"^(\d+)\.([a-z]+|\d+)$")
abstract_subgroup_label_regex = re.compile(
    r"^(\d+)\.([a-z]+|\d+)\.(\d+)\.([a-z]+\d+|[a-z]+\d+\.[a-z]+\d+|[A-Z]+|_\.[A-Z]+)$"
)

#abstract_subgroup_label_regex = re.compile(
#    r"^(\d+)\.([a-z0-9]+)\.(\d+)\.([a-z]+\d+)(?:\.([a-z]+\d+))?(?:\.(N|M|NC\d+))?$"
#)

#abstract_subgroup_partial_regex = re.compile(
#    r"^(\d+)\.([a-z0-9]+)\.(\d+)\.([a-z]+[A-Z]+)(?:\.([a-z]+[A-Z]+))?(?:\.(N|M|NC\d+|CF\d+))?$"
#)

#abstract_subgroup_CFlabel_regex = re.compile(
#    r"^(\d+)\.([a-z0-9]+)\.(\d+)\.(CF\d+)$"
#)

#abstract_noncanonical_subgroup_label_regex = re.compile(
#    r"^(\d+)\.([a-z0-9]+)\.(\d+)\.([A-Z]+)(?:\.(N|M|NC\d+))?$"
#)


gap_group_label_regex = re.compile(r"^(\d+)\.(\d+)$")
# order_stats_regex = re.compile(r'^(\d+)(\^(\d+))?(,(\d+)\^(\d+))*')

abstract_group_hash_regex = re.compile(r"^(\d+)#(\d+)$")

def yesno(val):
    return "yes" if val else "no"

def deTeX_name(s):
    s = re.sub(r"[{}\\$]", "", s)
    return s

@cached_function
def group_families(deTeX=False):
    L = [(el["family"], el["tex_name"], el["name"]) for el in db.gps_families.search(projection=["family", "tex_name", "name"], sort=["priority"])]
    L = [(fam, name if "fam" in tex else f"${tex}$") for (fam, tex, name) in L]

    # Here, we're directly adding the individual Chevalley group families (i.e. 'A(n,q)', 'B(n,q)', ...) to the group families list
    # (doing this here to avoid manually adding new families to the data; this avoids re-duplicating data which is already stored in the database)
    chev_index = [t[0] for t in L].index("Chev")+1
    for f in ['An','Bn','Cn','Dn','En','F4', 'G2']:
        L.insert(chev_index, ("Chev"+f[0], "$"+f[0]+"({"+f[1]+"}, {q})$"))
        chev_index += 1
    twistchev_index = [t[0] for t in L].index("TwistChev")+1
    for f in ['2An','2B2','2Dn','3D4','2E6','2F4','2G2']:
        L.insert(twistchev_index, ("TwistChev"+f[:2], "$^{"+f[0]+"}{"+f[1]+"}({"+f[2]+"},{q})$"))
        twistchev_index += 1

    if deTeX:
        # Used for constructing the dropdown
        return [(fam, deTeX_name(name)) for (fam, name) in L]

    def hidden(fam):
        return fam not in ["C", "S", "D", "A", "Q", "GL", "SL", "PSL", "Sp", "SO", "Sporadic"]
    L = [(fam, name, "fam_more" if hidden(fam) else "fam_always", hidden(fam)) for (fam, name) in L]
    return L

# For dynamic knowls
@app.context_processor
def ctx_abstract_groups():
    return {
        "cc_data": cc_data,
        "sub_data": sub_data,
        "rchar_data": rchar_data,
        "cchar_data": cchar_data,
        "dyn_gen": dyn_gen,
        "semidirect_data": semidirect_data,
        "nonsplit_data": nonsplit_data,
        "possibly_split_data": possibly_split_data,
        "aut_data": aut_data,
        "trans_expr_data": trans_expr_data,
    }


def learnmore_list():
    return [
        ("Source and acknowledgements", url_for(".how_computed_page")),
        ("Completeness of the data", url_for(".completeness_page")),
        ("Reliability of the data", url_for(".reliability_page")),
        ("Abstract  group labeling", url_for(".labels_page")),
    ]


def learnmore_list_add(learnmore_label, learnmore_url):
    return learnmore_list() + [(learnmore_label, learnmore_url)]


def learnmore_list_remove(matchstring):
    return filter(lambda t: t[0].find(matchstring) < 0, learnmore_list())


def subgroup_label_is_valid(lab):
    m = abstract_subgroup_label_regex.fullmatch(lab)
    if m:
        return m


def label_is_valid(lab):
    return abstract_group_label_regex.fullmatch(lab)


#parser for conjugacy class search
@search_parser(clean_info=True, prep_ranges=True)
def parse_group(inp, query, qfield):
    if label_is_valid(inp):
        gp_ord, gp_count = gp_label_to_cc_data(inp)
        query["group_order"] = gp_ord
        query["group_counter"] = gp_count
    elif re.fullmatch(r'\d+',inp):
        query["group_order"] = int(inp)
    else:
        raise ValueError("It must be a valid group label or order of the group. ")

@search_parser
def parse_family(inp, query, qfield):
    if inp not in ([el[0] for el in group_families(deTeX=True)] + ['any']):
        raise ValueError("Not a valid family label.")
    if inp == 'any':
        query['familial'] = True
    elif inp == 'C':
        query["cyclic"] = True
    elif inp == 'D':
        query["dihedral"] = True

    # Special cases to check if family is one of the individual Chevalley or twisted Chevalley families
    elif inp[:4] == 'Chev' and len(inp) == 5:
        query[qfield] = {'$in':list(db.gps_special_names.search({'family':"Chev", 'parameters.fam':inp[4]}, projection='label'))}
    elif inp[:9] == 'TwistChev' and len(inp) == 11:
        query[qfield] = {'$in':list(db.gps_special_names.search({'family':"TwistChev", 'parameters.twist':int(inp[9]), 'parameters.fam':inp[10]}, projection='label'))}

    else:
        query[qfield] = {'$in':list(db.gps_special_names.search({'family':inp}, projection='label'))}

@search_parser
def parse_hashes(inp, query, qfield, order_field):
    if inp.count("#") == 0:
        opts = [ZZ(opt) for opt in inp.split(",")]
        if len(opts) == 1:
            query[qfield] = opts[0]
        else:
            query[qfield] = {"$or": opts}
    elif inp.count("#") == 1:
        N, hsh = inp.split("#")
        N, hsh = ZZ(N), ZZ(hsh)
        if order_field not in query:
            query[order_field] = N
        elif query[order_field] != N:
            raise ValueError(f"You cannot specify order both in the {order_field} input and the {qfield} input")
        query[qfield] = hsh
    else:
        raise ValueError("To specify multiple hash values, all must have the same order; provide the order in the order input and then just give hashes separated by commas")

#input string of complex character label and return rational character label
def q_char(char):
    return char.rstrip(digits)


def get_bread(tail=[]):
    base = [("Groups", url_for(".index")), ("Abstract", url_for(".index"))]
    if not isinstance(tail, list):
        tail = [(tail, " ")]
    return base + tail

def display_props(proplist, joiner="and"):
    if len(proplist) == 0:
        return ""
    elif len(proplist) == 1:
        return proplist[0]
    elif len(proplist) == 2:
        return f" {joiner} ".join(proplist)
    else:
        return ", ".join(proplist[:-1]) + f", {joiner} {proplist[-1]}"

def find_props(
    gp,
    overall_order,
    impl_order,
    overall_display,
    implications,
    hence_str,
    show,
    prefix="",
):
    props = []
    noted = set()
    for prop in overall_order:
        if not getattr(gp, prefix+prop, None) or prop in noted or prop not in show:
            continue
        noted.add(prop)
        impl = [B for B in implications.get(prop, []) if B not in noted]
        cur = 0
        while cur < len(impl):
            impl.extend(
                [
                    B
                    for B in implications.get(impl[cur], [])
                    if B not in impl and B not in noted
                ]
            )
            cur += 1
        noted.update(impl)
        impl = [
            overall_display.get(B)
            for B in impl_order
            if B in impl and B in show
        ]
        if impl:
            props.append(f"{overall_display[prop]} ({hence_str} {display_props(impl)})")
        else:
            props.append(overall_display[prop])
    return props


group_prop_implications = {
    "cyclic": ["abelian", "is_elementary", "Zgroup"],
    "abelian": ["nilpotent", "Agroup", "metabelian"],
    "pgroup": ["nilpotent", "is_elementary"],
    "is_elementary": ["nilpotent", "is_hyperelementary"],
    "nilpotent": ["supersolvable"],  # for finite groups
    "Zgroup": ["Agroup", "metacyclic"],  # metacyclic for finite groups
    "metacyclic": ["metabelian", "supersolvable"],
    "supersolvable": ["monomial"],  # for finite groups
    "is_hyperelementary": ["monomial"],
    "monomial": ["solvable"],
    "metabelian": ["solvable"],
    "nab_simple": ["quasisimple", "almost_simple"],
    "quasisimple": ["nab_perfect"],
    "nab_perfect": ["nonsolvable"],
}


def get_group_prop_display(gp, prefix="", cyclic_known=True):
    # We want elementary and hyperelementary to display which primes, but only once
    elementaryp = ''
    hyperelementaryp = ''
    if prefix == "":
        if hasattr(gp, 'elementary'):
            elementaryp = ",".join(str(p) for p, e in ZZ(gp.elementary).factor())
            hyperelementaryp = ",".join(
                str(p)
                for p, e in ZZ(gp.hyperelementary).factor()
                if not p.divides(gp.elementary)
            )
        if gp.order == 1:  # here it will be implied from cyclic, so both are in the implication list
            elementaryp = " (for every $p$)"
            hyperelementaryp = ""
        elif hasattr(gp, 'pgroup') and gp.pgroup:  # We don't display p since there's only one in play
            elementaryp = hyperelementaryp = ""
        elif gp.cyclic:  # both are in the implication list
            if not cyclic_known: # rare case where subgroup is cyclic but not in db
                elementarylist = str(gp.order.prime_factors()).replace("[",""). replace("]","")
                elementaryp = f" ($p = {elementarylist}$)"
                hyperelementaryp = ""
            elif gp.elementary == gp.hyperelementary:
                elementaryp = f" ($p = {elementaryp}$)"
                hyperelementaryp = ""
            else:
                elementaryp = f" ($p = {elementaryp}$)"
                hyperelementaryp = f" (also for $p = {hyperelementaryp}$)"
        elif hasattr(gp, 'is_elementary') and gp.is_elementary:  # Now elementary is a top level implication
            elementaryp = f" for $p = {elementaryp}$"
            if hasattr(gp, 'hyperelementary') and gp.elementary == gp.hyperelementary:
                hyperelementaryp = ""
            else:
                hyperelementaryp = f" (also for $p = {hyperelementaryp}$)"
        elif hasattr(gp, 'hyperelementary') and gp.hyperelementary:  # Now hyperelementary is a top level implication
            hyperelementaryp = f" for $p = {hyperelementaryp}$"
    overall_display = {
        "cyclic": display_knowl("group.cyclic", "cyclic"),
        "abelian": display_knowl("group.abelian", "abelian"),
        "nonabelian": display_knowl("group.abelian", "nonabelian"),
        "nilpotent": display_knowl('group.nilpotent', 'nilpotent'),
        "supersolvable": display_knowl("group.supersolvable", "supersolvable"),
        "monomial": display_knowl("group.monomial", "monomial"),
        "solvable": display_knowl("group.solvable", "solvable"),
        "nonsolvable": display_knowl("group.solvable", "nonsolvable"),
        "Zgroup": f"a {display_knowl('group.z_group', 'Z-group')}",
        "Agroup": f"an {display_knowl('group.a_group', 'A-group')}",
        "metacyclic": display_knowl("group.metacyclic", "metacyclic"),
        "metabelian": display_knowl("group.metabelian", "metabelian"),
        "quasisimple": display_knowl("group.quasisimple", "quasisimple"),
        "almost_simple": display_knowl("group.almost_simple", "almost simple"),
        "ab_simple": display_knowl("group.simple", "simple"),
        "nab_simple": display_knowl("group.simple", "simple"),
        "ab_perfect": display_knowl("group.perfect", "perfect"),
        "nab_perfect": display_knowl("group.perfect", "perfect"),
        "rational": display_knowl("group.rational_group", "rational"),
        "pgroup": f"a {display_knowl('group.pgroup', '$p$-group')}",
        "is_elementary": display_knowl("group.elementary", "elementary") + elementaryp,
        "is_hyperelementary": display_knowl("group.hyperelementary", "hyperelementary")
        + hyperelementaryp,
    }
    # We display a few things differently for trivial groups
    if gp.order == 1:
        overall_display["pgroup"] += " (for every $p$)"
    return overall_display

def create_boolean_subgroup_string(sgp, type="normal"):
    # We put direct and semidirect after normal since (hence normal) seems weird there, even if correct
    implications = {
        "thecenter": ["characteristic", "central"],
        "thecommutator": ["characteristic"],
        "thefrattini": ["characteristic"],
        "thefitting": ["characteristic", "nilpotent"],
        "theradical": ["characteristic", "solvable"],
        "thesocle": ["characteristic"],
        "characteristic": ["normal"],
        "cyclic": ["abelian"],
        "abelian": ["nilpotent"],
        "stem": ["central"],
        "central": ["abelian"],
        "is_sylow": ["is_hall", "nilpotent"],
        "nilpotent": ["solvable"],
    }

    if type == "normal":
        overall_order = [
            "thecenter",
            "thecommutator",
            "thefrattini",
            "thefitting",
            "theradical",
            "thesocle",
            "characteristic",
            "normal",
            "maximal",
            "direct",
            "semidirect",
            "cyclic",
            "stem",
            "central",
            "abelian",
            "nonabelian",
            "is_sylow",
            "is_hall",
            "pgroup",
            "is_elementary",
            "nilpotent",
            "Zgroup",
            "metacyclic",
            "supersolvable",
            "is_hyperelementary",
            "monomial",
            "metabelian",
            "solvable",
            "nab_simple",
            "ab_simple",
            "Agroup",
            "quasisimple",
            "nab_perfect",
            "ab_perfect",
            "almost_simple",
            "nonsolvable",
            "rational",
        ]
        impl_order = [
            "characteristic",
            "normal",
            "abelian",
            "central",
            "nilpotent",
            "solvable",
            "supersolvable",
            "is_hall",
            "monomial",
            "nonsolvable",
            "is_elementary",
            "is_hyperelementary",
            "metacyclic",
            "metabelian",
            "Zgroup",
            "Agroup",
            "nab_perfect",
            "quasisimple",
            "almost_simple",
        ]
        implications.update(group_prop_implications)
    else:
        overall_order = [
            "thecenter",
            "thecommutator",
            "thefrattini",
            "thefitting",
            "theradical",
            "thesocle",
            "characteristic",
            "normal",
            "maximal",
            "direct",
            "semidirect",
            "cyclic",
            "stem",
            "central",
            "abelian",
            "nonabelian",
            "is_sylow",
            "is_hall",
            "nilpotent",
            "solvable",
            "nab_perfect",
            "nonsolvable",
        ]
        impl_order = [
            "characteristic",
            "normal",
            "abelian",
            "central",
            "nilpotent",
            "solvable",
            "is_hall",
        ]

    if not getattr(sgp,'normal'):  #if gp isn't normal we don't store direct/semidirect
        overall_order.remove('direct')
        overall_order.remove('semidirect')

    for A, L in implications.items():
        for B in L:
            assert A in overall_order and B in overall_order
            assert overall_order.index(A) < overall_order.index(B)
            assert B in impl_order

    overall_display = {
        "thecenter": display_knowl("group.center", "the center"),
        "thecommutator": display_knowl(
            "group.commutator_subgroup", "the commutator subgroup"
        ),
        "thefrattini": display_knowl(
            "group.frattini_subgroup", "the Frattini subgroup"
        ),
        "thefitting": display_knowl("group.frattini_subgroup", "the Fitting subgroup"),
        "theradical": display_knowl("group.radical", "the radical"),
        "thesocle": display_knowl("group.socle", "the socle"),
        "characteristic": display_knowl(
            "group.characteristic_subgroup", "characteristic"
        ),
        "normal": display_knowl("group.subgroup.normal", "normal"),
        "maximal": display_knowl("group.maximal_subgroup", "maximal"),
        "cyclic": display_knowl("group.cyclic", "cyclic"),
        "stem": display_knowl("group.stem_extension", "stem"),
        "central": display_knowl("group.central", "central"),
        "abelian": display_knowl("group.abelian", "abelian"),
        "nonabelian": display_knowl("group.abelian", "nonabelian"),
        "is_sylow": f"a {display_knowl('group.sylow_subgroup', '$'+str(sgp.sylow)+'$-Sylow subgroup')}",
        "is_hall": f"a {display_knowl('group.subgroup.hall', 'Hall subgroup')}",
        "nilpotent": display_knowl("group.nilpotent", "nilpotent"),
        "solvable": display_knowl("group.solvable", "solvable"),
        "nab_perfect": display_knowl("group.perfect", "perfect"),
        "nonsolvable": display_knowl("group.solvable", "nonsolvable"),
    }
    if getattr(sgp,'normal'):  #if gp isn't normal we don't store direct/semidirect
        norm_attr = {"direct": f"a {display_knowl('group.direct_product', 'direct factor')}","semidirect": f"a {display_knowl('group.semidirect_product', 'semidirect factor')}"}
        overall_display.update(norm_attr)

    if type == "normal":
        if sgp.cyclic and sgp.subgroup is None:  # deals with rare case where subgroup is cyclic but not in db
            overall_display.update(get_group_prop_display(sgp.sub, cyclic_known=False))
        else:
            overall_display.update(get_group_prop_display(sgp.sub))

    assert set(overall_display) == set(overall_order)
    hence_str = display_knowl(
        "group.subgroup_properties_interdependencies", "hence"
    )  # This needs to contain both kind of implications....
    props = find_props(
        sgp,
        overall_order,
        impl_order,
        overall_display,
        implications,
        hence_str,
        show=overall_display,
    )
    if type == "normal":
        main = f"The subgroup is {display_props(props)}."
#        unknown = [prop for prop in overall_order if getattr(sgp, prop, None) is None]
    else:
        main = f"This subgroup is {display_props(props)}."
    unknown = [prop for prop in overall_order if getattr(sgp, prop, None) is None]
    if {'ab_simple', 'nab_simple'} <= set(unknown):
        unknown.remove('ab_simple')
    if sgp.cyclic and sgp.subgroup is None:  # deals with rare case of certain cyclic subgroups not in db
        unknown.remove('is_elementary')
        unknown.remove('is_hyperelementary')
        unknown.remove('monomial')

    unknown = [overall_display[prop] for prop in unknown]

    if unknown:
        main += f"  Whether it is {display_props(unknown, 'or')} has not been computed."
    return main

# function to create string of group characteristics
def create_boolean_string(gp, type="normal"):
    # We totally order the properties in two ways: by the order that they should be listed overall,
    # and by the order they should be listed in implications
    # For the first order, it's important that A come before B whenever A => B
    if not gp:
        return "Properties have not been computed"
    overall_order = [
        "cyclic",
        "abelian",
        "nonabelian",
        "pgroup",
        "is_elementary",
        "nilpotent",
        "Zgroup",
        "metacyclic",
        "supersolvable",
        "is_hyperelementary",
        "monomial",
        "metabelian",
        "solvable",
        "nab_simple",
        "ab_simple",
        "Agroup",
        "quasisimple",
        "nab_perfect",
        "ab_perfect",
        "almost_simple",
        "nonsolvable",
        "rational",
    ]
    # Only things that are implied need to be included here, and there are no constraints on the order
    impl_order = [
        "abelian",
        "nilpotent",
        "solvable",
        "supersolvable",
        "monomial",
        "nonsolvable",
        "is_elementary",
        "is_hyperelementary",
        "metacyclic",
        "metabelian",
        "Zgroup",
        "Agroup",
        "nab_perfect",
        "quasisimple",
        "almost_simple",
    ]
    short_show = {
            "cyclic",
            "abelian",
            "nonabelian",
            "nilpotent",
            "solvable",
            "nab_simple",
            "nonsolvable",
            "nab_perfect",
        }
    short_string = type == "knowl"

    # Implications should give edges of a DAG, and should be listed in the group.properties_interdependencies knowl
    implications = group_prop_implications
    for A, L in implications.items():
        for B in L:
            assert A in overall_order and B in overall_order
            assert overall_order.index(A) < overall_order.index(B)
            assert B in impl_order

    overall_display = get_group_prop_display(gp)
    assert set(overall_display) == set(overall_order)

    hence_str = display_knowl("group.properties_interdependencies", "hence")
    props = find_props(
        gp,
        overall_order,
        impl_order,
        overall_display,
        implications,
        hence_str,
        show=(short_show if short_string else overall_display),
    )
    if type == "ambient":
        main = f"The ambient group is {display_props(props)}."
    elif type == "quotient":
        main = f"The quotient is {display_props(props)}."
    elif type == "knowl":
        main = f"{display_props(props)}."
    else:
        main = f"This group is {display_props(props)}."
    unknown = [prop for prop in overall_order if getattr(gp, prop, None) is None]
    if {'ab_simple', 'nab_simple'} <= set(unknown):
        unknown.remove('ab_simple')

    unknown = [overall_display[prop] for prop in unknown]
    if unknown and type != "knowl":
        main += f"  Whether it is {display_props(unknown, 'or')} has not been computed."
    return main

def create_boolean_aut_string(gp, prefix="aut_", type="normal", name="automorphism group"):
    overall_order = [
        "cyclic",
        "abelian",
        "nonabelian",
        "pgroup",
        "nilpotent",
        "supersolvable",
        "solvable",
        "nonsolvable",
    ]
    # Only things that are implied need to be included here, and there are no constraints on the order
    impl_order = [
        "abelian",
        "nilpotent",
        "solvable",
        "supersolvable",
        "monomial",
        "nonsolvable",
        "is_elementary",
        "is_hyperelementary",
        "metacyclic",
        "metabelian",
        "Zgroup",
        "Agroup",
        "nab_perfect",
        "quasisimple",
        "almost_simple",
    ]

    overall_display = get_group_prop_display(gp, prefix=prefix)
    hence_str = display_knowl("group.properties_interdependencies", "hence")
    props = find_props(
        gp,
        overall_order,
        impl_order,
        overall_display,
        group_prop_implications,
        hence_str,
        show=overall_display,
        prefix=prefix,
    )
    if type == "knowl":
        main = f"{display_props(props)}."
    else:
        main = f"This {name} is {display_props(props)}."
    unknown = [prop for prop in overall_order if getattr(gp, prefix+prop, None) is None]
    if {'abelian', 'nonabelian'} <= set(unknown):
        unknown.remove('nonabelian')
    if {'solvable', 'nonsolvable'} <= set(unknown):
        unknown.remove('nonsolvable')

    unknown = [overall_display[prop] for prop in unknown]
    if unknown and type != "knowl":
        if display_props(props) == "":
            return f"We have not determined whether the {name} is {display_props(unknown, 'or')}."
        main += f"  Whether it is {display_props(unknown, 'or')} has not been computed."

    return main


def url_for_label(label):
    if label == "random":
        return url_for(".random_abstract_group")
    return url_for("abstract.by_label", label=label)


def url_for_subgroup_label(label):
    if label == "random":
        return url_for(".random_abstract_subgroup")
    return url_for("abstract.by_subgroup_label", label=label)

#label is the label of a complex character
def url_for_chartable_label(label):
    gp = ".".join(label.split(".")[:2])
    return url_for(".char_table", label=gp, char_highlight=label)

#Here the input is a dictionary with certain data from the gps_conj_classes table filled in
def url_for_cc_label(record):
    gplabel = cc_data_to_gp_label(record["group_order"], record["group_counter"])
    return url_for(".char_table", label=gplabel, cc_highlight=record["label"], cc_highlight_i=record["counter"])

@abstract_page.route("/")
def index():
    bread = get_bread()
    info = to_dict(request.args, search_array=GroupsSearchArray())
    if request.args:
        info["search_type"] = search_type = info.get(
            "search_type", info.get("hst", "")
        )
        if search_type in ["List", "", "Random"]:
            return group_search(info)
        elif search_type in ["Subgroups", "RandomSubgroup"]:
            info["search_array"] = SubgroupSearchArray()
            return subgroup_search(info)
        elif search_type in ["ComplexCharacters", "RandomComplexCharacter"]:
            info["search_array"] = ComplexCharSearchArray()
            return complex_char_search(info)
        elif search_type in ["ConjugacyClasses"]:  # no random since lots of groups with cc don't have characters also computed
            info["search_array"] = ConjugacyClassSearchArray()
            return conjugacy_class_search(info)
    info["stats"] = GroupStats()
    info["count"] = 50
    info["order_list"] = ["1-64", "65-127", "128", "129-255", "256", "257-383", "384", "385-511", "513-1000", "1001-1500", "1501-2000", "2001-"]
    info["nilp_list"] = range(1, 10)
    info["prop_browse_list"] = [
        ("abelian=yes", "abelian"),
        ("abelian=no", "nonabelian"),
        ("solvable=yes", "solvable"),
        ("solvable=no", "nonsolvable"),
        ("simple=yes", "simple"),
        ("perfect=yes", "perfect"),
        ("rational=yes", "rational"),
    ]
    info["maxgrp"] = db.gps_groups.max("order")
    info["families"] = group_families()

    return render_template(
        "abstract-index.html",
        title="Abstract groups",
        bread=bread,
        info=info,
        learnmore=learnmore_list(),
    )


@abstract_page.route("/stats")
def statistics():
    title = "Abstract groups: Statistics"
    return render_template(
        "display_stats.html",
        info=GroupStats(),
        title=title,
        bread=get_bread([("Statistics", " ")]),
        learnmore=learnmore_list(),
    )


@abstract_page.route("/dynamic_stats")
def dynamic_statistics():
    info = to_dict(request.args, search_array=GroupsSearchArray())
    GroupStats().dynamic_setup(info)
    title = "Abstract groups: Dynamic statistics"
    return render_template(
        "dynamic_stats.html",
        info=info,
        title=title,
        bread=get_bread([("Dynamic statistics", " ")]),
        learnmore=learnmore_list(),
    )


@abstract_page.route("/random")
def random_abstract_group():
    label = db.gps_groups.random(projection="label")
    response = make_response(redirect(url_for(".by_label", label=label), 307))
    response.headers["Cache-Control"] = "no-cache, no-store"
    return response


@abstract_page.route("/interesting")
def interesting():
    return interesting_knowls(
        "group.abstract",
        db.gps_groups,
        url_for_label,
        title="Some interesting groups",
        bread=get_bread([("Interesting", " ")]),
        learnmore=learnmore_list(),
    )


@abstract_page.route("/<label>")
def by_label(label):
    if label_is_valid(label):
        return render_abstract_group(label)
    else:
        flash_error("The label %s is invalid.", label)
        return redirect(url_for(".index"))


AB_LABEL_RE = re.compile(r"\d+(_\d+)?(\.\d+(_\d+)?)*")
def canonify_abelian_label(label, smith=False):
    parts = defaultdict(list)
    for piece in label.split("."):
        if "_" in piece:
            base, exp = map(ZZ, piece.split("_"))
        else:
            base = ZZ(piece)
            exp = 1
        for p, e in base.factor():
            parts[p].extend([p ** e] * exp)
    for v in parts.values():
        v.sort()
    if smith:
        M = max(len(v) for v in parts.values())
        for p, qs in parts.items():
            parts[p] = [1] * (M - len(qs)) + qs
        return [prod(qs) for qs in zip(*parts.values())]
    else:
        return sum((parts[p] for p in sorted(parts)), [])


@abstract_page.route("/ab/<label>")
def by_abelian_label(label):
    # For convenience, we provide redirects for abelian groups:
    # m1_e1.m2_e2... represents C_{m1}^e1 x C_{m2}^e2 x ...
    if not AB_LABEL_RE.fullmatch(label):
        flash_error(
            r"The abelian label %s is invalid; it must be of the form m1_e1.m2_e2... representing $C_{m_1}^{e_1} \times C_{m_2}^{e_2} \times \cdots$",
            label,
        )
        return redirect(url_for(".index"))
    primary = canonify_abelian_label(label)
    # Avoid database error on a hopeless search
    dblabel = None
    if not [z for z in primary if z > 2**31-1]:
        dblabel = db.gps_groups.lucky(
            {"abelian": True, "primary_abelian_invariants": primary}, "label"
        )
    if dblabel is None:
        snf = primary_to_smith(primary)
        canonical_label = '.'.join(str(z) for z in snf)
        if canonical_label != label:
            return redirect(url_for(".by_abelian_label", label=canonical_label))
        else:
            return render_abstract_group("ab/" + canonical_label, data=primary)
    else:
        return redirect(url_for(".by_label", label=dblabel))


@abstract_page.route("/auto/<label>")
def auto_gens(label):
    label = clean_input(label)
    gp = WebAbstractGroup(label)
    if gp.is_null() or gp.source == "Missing":  # latter is for groups in Magma but not GAP db
        flash_error("No group with label %s was found in the database.", label)
        return redirect(url_for(".index"))
    if gp.live() or gp.aut_gens is None:
        flash_error("The automorphism group of %s has not been computed.", label)
        return redirect(url_for(".by_label", label=label))
    info = {}
    for gcol, prefix, name in [
            ("aut_group", "aut_", "automorphism group"),
            ("outer_group", "outer_", "outer automorphism group"),
            ("central_quotient", "inner_", "inner automorphism group")]:
        gid = getattr(gp, gcol, None)
        if gid is None:
            astr = create_boolean_aut_string(gp, prefix=prefix, name=name)
        else:
            agp = WebAbstractGroup(gid)
            astr = create_boolean_string(agp)
        info[prefix + "boolean_string"] = astr

    props = [
        ("Order", factor_latex(gp.aut_order)),
        ]
    def ynnc(val):
        if val is None:
            return "not computed"
        if val:
            return "yes"
        return "no"
    props.append(("Abelian", ynnc(gp.aut_abelian)))
    props.append(("Solvable", ynnc(gp.aut_solvable)))
    props.append(("Nilpotent", ynnc(gp.aut_nilpotent)))
    if gp.outer_order is None:
        props.append(("Outer order", "not computed"))
    else:
        props.append(("Outer order", factor_latex(gp.outer_order))),
    if gp.inner_order is None:
        props.append(("Inner order", "not computed"))
    else:
        props.append(("Inner order", factor_latex(gp.inner_order)))

    return render_template(
        "auto_page.html",
        info=info,
        gp=gp,
<<<<<<< HEAD
        properties=props,
        title="Automorphism group of $%s$" % gp.tex_name,
        bread=get_bread([(label, url_for(".by_label", label=label)), ("Automorphism group", " ")])
    )
=======
        title="Generators of automorphism group for $%s$" % gp.tex_name,
        bread=get_bread([(gp.label_compress(), url_for(".by_label", label=label)), ("Automorphism group generators", " ")]),
                        )
>>>>>>> 14962a6b


@abstract_page.route("/sub/<label>")
def by_subgroup_label(label):
    if subgroup_label_is_valid(label):
        return render_abstract_subgroup(label)
    else:
        flash_error("The label %s is invalid.", label)
        return redirect(url_for(".index"))


@abstract_page.route("/char_table/<label>")
def char_table(label):
    label = clean_input(label)
    info = to_dict(request.args,
                   dispv=sparse_cyclotomic_to_mathml)
    gp = WebAbstractGroup(label)
    if gp.is_null() or gp.source == "Missing":  # latter is for groups not in GAP but in Magma db
        flash_error("No group with label %s was found in the database.", label)
        return redirect(url_for(".index"))
    if gp.live():
        flash_error("The complex characters for the group with label %s have not been computed.", label)
        return redirect(url_for(".by_label", label=label))
    if not gp.complex_characters_known:
        flash_error("The complex characters for the group with label %s have not been computed.", label)
        return redirect(url_for(".by_label", label=label))
    if "char_highlight" in info and info["char_highlight"] not in [chtr.label for chtr in gp.characters]:
        flash_error(f"There is no character of {label} with label {info['char_highlight']}.")
        del info["char_highlight"]
    if "cc_highlight" in info and info["cc_highlight"] not in [c.label for c in gp.conjugacy_classes]:
        flash_error(f"There is no conjugacy class of {label} with label {info['cc_highlight']}.")
        del info["cc_highlight"]
    return render_template(
        "character_table_page.html",
        gp=gp,
        info=info,
        title=f"Character table for ${gp.tex_name}$",
        bread=get_bread([(gp.label_compress(), url_for(".by_label", label=label)), ("Character table", " ")]),
    )


@abstract_page.route("/Qchar_table/<label>")
def Qchar_table(label):
    label = clean_input(label)
    info = to_dict(request.args, conv=integer_to_mathml)
    gp = WebAbstractGroup(label)
    if gp.is_null() or gp.source == "Missing": # latter is for groups not in GAP but in Magma db
        flash_error("No group with label %s was found in the database.", label)
        return redirect(url_for(".index"))
    if not gp.rational_characters_known:
        flash_error("The rational characters for the group with label %s have not been computed.", label)
        return redirect(url_for(".by_label", label=label))
    if "char_highlight" in info and info["char_highlight"] not in [chtr.label for chtr in gp.rational_characters]:
        flash_error(f"There is no rational character of {label} with label {info['char_highlight']}.")
        del info["char_highlight"]
    return render_template(
        "rational_character_table_page.html",
        gp=gp,
        info=info,
        title="Rational character table for $%s$" % gp.tex_name,
        bread=get_bread([(gp.label_compress(), url_for(".by_label", label=label)), ("Rational character table", " ")]),
    )


def _subgroup_diagram(label, title, only, style):
    label = clean_input(label)
    gp = WebAbstractGroup(label)
    if gp.is_null() or gp.source == "Missing":  # latter is for groups in Magma but not in GAP db
        flash_error("No group with label %s was found in the database.", label)
        return redirect(url_for(".index"))
    dojs, display_opts = diagram_js_string(gp, only=only)
    info = {"dojs": dojs, "style":style}
    info.update(display_opts)
    return render_template(
        "diagram_page.html",
        info=info,
        title=title,
        bread=get_bread([("Subgroup diagram", " ")]),
        learnmore=learnmore_list(),
    )

@abstract_page.route("/diagram/<label>")
def subgroup_diagram(label):
    title = f"Diagram of subgroups up to conjugation for group {label}"
    return _subgroup_diagram(label, title, only=("subgroup", ""), style="diagram")

@abstract_page.route("/autdiagram/<label>")
def subgroup_autdiagram(label):
    title = f"Diagram of subgroups up to automorphism for group {label}"
    return _subgroup_diagram(label, title, only=("subgroup", "aut"), style="autdiagram")

@abstract_page.route("/normal_diagram/<label>")
def normal_diagram(label):
    title = f"Diagram of normal subgroups up to conjugation for group {label}"
    return _subgroup_diagram(label, title, only=("normal", ""), style="normal_diagram")

@abstract_page.route("/normal_autdiagram/<label>")
def normal_autdiagram(label):
    title = f"Diagram of normal subgroups up to automorphism for group {label}"
    return _subgroup_diagram(label, title, only=("normal", "aut"), style="normal_autdiagram")

def show_type(ab, nil, solv, smith, nilcls, dlen, clen):
    # arguments - ["abelian", "nilpotent", "solvable", "smith_abelian_invariants", "nilpotency_class", "derived_length", "composition_length"]
    if ab:
        if len(smith) == 0:
            return 'Trivial'
        if len(smith) == 1:
            return 'Cyclic'
        return f'Abelian - {len(smith)}'
    elif nil:
        return f'Nilpotent - {nilcls}'
    elif solv:
        return f'Solvable - {dlen}'
    elif clen == 1:
        return 'Simple'
    else:
        return f'Non-Solvable - {clen}'

CYCLIC_PRODUCT_RE = re.compile(r"[Cc][0-9]+(\^[0-9]+)?(\s*[*Xx]\s*[Cc][0-9]+(\^[0-9]+)?)*")
#### Searching
def group_jump(info):
    jump = info["jump"]
    # by label
    if abstract_group_label_regex.fullmatch(jump):
        return redirect(url_for(".by_label", label=jump))
    # by abelian label
    if jump.startswith("ab/") and AB_LABEL_RE.fullmatch(jump[3:]):
        return redirect(url_for(".by_abelian_label", label=jump[3:]))
    # by subgroup label
    if subgroup_label_is_valid(jump):
        return redirect(url_for(".by_subgroup_label", label=jump))
    #transitive group
    from lmfdb.galois_groups.transitive_group import Tfinder
    if Tfinder.fullmatch(jump):
        label = db.gps_transitive.lookup(jump, "abstract_label")
        if label is None:
            flash_error(f"Transitive group {jump} is not in the database")
            return redirect(url_for(".index"))
        return redirect(url_for(".by_label", label=label))
    #hash
    hre = abstract_group_hash_regex.fullmatch(jump)
    if hre:
        N, hsh = [ZZ(c) for c in hre.groups()]
        if N <= 2000 and (N < 512 or N.valuation(2) < 7):
            # Less useful here, since we mostly have group ids in this regime, but we include it for completeness
            possible_labels = list(db.gps_groups.search({"order":N, "hash": hsh}, "label"))
            if len(possible_labels) == 1:
                return redirect(url_for(".by_label", label=possible_labels[0]))
        return redirect(url_for(".index", hash=jump))
    # or as product of cyclic groups
    if CYCLIC_PRODUCT_RE.fullmatch(jump):
        invs = [n.strip() for n in jump.upper().replace("C", "").replace("X", "*").replace("^", "_").split("*")]
        return redirect(url_for(".by_abelian_label", label=".".join(invs)))
    # by name
    labs = db.gps_groups.search({"name":jump.replace(" ", "")}, projection="label", limit=2)
    if len(labs) == 1:
        return redirect(url_for(".by_label", label=labs[0]))
    elif len(labs) == 2:
        return redirect(url_for(".index", name=jump.replace(" ", "")))
    # by special name
    for family in db.gps_families.search():
        m = re.fullmatch(family["input"], jump)
        if m:
            m_dict = dict([a, int(x)] for a, x in m.groupdict().items()) # convert string to int
            lab = db.gps_special_names.lucky({"family":family["family"], "parameters":m_dict}, projection="label")
            if lab:
                return redirect(url_for(".by_label", label=lab))
            else:
                flash_error("The group %s has not yet been added to the database." % jump)
                return redirect(url_for(".index"))
    flash_error("%s is not a valid name for a group or subgroup; see %s for a list of possible families" % (jump, display_knowl('group.families', 'here')))
    return redirect(url_for(".index"))

def show_factor(n):
    if n is None or n == "":
        return ""
    if n == 0:
        return "$0$"
    return f"${latex(ZZ(n).factor())}$"

#for irrQ_degree and irrC_degree gives negative value as "-"
def remove_negatives(n):
    if n is None or n == "":
        return "?"
    elif int(n) < 0:
        return "$-$"
    return f"${n}$"


def get_url(label):
    return url_for(".by_label", label=label)


def trans_gp(val):
    if val is None:
        return ""
    return "T".join((str(val[0]),str(val[1])))

def get_trans_url(label):
    if label is None:
        return ""
    return url_for("galois_groups.by_label", label=trans_gp(label))

def display_url(label, tex):
    if label is None or missing_subs(label):
        if tex is None:
            return ''
        return f'${tex}$'
    return f'<a href="{get_url(label)}">${tex}$</a>'

def display_url_invs(label, ab_invs):
    tex = abelian_gp_display(ab_invs)
    return display_url(label, tex)

def display_url_cache(label, cache):
    tex = cache.get(label)
    return display_url(label, tex)

def get_sub_url(label):
    return url_for(".by_subgroup_label", label=label)

#This function takes in a char label and returns url for its group's char table HIGHLIGHTING ONE
def get_cchar_url(label):
    gplabel = ".".join(label.split(".")[:2])
    return url_for(".char_table", label=gplabel, char_highlight=label)

#This function takes in a char label and returns url for its rational group's char table HIGHLIGHTING ONE
def get_qchar_url(label):
    label = q_char(label)  #in case user passed in complex char
    gplabel = ".".join(label.split(".")[:2])
    return url_for(".Qchar_table", label=gplabel, char_highlight=label)


# This function takes in a conjugacy class label and returns url for its group's char table HIGHLIGHTING ONE
# Or returns just the label if conjugacy classes are known but not characters
def get_cc_url(gp_order, gp_counter, label, highlight):
    gplabel = cc_data_to_gp_label(gp_order, gp_counter)
    if isinstance(highlight, dict):
        highlight_col = highlight.get((gplabel,label))
    else:
        highlight_col = highlight
    if highlight_col is None:
        return label
    else:
        return "<a href=" + url_for(".char_table", label=gplabel, cc_highlight=label, cc_highlight_i=highlight_col) + ">" + label + "</a>"

def field_knowl(fld):
    from lmfdb.number_fields.web_number_field import WebNumberField
    field = [int(n) for n in fld]
    wnf = WebNumberField.from_coeffs(field)
    if wnf.is_null():
        return "Not computed"
    else:
        return wnf.knowl()


# This function returns a label for the conjugacy class search page for a group
def display_cc_url(numb,conj_classes_known,gp):
    if numb is None:    # for cases where we didn't compute number
        return 'not computed'
    elif conj_classes_known is False:
        return numb
    return f'<a href = "{url_for(".index", group=gp, search_type="ConjugacyClasses")}">{numb}</a>'

class Group_download(Downloader):
    table = db.gps_groups
    title = "Abstract groups"


def group_postprocess(res, info, query):
    # We want to get latex for all of the centers, central quotients, commutators and abelianizations in one query
    labels = set()
    for rec in res:
        for col in ["center_label", "central_quotient", "commutator_label", "abelian_quotient"]:
            label = rec.get(col)
            if label is not None:
                labels.add(label)
    tex_cache = {rec["label"]: rec["tex_name"] for rec in db.gps_groups.search({"label":{"$in":list(labels)}}, ["label", "tex_name"])}
    for rec in res:
        rec["tex_cache"] = tex_cache
    if "family" in info:
        if info["family"] == "any":
            fquery = {}

        # Special case to convert the family "ChevX" (for X = A..G) to just "Chev" for the database query
        elif info["family"][:4] == "Chev":
            fquery = {"family": "Chev"}
        # Also special case to convert the family "TwistChevNX" to just "TwistChev" for the database query
        elif info["family"][:9] == "TwistChev":
            fquery = {"family": "TwistChev"}

        else:
            fquery = {"family": info["family"]}
        fams = {rec["family"]: (rec["priority"], rec["tex_name"]) for rec in db.gps_families.search(fquery, ["family", "priority", "tex_name"])}
        fquery["label"] = {"$in":[rec["label"] for rec in res]}
        special_names = defaultdict(list)
        for rec in db.gps_special_names.search(fquery, ["label", "family", "parameters"]):
            fam, params = rec["family"], rec["parameters"]
            name = fams[fam][1].format(**params)
            if fam == "Sporadic":
                name = re.sub(r"(\d+)", r"_{\1}", name)
                if not re.match(r"[MJ]_", name):
                    name = "\\" + name

            # Special case to deal with individual Chevalley families
            # (e.g. querying the "A(n,q)" family should ensure the "B(n,q)" family names don't show up under "Family name" search column)
            if (info["family"][:4] == "Chev") and (len(info["family"]) == 5):
                if name[0] != info["family"][4]:
                    continue
            if (info["family"][:9] == "TwistChev") and (len(info["family"]) == 11):
                if name[3:5] != info["family"][9:11]:
                    continue

            special_names[rec["label"]].append((fams[fam][0], params.get("n"), params.get("q"), name))
        for rec in res:
            names = [x[-1] for x in sorted(special_names[rec["label"]])]
            if len(names) > 4:
                names = ", ".join(names[:4]) + ",\\dots"
            else:
                names = ", ".join(names)
            rec["family_name"] = names
    return res

group_columns = SearchColumns([
    LinkCol("label", "group.label", "Label", get_url),
    MathCol("tex_name", "group.name", "Name"),
    MathCol("family_name", "group.families", "Family name", contingent=lambda info: "family" in info, default=lambda info: "family" in info and info["family"] not in ["C", "S", "D", "A", "Q", "He", "Sporadic"]),
    ProcessedCol("order", "group.order", "Order", show_factor, align="center"),
    ProcessedCol("exponent", "group.exponent", "Exponent", show_factor, align="center"),
    MathCol("nilpotency_class", "group.nilpotent", "Nilp. class", short_title="nilpotency class", default=False),
    MathCol("derived_length", "group.derived_series", "Der. length", short_title="derived length", default=False),
    MathCol("composition_length", "group.chief_series", "Comp. length", short_title="composition length", default=False),
    MathCol("rank", "group.rank", "Rank", default=False),
    MultiProcessedCol("number_cojugacy_classes","group.conjugacy_class",r"$\card{\mathrm{conj}(G)}$",["number_conjugacy_classes","conjugacy_classes_known","label"], display_cc_url, download_col="number_conjugacy_classes", align="center", short_title="#conj(G)"),
    MathCol("number_subgroups", "group.subgroup", "Subgroups", short_title="subgroups", default=False),
    MathCol("number_subgroup_classes", "group.subgroup", r"Subgroup classes", default=False),
    MathCol("number_normal_subgroups", "group.subgroup.normal", "Normal subgroups", short_title="normal subgroups", default=False),
    MultiProcessedCol("center_label", "group.center", "Center",
                      ["center_label", "tex_cache"],
                      display_url_cache,
                      download_col="center_label"),
    MultiProcessedCol("central_quotient", "group.central_quotient_isolabel", "Central quotient",
                      ["central_quotient", "tex_cache"],
                      display_url_cache, download_col="central_quotient", default=False),
    MultiProcessedCol("commutator_label", "group.commutator_isolabel", "Commutator",
                      ["commutator_label", "tex_cache"],
                      display_url_cache, download_col="commutator_label", default=False),
    MultiProcessedCol("abelian_quotient", "group.abelianization_isolabel", "Abelianization",
                      ["abelian_quotient", "smith_abelian_invariants"],
                      display_url_invs, download_col="abelian_quotient", default=False),
    # TODO
    #MultiProcessedCol("schur_multiplier", "group.schur_multiplier", "Schur multiplier",
    #                  ["center_label", "smith_abelian_invariants"],
    #                  display_url_invs),
    ProcessedCol("aut_order", "group.automorphism", r"$\card{\mathrm{Aut}(G)}$", show_factor, align="center", short_title="automorphisms", default=False),
    ProcessedCol("outer_order", "group.outer_aut", r"$\card{\mathrm{Out}(G)}$", show_factor, align="center", short_title="outer automorphisms", default=False),
    MathCol("transitive_degree", "group.transitive_degree", "Tr. deg", short_title="transitive degree", default=False),
    MathCol("permutation_degree", "group.permutation_degree", "Perm. deg", short_title="permutation degree", default=False),
    ProcessedCol("irrC_degree", "group.min_faithful_linear", r"$\C$-irrep deg", remove_negatives, short_title=r"$\C$-irrep degree", default=False, align="center"),
    ProcessedCol("irrR_degree", "group.min_faithful_linear", r"$\R$-irrep deg", remove_negatives, short_title=r"$\R$-irrep degree", default=False, align="center"),
    ProcessedCol("irrQ_dim", "group.min_faithful_linear", r"$\Q$-irrep deg", remove_negatives, short_title=r"$\Q$-irrep degree", default=False, align="center"),
    ProcessedCol("linC_degree", "group.min_faithful_linear", r"$\C$-rep deg", remove_negatives, short_title=r"$\C$-rep degree", default=False, align="center"),
    ProcessedCol("linR_degree", "group.min_faithful_linear", r"$\R$-rep deg", remove_negatives, short_title=r"$\R$-rep degree", default=False, align="center"),
    ProcessedCol("linQ_dim", "group.min_faithful_linear", r"$\Q$-rep deg", remove_negatives, short_title=r"$\Q$-rep degree", default=False, align="center"),
    MultiProcessedCol("type", "group.type", "Type - length",
                      ["abelian", "nilpotent", "solvable", "smith_abelian_invariants", "nilpotency_class", "derived_length", "composition_length"],
                      show_type,
                      align="center")])

@search_wrap(
    table=db.gps_groups,
    title="Abstract group search results",
    err_title="Abstract groups search input error",
    columns=group_columns,
    shortcuts={"jump": group_jump, "download": Group_download()},
    bread=lambda: get_bread([("Search Results", "")]),
    learnmore=learnmore_list,
    #  credit=lambda:credit_string,
    url_for_label=url_for_label,
    postprocess=group_postprocess,
)
def group_search(info, query={}):
    group_parse(info, query)


def group_parse(info, query):
    parse_ints(info, query, "order", "order")
    parse_ints(info, query, "exponent", "exponent")
    parse_ints(info, query, "nilpotency_class", "nilpotency class")
    parse_ints(info, query, "aut_order", "aut_order")
    parse_ints(info, query, "outer_order", "outer_order")
    parse_ints(info, query, "derived_length", "derived_length")
    parse_ints(info, query, "rank", "rank")
    parse_ints(info, query, "commutator_count", "commutator length")
    parse_ints(info, query, "permutation_degree", "permutation_degree")
    parse_ints(info, query, "transitive_degree", "transitive_degree")
    parse_ints(info, query, "irrC_degree", "irrC_degree")
    parse_ints(info, query, "irrQ_degree", "irrQ_degree")
    parse_ints(info, query, "linC_degree", "linC_degree")
    parse_ints(info, query, "linQ_degree", "linQ_degree")
    parse_ints(info, query, "number_autjugacy_classes", "number_autjugacy_classes")
    parse_ints(info, query, "number_conjugacy_classes", "number_conjugacy_classes")
    parse_ints(info, query, "number_characteristic_subgroups", "number_characteristic_subgroups")
    parse_ints(info, query, "number_divisions", "number_divisions")
    parse_ints(info, query, "number_normal_subgroups", "number_normal_subgroups")
    parse_ints(info, query, "number_subgroups", "number_subgroups")
    parse_bracketed_posints(info, query, "schur_multiplier", "schur_multiplier")
    parse_multiset(info, query, "order_stats", "order_stats")
    parse_bool(info, query, "abelian", "is abelian")
    parse_bool(info, query, "cyclic", "is cyclic")
    parse_bool(info, query, "metabelian", "is metabelian")
    parse_bool(info, query, "metacyclic", "is metacyclic")
    parse_bool(info, query, "solvable", "is solvable")
    parse_bool(info, query, "supersolvable", "is supersolvable")
    parse_bool(info, query, "nilpotent", "is nilpotent")
    parse_bool(info, query, "perfect", "is perfect")
    parse_bool(info, query, "simple", "is simple")
    parse_bool(info, query, "almost_simple", "is almost simple")
    parse_bool(info, query, "quasisimple", "is quasisimple")
    parse_bool(info, query, "direct_product", "is direct product")
    parse_bool(info, query, "semidirect_product", "is semidirect product")
    parse_bool(info, query, "Agroup", "is A-group")
    parse_bool(info, query, "Zgroup", "is Z-group")
    parse_bool(info, query, "monomial", "is monomial")
    parse_bool(info, query, "rational", "is rational")
    parse_bool(info, query, "wreath_product", "is wreath product")
    parse_bracketed_posints(info, query, "exponents_of_order", "exponents_of_order")
    parse_group_label_or_order(info, query, "center_label", regex=abstract_group_label_regex)
    parse_regex_restricted(info, query, "aut_group", regex=abstract_group_label_regex)
    parse_group_label_or_order(info, query, "commutator_label", regex=abstract_group_label_regex)
    parse_group_label_or_order(
        info, query, "central_quotient", regex=abstract_group_label_regex
    )
    parse_group_label_or_order(
        info, query, "abelian_quotient", regex=abstract_group_label_regex
    )
    #parse_regex_restricted(
    #    info, query, "schur_multiplier", regex=abstract_group_label_regex
    #)
    parse_regex_restricted(
        info, query, "frattini_label", regex=abstract_group_label_regex
    )
    parse_regex_restricted(info, query, "outer_group", regex=abstract_group_label_regex)
    parse_noop(info, query, "name")
    parse_ints(info, query, "order_factorization_type")
    parse_family(info, query, "family", qfield="label")
    parse_hashes(info, query, "hash", order_field="order")

subgroup_columns = SearchColumns([
    LinkCol("label", "group.subgroup_label", "Label", get_sub_url, th_class=" border-right", td_class=" border-right"),
    ColGroup("subgroup_cols", None, "Subgroup", [
        MultiProcessedCol("sub_name", "group.name", "Name",
                          ["subgroup", "subgroup_tex"],
                          display_url,
                          short_title="Sub. name", apply_download=False),
        ProcessedCol("subgroup_order", "group.order", "Order", show_factor, align="center", short_title="Sub. order"),
        ProcessedCol("sylow", "group.sylow_subgroup", "Sylow", lambda x: f"${latex(x)}$" if x > 1 else "", align="center", short_title="Sub. Sylow"),
        CheckCol("normal", "group.subgroup.normal", "norm", short_title="Sub. normal"),
        CheckCol("characteristic", "group.characteristic_subgroup", "char", short_title="Sub. characteristic"),
        CheckCol("maximal", "group.maximal_subgroup", "max", short_title="Sub. maximal"),
        CheckCol("central", "group.central", "cent", short_title="Sub. central"),
        CheckCol("cyclic", "group.cyclic", "cyc", short_title="Sub. cyclic", default=False),
        CheckCol("abelian", "group.abelian", "ab", short_title="Sub. abelian"),
        CheckCol("nilpotent", "group.nilpotent", "nilp", short_title="Sub. nilpotent", default=False),
        CheckCol("supersolvable", "group.supersolvable", "sup solv", short_title="Sub. supersolvable", default=False),
        CheckCol("solvable", "group.solvable", "solv", short_title="Sub. solvable", default=False),
        CheckCol("perfect", "group.perfect", "perf", short_title="Sub. perfect", default=False),
        CheckCol("simple", "group.simple", "simp", short_title="Sub. simple", default=False),
        CheckCol("Agroup", "group.a_group", "Agp", short_title="Sub. Agroup", default=False),
        CheckCol("Zgroup", "group.z_group", "Zgp", short_title="Sub. Zgroup", default=False),
        CheckCol("metabelian", "group.metabelian", "metab", short_title="Sub. metabelian", default=False),
        CheckCol("metacyclic", "group.metacyclic", "metacyc", short_title="Sub. metacyclic", default=False),
    ]),
    SpacerCol("", th_class=" border-right", td_class=" border-right", td_style="padding:0px;", th_style="padding:0px;"), # Can't put the right border on "subgroup_cols" (since it wouldn't be full height) or "central" (since it might be hidden by the user)
    ColGroup("ambient_cols", None, "Ambient", [
        MultiProcessedCol("ambient_name", "group.name", "Name",
                          ["ambient", "ambient_tex"],
                          display_url,
                          short_title="Ambient name", apply_download=False),
        ProcessedCol("ambient_order", "group.order", "Order", show_factor, align="center", short_title="Ambient order")]),
        SpacerCol("", th_class=" border-right", td_class=" border-right", td_style="padding:0px;", th_style="padding:0px;"),
    ColGroup("quotient_cols", None, "Quotient", [
        MultiProcessedCol("quotient_name", "group.name", "Name",
                          ["quotient", "quotient_tex"],
                          display_url,
                          short_title="Quo. name", apply_download=False),
        ProcessedCol("quotient_order", "group.quotient_size", "Size", lambda n: show_factor(n) if n else "", align="center", short_title="Quo. size"),
        CheckCol("minimal_normal", "group.maximal_quotient", "max", short_title="Quo. maximal"),
        #next columns are None if non-normal so we set unknown to "-" instead of "?"
        CheckCol("quotient_cyclic", "group.cyclic", "cyc", unknown="$-$", short_title="Quo. cyclic", default=False),
        CheckCol("quotient_abelian", "group.abelian", "ab", unknown="$-$", short_title="Quo. abelian"),
        CheckCol("quotient_nilpotent", "group.nilpotent", "nilp", unknown="$-$", short_title="Quo. nilpotent", default=False),
        CheckCol("quotient_supersolvable", "group.supersolvable", "sup solv", unknown="$-$", short_title="Quo. supersolvable", default=False),
        CheckCol("quotient_solvable", "group.solvable", "solv", unknown="$-$", short_title="Quo. solvable", default=False),
        CheckCol("quotient_simple", "group.simple", "simp", unknown="$-$", short_title="Quo. simple", default=False),
        CheckCol("quotient_Agroup", "group.a_group", "Agp", unknown="$-$", short_title="Quo. Agroup", default=False),
        CheckCol("quotient_metabelian", "group.metabelian", "metab", unknown="$-$", short_title="Quo. metabelian", default=False),
    ])],
    tr_class=["bottom-align", ""])

class Subgroup_download(Downloader):
    table = db.gps_subgroup_search

@search_wrap(
    table=db.gps_subgroup_search,
    title="Subgroup search results",
    err_title="Subgroup search input error",
    columns=subgroup_columns,
    shortcuts={"download": Subgroup_download()},
    bread=lambda: get_bread([("Search Results", "")]),
    learnmore=learnmore_list,
    url_for_label=url_for_subgroup_label,
)
def subgroup_search(info, query={}):
    info["search_type"] = "Subgroups"
    parse_ints(info, query, "subgroup_order")
    parse_ints(info, query, "ambient_order")
    parse_ints(info, query, "quotient_order", "subgroup index")
    parse_bool(info, query, "abelian")
    parse_bool(info, query, "cyclic")
    parse_bool(info, query, "solvable")
    parse_bool(info, query, "quotient_abelian")
    parse_bool(info, query, "quotient_cyclic")
    parse_bool(info, query, "quotient_solvable")
    parse_bool(info, query, "perfect")
    parse_bool(info, query, "normal")
    parse_bool(info, query, "characteristic")
    parse_bool(info, query, "maximal")
    parse_bool(info, query, "minimal_normal")
    parse_bool(info, query, "central")
    parse_bool(info, query, "split")
    parse_bool(info, query, "direct")
    parse_bool(
        info, query, "sylow", process=lambda x: ({"$gt": 1} if x else {"$lte": 1})
    )
    parse_bool(
        info, query, "hall", process=lambda x: ({"$gt": 1} if x else {"$lte": 1})
    )
    parse_bool(info, query, "nontrivproper", qfield="proper")
    parse_regex_restricted(info, query, "subgroup", regex=abstract_group_label_regex)
    parse_regex_restricted(info, query, "ambient", regex=abstract_group_label_regex)
    parse_regex_restricted(info, query, "quotient", regex=abstract_group_label_regex)

def print_type(val):
    if val == 0:
        return "C"
    elif val > 0:
        return "R"
    return "S"

#input a string with C, R, S and replace with -1, 1, 0
def indicator_type(strg):
    strg = strg.replace("C","0")
    strg = strg.replace("R","1")
    strg = strg.replace("S","-1")
    return strg

def char_to_sub(short_label, group, as_latex=None):
    if short_label:
        full_label = f"{group}.{short_label}"
        if as_latex:
            return f'<a href="{url_for(".by_subgroup_label", label=full_label)}">${as_latex}$</a>'
        return f'<a href="{url_for(".by_subgroup_label", label=full_label)}">{short_label}</a>'
    else:
        return "not computed"


complex_char_columns = SearchColumns([
    LinkCol("label", "group.label_complex_group_char", "Label", get_cchar_url),
    MathCol("dim", "group.representation.complex_char_deg", "Degree"),
    ProcessedCol("indicator", "group.representation.type", "Type", print_type),
    CheckCol("faithful", "group.representation.faithful", "Faithful"),
    MathCol("cyclotomic_n", "group.representation.cyclotomic_n", "Conductor", default=False),
    ProcessedCol("field", "group.representation.cyclotomic_n", "Field of Traces", field_knowl),
    LinkCol("qchar", "group.representation.rational_character", r"$\Q$-character", get_qchar_url),
    MultiProcessedCol("group", "group.name", "Group", ["group", "tex_cache"], display_url_cache, download_col="group"),
    MultiProcessedCol("image_isoclass", "group.representation.image", "Image", ["image_isoclass", "tex_cache"], display_url_cache, download_col="image_isoclass", default=False),
    MathCol("image_order", "group.representation.image", "Image Order"),
    MultiProcessedCol("kernel", "group.representation.kernel", "Kernel", ["kernel", "group"], char_to_sub, download_col="kernel", default=False),
    MathCol("kernel_order", "group.representation.kernel", "Kernel Order"),
    #ProcessedLinkCol("nt", "group.representation.min_perm_rep", "Min. Perm. Rep.", get_trans_url, trans_gp), # Data currently broken due to a bug on the computation code
    MultiProcessedCol("center", "group.representation.center", "Center", ["center", "group"], char_to_sub, download_col="center", default=False),
    MathCol("center_order", "group.representation.center", "Center Order", default=False),
    MathCol("center_index", "group.representation.center", "Center Index", default=False),
    MathCol("schur_index", "group.representation.schur_index", "Schur Index", default=False),
])


def char_postprocess(res, info, query):
    labels = set()
    qchars = set()
    for rec in res:
        for col in ["group", "image_isoclass"]:
            label = rec.get(col)
            if label is not None:
                labels.add(label)
        rec["qchar"] = q_char(rec["label"])
        qchars.add(rec["qchar"])
    tex_cache = {rec["label"]: rec["tex_name"] for rec in db.gps_groups.search({"label":{"$in":list(labels)}}, ["label", "tex_name"])}
    schur = {rec["label"]: rec["schur_index"] for rec in db.gps_qchar.search({"label":{"$in":list(qchars)}}, ["label", "schur_index"])}
    for rec in res:
        rec["tex_cache"] = tex_cache
        rec["schur_index"] = schur[rec["qchar"]]
    return res

class Complex_char_download(Downloader):
    table = db.gps_char

@search_wrap(
    table=db.gps_char,
    title="Complex character search results",
    err_title="Complex character search input error",
    columns=complex_char_columns,
    shortcuts={"download": Complex_char_download()},
    bread=lambda: get_bread([("Search Results", "")]),
    postprocess=char_postprocess,
    learnmore=learnmore_list,
    url_for_label=url_for_chartable_label,
)
def complex_char_search(info, query={}):
    info["search_type"] = "ComplexCharacters"
    if 'indicator' in info:
        info['indicator'] = indicator_type(info['indicator'])
    parse_ints(info, query, "dim")
    parse_ints(info, query, "indicator")
    parse_ints(info, query, "cyclotomic_n")
    parse_bool(info, query, "faithful")
    parse_ints(info, query, "image_order")
    parse_ints(info, query, "center_order")
    parse_ints(info, query, "center_index")
    parse_ints(info, query, "kernel_order")
    #parse_bracketed_posints(info,query,"nt",split=False,keepbrackets=True, allow0=False)
    parse_regex_restricted(info, query, "group", regex=abstract_group_label_regex)
#    parse_regex_restricted(info, query, "center", regex=abstract_group_label_regex)
    parse_regex_restricted(info, query, "image_isoclass", regex=abstract_group_label_regex)
#    parse_regex_restricted(info, query, "kernel", regex=abstract_group_label_regex)


#need mathmode for MultiProcessedCol
def cc_repr(label,code , latex=True):  #default is include dollar signs
    gp = WebAbstractGroup(label)
    if latex:
        return "$" + gp.decode(code,as_str=True) + "$"
    else:  # this is for download postprocess
        if gp.element_repr_type == "Perm" or gp.element_repr_type == "PC":
            return gp.decode(code,as_str=True)
        else:   # matrices as lists
            return gp.decode(code,as_str=False)

def Power_col(i, ps):
    p = ps[i]
    return MultiProcessedCol("power_cols", None, f"{p}P", ["group_order", "group_counter", "powers","highlight_col"], lambda group_order, group_counter, powers, highlight_col: get_cc_url(group_order, group_counter, powers[i], highlight_col), align="center")


def gp_link(gp_order,gp_counter, tex_cache):
    gp = cc_data_to_gp_label(gp_order,gp_counter)
    return display_url_cache(gp, tex_cache)

conjugacy_class_columns = SearchColumns([
    MultiProcessedCol("group", "group.name", "Group", ["group_order", "group_counter", "tex_cache"], gp_link, apply_download=lambda group_order, group_counter, tex_cache: cc_data_to_gp_label(group_order, group_counter)),
    MultiProcessedCol("label", "group.label_conjugacy_class", "Label",["group_order", "group_counter", "label","highlight_col"],get_cc_url, download_col="label"),
    MathCol("order", "group.order_conjugacy_class", "Order"),
    MathCol("size", "group.size_conjugacy_class", "Size"),
    MultiProcessedCol("center", "group.centralizer", "Centralizer", ["centralizer", "group", "sub_latex"], char_to_sub, download_col="centralizer"),
    ColGroup("power_cols","group.conjugacy_class.power_classes", "Powers",
             lambda info: [Power_col(i, info["group_factors"]) for i in range(len(info["group_factors"]))],
             contingent=lambda info: info.get("group_factors",True), # group_factors not present when downloading
             orig=["powers"],
             download_together=True,
             download_col="powers"),
    MultiProcessedCol("representative","group.repr_explain","Representative",["group","representative"], cc_repr, download_col="representative"),
],db_cols=["centralizer", "counter", "group_order", "group_counter", "label", "order", "powers", "representative", "size"])
conjugacy_class_columns.languages = ['text']


def cc_postprocess(res, info, query):
    # We want to get latex for groups in one query, figure out what powers to use, and create a lookup table for counter->label
    labels = set()
    gps = set()
    centralizers = set()
    counter_to_label = {(rec["group_order"],rec["group_counter"], rec["counter"]): rec["label"] for rec in res}
    missing = defaultdict(list)
    common_support = None
    for rec in res:
        gp_order = rec.get("group_order")
        gp_counter = rec.get("group_counter")
        group = cc_data_to_gp_label(gp_order,gp_counter)
        gps.add(group)
        group_support = gp_order.prime_factors()
        if common_support is None:
            common_support = group_support
        elif common_support is not False and common_support != group_support:
            common_support = False
        for ctr in rec.get("powers", []):
            if (gp_order,gp_counter, ctr) not in counter_to_label:
                missing[gp_order,gp_counter].append(ctr)
        label = rec.get("centralizer")
        if label is not None:
            labels.add(label)
            centralizers.add(group + "." + label)
        if group is not None:
            labels.add(group)
    # We use an empty list so that [Powers_col(i,...) for i in info["group_factors"]] works
    if len(gps) == 1:  # add a message about what type representatives are
        gp = WebAbstractGroup(list(gps)[0])
        info["columns"].above_table = f"<p>{gp.repr_strg(other_page=True)}</p>"
    info["group_factors"] = common_support if common_support else []
    complex_char_known = {rec["label"]: rec["complex_characters_known"] for rec in db.gps_groups.search({'label':{"$in":list(gps)}}, ["label", "complex_characters_known"])}
    centralizer_data = {(".".join(rec["label"].split(".")[:2]), ".".join(rec["label"].split(".")[2:])): rec["subgroup_tex"] for rec in db.gps_subgroups.search({'label':{"$in":list(centralizers)}},["label","subgroup_tex"])}
    highlight_col = {}
    for rec in res:
        label = rec.get("label")
        gp_order = rec.get("group_order")
        gp_counter = rec.get("group_counter")
        rec["group"] = cc_data_to_gp_label(gp_order,gp_counter)
        group = rec.get("group")
        if (group,rec["centralizer"]) in centralizer_data:
            rec["sub_latex"] = centralizer_data[(group,rec["centralizer"])]
        else:
            rec["sub_latex"] = None
        if complex_char_known[group]:
            highlight_col[(group, label)] = rec["counter"]
        else:
            highlight_col[(group, label)] = None
    if missing:
        for rec in db.gps_conj_classes.search({"$or":[{"group_order":group_order,"group_counter":group_counter, "counter":{"$in":counters}} for (group_order, group_counter), counters in missing.items()]}, ["group_order", "group_counter", "counter", "label"]):
            gp_ord = rec.get("group_order")
            gp_counter = rec.get("group_counter")
            group = cc_data_to_gp_label(gp_ord,gp_counter)
            label = rec.get("label")
            counter_to_label[rec["group_order"],rec["group_counter"], rec["counter"]] = rec["label"]
            if complex_char_known[group]:
                highlight_col[(group, label)] = rec["counter"]
            else:
                highlight_col[(group, label)] = None
    tex_cache = {rec["label"]: rec["tex_name"] for rec in db.gps_groups.search({"label":{"$in":list(labels)}}, ["label", "tex_name"])}
    for rec in res:
        rec["tex_cache"] = tex_cache
        rec["powers"] = [counter_to_label[rec["group_order"], rec["group_counter"], ctr] for ctr in rec["powers"]]
        rec["highlight_col"] = highlight_col
    return res


class Conjugacy_class_download(Downloader):
    table = db.gps_conj_classes

    def postprocess(self, res, info, query):  # need to convert representatives to human readable, and write cc labels
        if not hasattr(self, 'counter_to_label'):
            self.counter_to_label = {}  # initialize dictionary
        gptuple = (res['group_order'],res['group_counter'])   # have we already found this group
        if gptuple not in self.counter_to_label:
            query_pow = {}  # need this dict to get all the power labels
            query_pow['group_order'] = res['group_order']
            query_pow['group_counter'] = res['group_counter']
            self.counter_to_label[gptuple] = {rec["counter"]: rec["label"] for rec in db.gps_conj_classes.search(query_pow, ["group_order", "group_counter", "counter", "label"])}  # counter-to-label dictionary for group, order pair
        res['representative'] = cc_repr(cc_data_to_gp_label(res['group_order'],res['group_counter']), res['representative'], latex=False)
        pow_list = [self.counter_to_label[gptuple][pow] for pow in res['powers']]
        res['powers'] = ",".join(pow_list)
        return res

@search_wrap(
    table=db.gps_conj_classes,
    title="Conjugacy class search results",
    err_title="Conjugacy class search input error",
    columns=conjugacy_class_columns,
    shortcuts={"download": Conjugacy_class_download()},
    bread=lambda: get_bread([("Search Results", "")]),
    postprocess=cc_postprocess,
    learnmore=learnmore_list,
#    random_projection=["group_order", "group_counter", "label", "counter"],
    url_for_label=url_for_cc_label,
)
def conjugacy_class_search(info, query={}):
    info["search_type"] = "ConjugacyClasses"
    parse_ints(info, query, "order")
    parse_ints(info, query, "size")
    parse_group(info,query, "group")


def factor_latex(n):
    return "$%s$" % web_latex(factor(n), False)

def diagram_js(gp, layers, display_opts, aut=False, normal=False):
    # Counts are not right for aut diagram if we know up to conj.
    if aut and not gp.outer_equivalence:
        autcounts = gp.aut_class_counts
    ilayer = 4
    iorder = 0
    if normal:
        ilayer += 1
        iorder += 1
    if not aut and not gp.outer_equivalence:
        ilayer += 2
        iorder += 2
    if gp.outer_equivalence and ilayer > 3:
        ilayer -= 2
    ll = [
        [
            grp.subgroup,
            grp.short_label,
            grp.subgroup_tex,
            grp.count if (gp.outer_equivalence or not aut) else autcounts[grp.aut_label],
            grp.subgroup_order,
            gp.tex_images.get(grp.subgroup_tex, gp.tex_images["?"]),
            grp.diagramx[ilayer],
            grp.diagramx[iorder]
        ]
        for grp in layers[0]
    ]
    orders = [sub[4] for sub in ll]
    order_ctr = Counter(orders)
    orders = sorted(order_ctr)
    Omega = {}
    by_Omega = defaultdict(list)
    for n in orders:
        W = sum(e for p, e in n.factor())
        Omega[n] = W
        by_Omega[W].append(n)
    # We would normally make order_lookup a dictionary, but we're passing it to the horrible language known as javascript
    order_lookup = [[n, Omega[n], by_Omega[Omega[n]].index(n)] for n in orders]
    max_width = max(sum(order_ctr[n] for n in by_Omega[W]) for W in by_Omega)
    display_opts["w"] = max(display_opts["w"], min(100 * max_width, 20000))
    display_opts["layers"] = max(display_opts["layers"], len(by_Omega))
    display_opts["h"] = 160 * display_opts["layers"]

    return [ll, layers[1]], order_lookup

def diagram_js_string(gp, only=None):
    glist = [[], [], [], []]
    order_lookup = [[], [], [], []]
    display_opts = defaultdict(int)
    limit = (100 if only is None else 0)
    for i, pair in enumerate([("subgroup", ""), ("subgroup", "aut"), ("normal", ""), ("normal", "aut")]):
        sub_all, sub_aut = pair
        if (only is None or only == pair) and gp.diagram_count(sub_all, sub_aut, limit=limit):
            glist[i], order_lookup[i] = diagram_js(gp, gp.subgroup_lattice(sub_all, sub_aut), display_opts, aut=bool(sub_aut), normal=(sub_all == "normal"))

    if any(glist):
        return f'var [sdiagram,glist] = make_sdiagram("subdiagram", "{gp.label}", {glist}, {order_lookup}, {display_opts["layers"]});', display_opts
    else:
        return "", display_opts

# Writes individual pages
def render_abstract_group(label, data=None):
    info = {}
    if data is None:
        label = clean_input(label)
        gp = WebAbstractGroup(label)
    elif isinstance(data, list): # abelian group
        gp = WebAbstractGroup(label, data=data)
    if gp.is_null() or gp.source == "Missing": #groups of order 6561 are not in GAP but are labeled in Magma
        flash_error("No group with label %s was found in the database.", label)
        return redirect(url_for(".index"))
    # check if it fails to be a potential label even

    info["boolean_characteristics_string"] = create_boolean_string(gp)
    info['pos_int_and_factor'] = pos_int_and_factor
    info['conv'] = integer_to_mathml
    info['dispv'] = sparse_cyclotomic_to_mathml
    if gp.live():
        title = f"Abstract group {label}"
        friends = []
        downloads = []
    else:
        if gp.has_subgroups:
            if gp.subgroup_inclusions_known:
                info["dojs"], display_opts = diagram_js_string(gp)
                info["wide"] = display_opts["w"] > 1600 # boolean

            info["max_sub_cnt"] = gp.max_sub_cnt
            info["max_quo_cnt"] = gp.max_quo_cnt

        title = f"Abstract group {gp.label}: {gp.nick_name}"

        # disable until we can fix downloads
        downloads = [("Group to Gap", url_for(".download_group", label=label, download_type="gap")),
                                         ("Group to Magma", url_for(".download_group", label=label, download_type="magma")),
                #            ("Group to Oscar", url_for(".download_group", label=label, download_type="oscar")),
                                         ("Underlying data", url_for(".gp_data", label=label)),
        ]

        # "internal" friends
        sbgp_of_url = (
            " /Groups/Abstract/?subgroup=" + label + "&search_type=Subgroups"
        )
        sbgp_url = (
            "/Groups/Abstract/?ambient=" + label + "&search_type=Subgroups"
        )
        quot_url = (
            "/Groups/Abstract/?quotient=" + label + "&search_type=Subgroups"
        )
        friends = [
            ("Subgroups", sbgp_url),
            ("Extensions", quot_url),
            ("Supergroups", sbgp_of_url),
        ]

        if gp.complex_characters_known:
            char_url = url_for(".index", group=label, search_type="ComplexCharacters")
            friends += [("Complex characters", char_url)]

        # "external" friends
        if gap_group_label_regex.fullmatch(label):
            gap_ints = [int(y) for y in label.split(".")]
        else:
            gap_ints = [-1,-1]
        gap_str = str(gap_ints).replace(" ", "")
        if db.g2c_curves.count({"aut_grp_label": label}) > 0:
            g2c_url = f"/Genus2Curve/Q/?aut_grp_label={label}"
            friends += [("As the automorphism of a genus 2 curve", g2c_url)]
            if db.hgcwa_passports.count({"group": gap_str}) > 0:
                auto_url = (
                    "/HigherGenus/C/Aut/?group=%5B"
                    + str(gap_ints[0])
                    + "%2C"
                    + str(gap_ints[1])
                    + "%5D"
                )
            friends += [("... and of a higher genus curve", auto_url)]
        elif db.hgcwa_passports.count({"group": gap_str}) > 0:
            auto_url = (
                "/HigherGenus/C/Aut/?group=%5B"
                + str(gap_ints[0])
                + "%2C"
                + str(gap_ints[1])
                + "%5D"
            )
            friends += [("As the automorphism of a curve", auto_url)]

        if abstract_group_label_regex.fullmatch(label) and len(gp.transitive_friends) > 0:
            gal_gp_url = "/GaloisGroup/?gal=" + label
            friends += [("As a transitive group", gal_gp_url)]

        if db.gps_st.count({"component_group": label}) > 0:
            st_url = (
                "/SatoTateGroup/?"
                + 'include_irrational=yes&'
                + 'component_group=%5B'
                + str(gap_ints[0])
                + "%2C"
                + str(gap_ints[1])
                + "%5D"
            )
            friends += [("As the component group of a Sato-Tate group", st_url)]

    bread = get_bread([(gp.label_compress(), "")])
    learnmore_gp_picture = ('Picture description', url_for(".picture_page"))

    return render_template(
        "abstract-show-group.html",
        title=title,
        bread=bread,
        info=info,
        gp=gp,
        code=gp.code_snippets(),
        properties=gp.properties(),
        friends=friends,
        learnmore=learnmore_list_add(*learnmore_gp_picture),
        KNOWL_ID=f"group.abstract.{label}",
        downloads=downloads,
    )


def render_abstract_subgroup(label):
    info = {}
    label = clean_input(label)
    seq = WebAbstractSubgroup(label)
    if seq.is_null():
        flash_error("No subgroup with label %s was found in the database.", label)
        return redirect(url_for(".index"))

    info["create_boolean_string"] = create_boolean_string
    info["create_boolean_subgroup_string"] = create_boolean_subgroup_string
    info["pos_int_and_factor"] = pos_int_and_factor

    if seq.subgroup_tex != "?":
        if seq.normal:
            title = r"Normal subgroup $%s \trianglelefteq %s$"
        else:
            title = r"Non-normal subgroup $%s \subseteq %s$"
        title = title % (seq.subgroup_tex, seq.ambient_tex)
    else:
        if seq.normal:
            title = r"Normal subgroup of $%s$"
        else:
            title = r"Non-normal subgroup of $%s$"
        title = title % (seq.ambient_tex)

    properties = [
        ("Label", label),
        ("Order", factor_latex(seq.subgroup_order)),
        ("Index", factor_latex(seq.quotient_order)),
        ("Normal", "Yes" if seq.normal else "No"),
    ]
    downloads = [
        ("Underlying data", url_for(".sgp_data", label=label))
    ]

    bread = get_bread([(label,)])

    return render_template(
        "abstract-show-subgroup.html",
        title=title,
        bread=bread,
        info=info,
        seq=seq,
        properties=properties,
        # friends=friends,
        downloads=downloads,
        learnmore=learnmore_list(),
    )


def make_knowl(title, knowlid):
    return '<a title="%s" knowl="%s">%s</a>' % (title, knowlid, title)


@abstract_page.route("/subinfo/<ambient>/<short_label>")
def shortsubinfo(ambient, short_label):
    label = "%s.%s" % (ambient, short_label)
    if not subgroup_label_is_valid(label):
        # Should only come from code, so return nothing if label is bad
        return ""
    wsg = WebAbstractSubgroup(label)
    # helper function

    def subinfo_getsub(title, knowlid, lab):
        full_lab = "%s.%s" % (ambient, lab)
        h = WebAbstractSubgroup(full_lab) if lab else None
        prop = display_knowl(knowlid, title)
        if lab:
            return f"<tr><td>{prop}</td><td>{h.make_span()}</td></tr>\n"
        else:
            return f"<tr><td>{prop}</td><td>not computed</td></tr>\n"

    ans = (
        'Information on the subgroup <span class="%s" data-sgid="%s">$%s$</span><br>\n'
        % (wsg.spanclass(), wsg.label, wsg.subgroup_tex if '?' not in wsg.subgroup_tex else '')
    )
    ans += f"<p>{create_boolean_subgroup_string(wsg, type='knowl')}</p>"
    ans += "<table>"
    ans += f"<tr><td>{display_knowl('group.order', 'Order')}</td><td>${wsg.subgroup_order}"
    if wsg.subgroup_order > 1 and not is_prime(wsg.subgroup_order):
        ans += "="+latex(factor(wsg.subgroup_order))
    ans += "$</td></tr>"
    if wsg.normal:
        ans += f"<tr><td>{display_knowl('group.quotient', 'Quotient')}</td><td>{wsg.display_quotient()}</td></tr>"
    else:
        ans += f"<tr><td>Number of conjugates</td><td>{wsg.count}</td></tr>"
    ans += subinfo_getsub("Normalizer", "group.subgroup.normalizer", wsg.normalizer)
    ans += subinfo_getsub(
        "Normal closure", "group.subgroup.normal_closure", wsg.normal_closure
    )
    ans += subinfo_getsub("Centralizer", "group.centralizer", wsg.centralizer)
    ans += subinfo_getsub("Core", "group.core", wsg.core)
    # ans += '<tr><td>Coset action</td><td>%s</td></tr>\n' % wsg.coset_action_label
    ## There was a bug in the Magma code computing generators, so we disable this for the moment
    # gp = WebAbstractGroup(ambient) # needed for generators
    # if wsg.subgroup_order > 1:
    #    ans += f"<tr><td>{display_knowl('group.generators', 'Generators')}</td><td>${gp.show_subgroup_generators(wsg)}$</td></tr>"
    # if not wsg.characteristic:
    #    ans += f"<tr><td>Number of autjugates</td><td>{wsg.conjugacy_class_count}</td></tr>"
    alt_tex = wsg.label if '?' in wsg.subgroup_tex else rf'${wsg.subgroup_tex}$'
    ans += (
        '<tr><td></td><td style="text-align: right"><a href="%s">%s subgroup homepage</a></td>'
        % (url_for_subgroup_label(wsg.label), alt_tex)
    )
    if wsg.subgroup:
        ans += (
            '<tr><td></td><td style="text-align: right"><a href="%s">$%s$ abstract group homepage</a></td></tr>'
            % (url_for_label(wsg.subgroup), wsg.subgroup_tex)
        )
    ans += "</table>"
    return ans


@abstract_page.route("/Completeness")
def completeness_page():
    t = "Completeness of the abstract groups data"
    bread = get_bread("Completeness")
    return render_template(
        "single.html",
        kid="rcs.cande.groups.abstract",
        title=t,
        bread=bread,
        learnmore=learnmore_list_remove("Complete"),
    )


@abstract_page.route("/Labels")
def labels_page():
    t = "Labels for abstract groups"
    bread = get_bread("Labels")
    return render_template(
        "single.html",
        kid="group.label",
        learnmore=learnmore_list_remove("label"),
        title=t,
        bread=bread,
    )


@abstract_page.route("/Reliability")
def reliability_page():
    t = "Reliability of the abstract groups data"
    bread = get_bread("Reliability")
    return render_template(
        "single.html",
        kid="rcs.rigor.groups.abstract",
        title=t,
        bread=bread,
        learnmore=learnmore_list_remove("Reliability"),
    )


@abstract_page.route("/GroupPictures")
def picture_page():
    t = "Pictures for abstract groups"
    bread = get_bread("Group Pictures")
    return render_template(
        "single.html",
        kid="portrait.groups.abstract",
        title=t,
        bread=bread,
        learnmore=learnmore_list_remove("Picture")
    )

@abstract_page.route("picture/<label>.svg")
def picture(label):
    if label_is_valid(label):
        label = clean_input(label)
        gp = WebAbstractGroup(label)
        if gp.is_null() or gp.source == "Missing": # latter is for groups in Magma but not GAP db
            flash_error("No group with label %s was found in the database.", label)
            return redirect(url_for(".index"))
        # The user specifically requested the image, so we don't impose a limit on the number of conjugacy classes
        try:
            img = gp.image()
        except Exception:
            flash_error("Error generating image for %s.", label)
            return redirect(url_for(".index"))
        else:
            svg_io = BytesIO()
            svg_io.write(img.encode("utf-8"))
            svg_io.seek(0)
            return send_file(svg_io, mimetype='image/svg+xml')
    else:
        flash_error("The label %s is invalid.", label)
        return redirect(url_for(".index"))

@abstract_page.route("/Source")
def how_computed_page():
    t = "Source of the abstract group data"
    bread = get_bread("Source")
    return render_template(
        "multi.html",
        kids=["rcs.source.groups.abstract",
              "rcs.ack.groups.abstract",
              "rcs.cite.groups.abstract"],
        title=t,
        bread=bread,
        learnmore=learnmore_list_remove("Source"),
    )

@abstract_page.route("/data/<label>")
def gp_data(label):
    if not abstract_group_label_regex.fullmatch(label):
        return abort(404, f"Invalid label {label}")
    bread = get_bread([(label, url_for_label(label)), ("Data", " ")])
    title = f"Abstract group data - {label}"
    group_order, group_counter = label.split(".")
    group_order = int(group_order)
    if group_counter.isdigit():
        group_counter = int(group_counter)
    else:
        group_counter = class_to_int(group_counter) + 1  # we start labeling at 1
    return datapage([label, [group_order, group_counter], label, label, label], ["gps_groups", "gps_conj_classes", "gps_qchar", "gps_char", "gps_subgroups"], bread=bread, title=title, label_cols=["label", ["group_order","group_counter"], "group", "group", "ambient"])

@abstract_page.route("/sdata/<label>")
def sgp_data(label):
    if not subgroup_label_is_valid(label):
        return abort(404, f"Invalid label {label}")
    bread = get_bread([(label, url_for_subgroup_label(label)), ("Data", " ")])
    title = f"Abstract subgroup data - {label}"
    data = db.gps_subgroup_search.lookup(label, ["ambient", "subgroup", "quotient"])
    if data is None:
        return abort(404)
    if data["quotient"] is None:
        return datapage([label, data["subgroup"], data["ambient"]], ["gps_subgroups", "gps_groups", "gps_groups"], bread=bread, title=title)
    else:
        return datapage([label, data["subgroup"], data["ambient"], data["quotient"]], ["gps_subgroups", "gps_groups", "gps_groups", "gps_groups"], bread=bread, title=title)


# need to write characters in GAP or Magma formats for downloads
def download_cyclotomics(n,vals, dltype):
    s = ""
    val = vals[0]
    c = val[0]  # coefficient
    if c == 0:
        return 0
    e = val[1]  # exponent
    if c == 1 and e == 0:  # special case of 1
        s += str(1)
    elif c != 1:   #don't put leading 1s
        s += str(c)
    if e != 0:
        if c != 1:
            s += "*"
        s += "E(" + str(n) + ")"
        if e != 1:
            s += "^" + str(e)

    for i in range(1,len(vals)):
        val = vals[i]
        c = val[0]  # coefficient
        e = val[1]  # exponent
        if c > 0:
            s += "+"
        if c == 1 and e == 0:  # special case of 1
            s += str(1)
        if c == -1 and e != 0:
            s += "-"   # we don't want -1E
        elif c != 1:
            s += str(c)
        if e != 0:
            if abs(c) != 1:
                s += "*"
            s += "E(" + str(n) + ")"
            if e != 1:
                s += "^" + str(e)
    if dltype == "magma":  # Magma needs different format.
        return s.replace("E(" + str(n) + ")", "K.1")
    return s


# create preable for downloading individual group
def download_preable(com1, com2, dltype, cc_known):
    if dltype == "gap":
        f = "#"
    else:
        f = ""
    s = com1
    s += f + " Various presentations of this group are stored in this file: \n"
    s += f + "\t GPC is polycyclic presentation GPerm is permutation group \n"
    s += f + "\t GLZ, GLFp, GLZA, GLZq, GLFq if they exist are matrix groups \n \n"
    s += f + " Many characteristics of the group are stored as booleans in a record: \n"
    s += f + "\t Agroup, Zgroup, abelian, almost_simple,cyclic, metabelian, \n"
    s += f + "\t metacyclic, monomial, nilpotent, perfect, quasisimple, rational, \n"
    s += f + "\t solvable, supersolvable \n \n"
    if cc_known:
        if dltype == "gap":
            s += f + " The character table is stored as a record chartbl_n_i where n is the order \n"
            s += f + " of the group and i is which group of that order it is. The record is \n"
            s += f + " converted to a character table using ConvertToLibraryCharacterTableNC \n"
        if dltype == "magma":
            s += f + " The character table is stored as chartbl_n_i where n is the order of \n"
            s += f + " the group and i is which group of that order it is. Conjugacy classes \n"
            s += f + " are stored in the variable 'C' with elements from the group 'G'. \n"
    s += com2
    return s


# create construction of group for downloading, G is WebAbstractGroup
def download_construction_string(G,dltype):
    # add Lie groups?
    s = ""
    snippet = G.code_snippets()
    if "PC" in G.representations:
        gp_str = str(snippet['presentation'][dltype]) + "\n"
        s += gp_str.replace("G :=", "GPC :=").replace("G.", "GPC.").replace("G,", "GPC,")
    if "Perm" in G.representations:
        gp_str = str(snippet['permutation'][dltype]) + "\n"
        s += gp_str.replace("G :=", "GPerm :=")
    if "GLZ" in G.representations:
        gp_str = str(snippet['GLZ'][dltype]) + "\n"
        s += gp_str.replace("G :=", "GLZ :=")
    if "GLFp" in G.representations:
        gp_str = str(snippet['GLFp'][dltype]) + "\n"
        s += gp_str.replace("G :=", "GLFp :=")
    if "GLZN" in G.representations:
        gp_str = str(snippet['GLZN'][dltype]) + "\n"
        s += gp_str.replace("G :=", "GLZN :=")
    if "GLZq" in G.representations:
        gp_str = str(snippet['GLZq'][dltype]) + "\n"
        s += gp_str.replace("G :=", "GLZq :=")
    if "GLFq" in G.representations:
        gp_str = str(snippet['GLFq'][dltype]) + "\n"
        s += gp_str.replace("G :=", "GLFq :=")
    return str(s)


# create boolean string for downloading, G is WebAbstractGroup
def download_boolean_string(G,dltype,ul_label):
    if dltype == "magma":
        s = "RF := recformat< Agroup, Zgroup, abelian, almost_simple, cyclic, metabelian, metacyclic, monomial, nilpotent, perfect, quasisimple, rational, solvable, supersolvable  : BoolElt >; \n"
        s += "booleans_" + ul_label + " := rec< RF |  "
    elif dltype == "gap":
        s = "booleans_" + ul_label + " := rec( "
    else:
        return ""

    bool_attr = ['Agroup','Zgroup','abelian', 'almost_simple','cyclic','metabelian','metacyclic','monomial','nilpotent','perfect','quasisimple','rational','solvable','supersolvable']
    for attr in bool_attr:
        if getattr(G,attr) is not None:
            s += "\n"
            s += attr + " := " + str(getattr(G,attr)).lower() + ","
    s = s[:-1]   # last comma!

    # close record
    if dltype == "gap":
        s += "); \n"
    if dltype == "magma":
        s += ">; \n"
    return s


def download_char_table_magma(G, ul_label):
    gp_type = G.element_repr_type

    # need to work on decode for Lie type for Magma
    if gp_type == "Lie":
        return "\n /* Character tables not currently available for download for groups of Lie type. */"
    if gp_type == "PC":
        s = "G:= GPC;\n"
    elif gp_type == "Perm":
        s = "G:= GPerm;\n"
#    elif gp_type == "Lie":
#        repr_data = G.representations[gp_type][0]
#        str_d = str(repr_data['d'])
    else:
        repr_data = G.representations[gp_type]
        str_d = str(repr_data['d'])  # need later
    if gp_type == "GLZ":
        s = "G:= GLZ;\n"
    if gp_type == "GLFp":
        s = "G:= GLFp;\n"
    if gp_type == "GLZN":
        s = "G:= GLZN;\n"
    if gp_type == "GLZq":
        s = "G:= GLZq;\n"
    if gp_type == "GLFq":
        s = "G:= GLFq;\n"
#    if gp_type == "Lie":
#        s = "G:= " + repr_data['family'] + "(" + str_d + "," + str(repr_data['q']) + "); \n"

    s += "C := SequenceToConjugacyClasses([car<Integers(), Integers(), G> |"
    for conj in G.conjugacy_classes:
        #        if gp_type == "Lie":
        #            s += "< " + str(conj.order) + ", " + str(conj.size) + ", G!Matrix(" + str_d + ", " + str(G.decode_as_matrix(conj.representative,rep_type=gp_type, ListForm=True, LieType=(gp_type == "Lie"))) + ")>,"
        if gp_type != "PC" and gp_type != "Perm":
            s += "< " + str(conj.order) + ", " + str(conj.size) + ", Matrix(" + str_d + ", " + str(G.decode_as_matrix(conj.representative,rep_type=gp_type, ListForm=True, LieType=(gp_type == gp_type))) + ")>,"
        else:
            s += "< " + str(conj.order) + ", " + str(conj.size) + ", " + str(G.decode(conj.representative,rep_type=gp_type, as_magma=True)) + ">,"
    s = s[:-1]  # get rid of last comma
    s += "]); \n"

    s += "CR := CharacterRing(G);\n"

    for char in G.characters:
        if char.cyclotomic_n != 1:  # number field
            s += "K := CyclotomicField(" + str(char.cyclotomic_n) + ": Sparse := true);\n"
            s += "S := [ K |"
            for val in char.values:
                s += str(download_cyclotomics(str(char.cyclotomic_n),val, "magma"))
                s += ","
            s = s[:-1]  # get rid of last comma
            s += "]; \n"
            s += "x := CR!S; \n"
        else:
            s += "x := CR!\\" + str([val[0][0] for val in char.values]) + "; \n"
        s += "x`IsCharacter := true;\n"
        s += "x`Schur := " + str(char.indicator) + ";\n"
        s += "x`IsIrreducible := true; \n"
    s += "_ := CharacterTable(G : Check := 0); \n"
    s += "chartbl_" + G.label.replace(".","_") + ":= KnownIrreducibles(CR); \n"
    return s


def download_char_table_gap(G,ul_label):
    tbl = "chartbl_" + G.label.replace(".","_")
    s = tbl + ":=rec(); \n"
    s += tbl + ".IsFinite:= true; \n"
    s += tbl + ".UnderlyingCharacteristic:= 0; \n"

    gp_type = G.element_repr_type

    if gp_type == "PC":
        s += tbl + ".UnderlyingGroup:= GPC;\n"
    if gp_type == "Perm":
        s += tbl + ".UnderlyingGroup:= GPerm;\n"
    if gp_type == "GLZ":
        s += tbl + ".UnderlyingGroup:= GLZ;\n"
    if gp_type == "GLFp":
        s += tbl + ".UnderlyingGroup:= GLFp;\n"
    if gp_type == "GLZN":
        s += tbl + ".UnderlyingGroup:= GLZN;\n"
    if gp_type == "GLZq":
        s += tbl + ".UnderlyingGroup:= GLZq;\n"
    if gp_type == "GLFq":
        s += tbl + ".UnderlyingGroup:= GLFq;\n"

    s += tbl + ".Size:= " + str(G.order) + ";\n"
    s += tbl + '.InfoText:= "Character table for group ' + G.label + ' downloaded from the LMFDB."; \n'
    s += tbl + '.Identifier:= " ' + G.name + ' "; \n'
    s += tbl + ".NrConjugacyClasses:= " + str(G.number_conjugacy_classes) + "; \n"

    # process info from each conjugacy class
    size_centralizers, class_names,order_class_reps, cc_reps = ([] for i in range(4))
    num_primes = G.num_primes_for_power_maps
    power_maps = [[ ] for i in range(num_primes)]
    for conj in G.conjugacy_classes:
        for i in range(num_primes):
            power_maps[i].append(conj.powers[i])
        #power_maps.append(conj.powers)
        size_centralizers.append(int(conj.group_order/conj.size))
        class_names.append(conj.label)
        order_class_reps.append(conj.order)
        if gp_type != "PC" and gp_type != "Perm":  # need to do matrix directly to include right format
            cc_reps.append(G.decode_as_matrix(conj.representative,rep_type=gp_type,ListForm=True))
        else:
            cc_reps.append(G.decode(conj.representative,rep_type=gp_type))

    cl_names = str(class_names).replace("'",'"')  # need " for GAP instead of '
    pwr_maps = "[ , "
    for i in range(len(power_maps)-1):
        pwr_maps += str(power_maps[i]) + ", "
    pwr_maps += str(power_maps[len(power_maps)-1]) + "]"  # PowerMaps needs a blank entry in front

    s += tbl + ".ConjugacyClasses:= " + str(cc_reps) + ";\n"
    s += tbl + ".IdentificationOfConjugacyClasses:= " + str(list(range(1,G.number_conjugacy_classes+1))) + ";\n"
    s += tbl + ".ComputedPowerMaps:= "  + str(pwr_maps) + ";\n"
    s += tbl + ".SizesCentralizers:= "  + str(size_centralizers) + ";\n"
    s += tbl + ".ClassNames:= "  + str(cl_names) + ";\n"
    s += tbl + ".OrderClassRepresentatives:= "  + str(order_class_reps) + ";\n"

    irr_values = []
    for char in G.characters:
        irr_values_individual = [download_cyclotomics(char.cyclotomic_n,char.values[i],"gap") for i in range(len(char.values))]
        irr_values.append(irr_values_individual)
    irr = str(irr_values).replace("'","")
    s += tbl + ".Irr:= " + str(irr) + ";\n"

    # end material
    s += "ConvertToLibraryCharacterTableNC(" + tbl + "); \n"
    return s


def download_char_table(G,dltype,ul_label):  # G is web abstract group
    if dltype == "gap":
        return download_char_table_gap(G,ul_label)
    elif dltype == "magma":
        return download_char_table_magma(G,ul_label)
    else:
        return ""


def download_trivial_construction(dltype):  #trival gp construction is different
    if dltype == "gap":
        s = "GPC := TrivialGroup(); \n"
        s += "GPerm := SymmetricGroup(1); \n"
    elif dltype == "magma":
        s = "GPC := SmallGroup(1,1); \n"
        s += "GPerm := Sym(1); \n"
    else:
        s = ""
    return s


@abstract_page.route("/<label>/download/<download_type>")
def download_group(**args):
    dltype = args["download_type"]
    label = args["label"]
#    com = "#"  # single line comment start
    com1 = ""  # multiline comment start
    com2 = ""  # multiline comment end

    wag = WebAbstractGroup(label)

    ul_label = wag.label.replace(".","_")
    filename = "group" + ul_label
    mydate = time.strftime("%d %B %Y")
    if dltype == "gap":
        filename += ".g"
#        com = ""
        com1 = "#"
        com2 = ""
    elif dltype == "magma":
        #        com = ""
        com1 = "/*"
        com2 = "*/"
        filename += ".m"
#    elif dltype == "oscar":
#        com = ""
#        com1 = "#="
#        com2 = "=#"
    s = com1 + " Group " + label + " downloaded from the LMFDB on %s." % (mydate) + " " + com2
    s += "\n \n"

    if label == "1.1":
        cc_known = False
    elif wag.complex_characters_known is False or wag.complex_characters_known is None:
        cc_known = False
    elif wag.element_repr_type == "Lie":  # issue with representatives of quotients vs permutations
        if wag.representations["Lie"][0]["family"][0] == "P":
            cc_known = False
        else:
            cc_known = True
    else:
        cc_known = True

    s += download_preable(com1, com2,dltype, cc_known)
    s += "\n \n"

    s += com1 + " Constructions " + com2 + "\n"
    if label == "1.1":  #special case for trivial subgroup
        s += download_trivial_construction(dltype)
    else:
        s += download_construction_string(wag,dltype)
    s += "\n \n"

    s += com1 + " Booleans " + com2 + "\n"
    s += download_boolean_string(wag,dltype, ul_label)
    s += "\n \n"

    if cc_known:
        s += com1 + " Character Table " + com2 + "\n"
        s += download_char_table(wag,dltype, ul_label)

    response = make_response(s)
    response.headers['Content-type'] = 'text/plain'
    return response

    #strIO = BytesIO()
    #strIO.write(s.encode("utf-8"))
    #strIO.seek(0)
    #return send_file(strIO, attachment_filename=filename, as_attachment=True, add_etags=False)


class GroupsSearchArray(SearchArray):
    noun = "group"
    sorts = [
            ("", "order", ["order", "counter"]),
            ("exponent", "exponent", ["exponent", "order", "counter"]),
            ("nilpotency_class", "nilpotency class", ["nilpotency_class", "order", "counter"]),
            ("derived_length", "derived length", ["derived_length", "order", "counter"]),
            ("composition_length", "composition length", ["composition_length", "order", "counter"]),
            ("rank", "rank", ["rank", "eulerian_function", "order", "counter"]),
            #("center_label", "center", ["center_label", "order", "counter"]),
            #("commutator_label", "commutator", ["commutator_label", "order", "counter"]),
            #("central_quotient", "central quotient", ["central_quotient", "order", "counter"]),
            #("abelian_quotient", "abelianization", ["abelian_quotient", "order", "counter"]),
            ("aut_order", "automorphisms", ["aut_order", "aut_group", "order", "counter"]),
            ("number_subgroups", "subgroups", ["number_subgroups", "order", "counter"]),
            ("number_subgroup_classes", "subgroup classes", ["number_subgroup_classes", "order", "counter"]),
            ("number_normal_subgroups", "normal subgroups", ["number_normal_subgroups", "order", "counter"]),
            ("number_conjugacy_classes", "conjugacy classes", ["number_conjugacy_classes", "order", "counter"]),
            ("number_autjugacy_classes", "autjugacy classes", ["number_autjugacy_classes", "order", "counter"]),
            ("number_divisions", "divisions", ["number_divisions", "order", "counter"]),
            ("transitive_degree", "transitive degree", ["transitive_degree", "counter"]),
            ("permutation_degree", "permutation degree", ["permutation_degree", "counter"]),
            ("irrC_degree", r"$\C$-irrep degree", ["irrC_degree", "counter"]),
            ("irrQ_degree", r"$\Q$-irrep degree", ["irrQ_degree", "counter"])
    ]
    jump_example = "8.3"
    jump_egspan = "e.g. 8.3, GL(2,3), 8T34, C3:C4, C2*A5, C16.D4, 6#1, or 12.4.2.b1.a1"
    jump_prompt = "Label or name"
    jump_knowl = "group.find_input"

    def __init__(self):
        order = TextBox(
            name="order",
            label="Order",
            knowl="group.order",
            example="3",
            example_span="4, or a range like 3..5",
        )
        exponent = TextBox(
            name="exponent",
            label="Exponent",
            knowl="group.exponent",
            example="2, 3, 7",
            example_span="2, or list of integers like 2, 3, 7",
        )
        nilpclass = TextBox(
            name="nilpotency_class",
            label="Nilpotency class",
            knowl="group.nilpotent",
            example="3",
            example_span="4, or a range like 3..5",
        )
        aut_group = TextBox(
            name="aut_group",
            label="Automorphism group",
            knowl="group.automorphism",
            example="4.2",
            example_span="4.2",
        )
        aut_order = TextBox(
            name="aut_order",
            label="Automorphism group order",
            short_label="Automorphisms",
            knowl="group.automorphism",
            example="3",
            example_span="4, or a range like 3..5",
        )
        derived_length = TextBox(
            name="derived_length",
            label="Derived length",
            knowl="group.derived_series",
            example="3",
            example_span="4, or a range like 3..5",
            advanced=True,
        )
        frattini_label = TextBox(
            name="frattini_label",
            label="Frattini subgroup",
            knowl="group.frattini_subgroup",
            example="4.2",
            example_span="4.2",
            advanced=True,
        )
        outer_group = TextBox(
            name="outer_group",
            label="Outer aut. group",
            knowl="group.outer_aut",
            example="4.2",
            example_span="4.2",
            advanced=True,
        )
        outer_order = TextBox(
            name="outer_order",
            label="Outer aut. group order",
            short_label="Outer automorphisms",
            knowl="group.outer_aut",
            example="3",
            example_span="4, or a range like 3..5",
            advanced=True,
        )
        rank = TextBox(
            name="rank",
            label="Rank",
            knowl="group.rank",
            example="3",
            example_span="4, or a range like 3..5",
            advanced=True,
        )
        abelian = YesNoBox(
            name="abelian", label="Abelian", knowl="group.abelian", example_col=True
        )
        metabelian = YesNoBox(
            name="metabelian",
            label="Metabelian",
            knowl="group.metabelian",
            advanced=True,
            example_col=True,
        )
        cyclic = YesNoBox(
            name="cyclic",
            label="Cyclic",
            knowl="group.cyclic",
            example_col=True,
        )
        metacyclic = YesNoBox(
            name="metacyclic",
            label="Metacyclic",
            knowl="group.metacyclic",
            advanced=True,
            example_col=True,
        )
        solvable = YesNoBox(
            name="solvable",
            label="Solvable",
            knowl="group.solvable",
            example_col=True,
        )
        supersolvable = YesNoBox(
            name="supersolvable",
            label="Supersolvable",
            knowl="group.supersolvable",
            advanced=True,
            example_col=True,
        )
        nilpotent = YesNoBox(
            name="nilpotent",
            label="Nilpotent",
            knowl="group.nilpotent",
            example_col=True,
        )
        simple = YesNoBox(
            name="simple",
            label="Simple",
            knowl="group.simple",
            example_col=True,
        )
        almost_simple = YesNoBox(
            name="almost_simple",
            label="Almost simple",
            knowl="group.almost_simple",
            example_col=True,
            advanced=True,
        )
        quasisimple = YesNoBox(
            name="quasisimple",
            label="Quasisimple",
            knowl="group.quasisimple",
            advanced=True,
            example_col=True,
        )
        perfect = YesNoBox(
            name="perfect",
            label="Perfect",
            knowl="group.perfect",
            example_col=True,
        )
        direct_product = YesNoBox(
            name="direct_product",
            label="Direct product",
            knowl="group.direct_product",
            example_col=True,
        )
        semidirect_product = YesNoBox(
            name="semidirect_product",
            label="Semidirect product",
            knowl="group.semidirect_product",
            example_col=True,
        )
        permutation_degree = TextBox(
            name="permutation_degree",
            label="Min. permutation degree",
            knowl="group.permutation_degree",
            example="3",
            example_span="4, or a range like 3..5",
        )
        transitive_degree = TextBox(
            name="transitive_degree",
            label="Min. transitive degree",
            knowl="group.transitive_degree",
            example="3",
            example_span="4, or a range like 3..5",
        )
        irrC_degree = TextBox(
            name="irrC_degree",
            label=r"Min. degree of $\C$-irrep",
            knowl="group.min_faithful_linear",
            example="3",
            example_span="-1, or a range like 3..5",
            advanced=True,
        )
        irrQ_degree = TextBox(
            name="irrQ_degree",
            label=r"Min. degree of $\Q$-irrep",
            knowl="group.min_faithful_linear",
            example="3",
            example_span="-1, or a range like 3..5",
            advanced=True,
        )
        linC_degree = TextBox(
            name="linC_degree",
            label=r"Min. degree of $\C$-rep",
            knowl="group.min_faithful_linear",
            example="3",
            example_span="4, or a range like 3..5",
            advanced=True,
        )
        linQ_degree = TextBox(
            name="linQ_degree",
            label=r"Min. degree of $\Q$-rep",
            knowl="group.min_faithful_linear",
            example="3",
            example_span="4, or a range like 3..5",
            advanced=True,
        )
        schur_multiplier = TextBox(
            name="schur_multiplier",
            label="Schur multiplier",
            knowl="group.schur_multiplier",
            example="[2,4,12]",
            example_span="[2,4,12]",
            advanced=True,
        )
        Agroup = YesNoBox(
            name="Agroup",
            label="A-group",
            knowl="group.a_group",
            advanced=True,
            example_col=True,
        )
        Zgroup = YesNoBox(
            name="Zgroup",
            label="Z-group",
            knowl="group.z_group",
            advanced=True,
            example_col=True,
        )
        monomial = YesNoBox(
            name="monomial",
            label="Monomial",
            knowl="group.monomial",
            advanced=True,
        )
        rational = YesNoBox(
            name="rational",
            label="Rational",
            knowl="group.rational_group",
            advanced=True,
            example_col=True,
        )
        center_label = TextBox(
            name="center_label",
            label="Center",
            knowl="group.center_isolabel",
            example="4.2, 8",
            example_span="4 or 4.2 (order or label)",
        )
        commutator_label = TextBox(
            name="commutator_label",
            label="Commutator",
            knowl="group.commutator_isolabel",
            example="4.2, 8",
            example_span="4 or 4.2 (order or label)",
        )
        abelian_quotient = TextBox(
            name="abelian_quotient",
            label="Abelianization",
            knowl="group.abelianization_isolabel",
            example="4.2, 8",
            example_span="4 or 4.2 (order or label)",
        )
        central_quotient = TextBox(
            name="central_quotient",
            label="Central quotient",
            knowl="group.central_quotient_isolabel",
            example="4.2, 8",
            example_span="4 or 4.2 (order or label)",
        )
        order_stats = TextBox(
            name="order_stats",
            label="Order statistics",
            knowl="group.order_stats",
            example="1^1, 2^3, 3^2",
            example_span="1^1, 2^3, 3^2",
        )
        exponents_of_order = TextBox(
            name="exponents_of_order",
            label="Order factorization",
            knowl="group.order_factorization",
            example="[2,1]",
            example_span="[2,1] or [8]",
            advanced=True,
        )
        commutator_count = TextBox(
            name="commutator_count",
            label="Commutator length",
            knowl="group.commutator_length",
            example="2-",
            example_span="1 or 2-4",
            advanced=True,
        )
        wreath_product = YesNoBox(
            name="wreath_product",
            label="Wreath product",
            knowl="group.wreath_product",
            advanced=True,
        )
        name = SneakyTextBox(
            name="name",
            label="Name",
            knowl="group.find_input",
            example="C16.D4",
        )
        order_factorization_type = SneakySelectBox(
            name="order_factorization_type",
            label="Order",
            knowl="group.order_factorization_type",
            options=([("", ""),
                      ("0", "1"),
                      ("1", "p"),
                      ("2", "p^2"),
                      ("3", "p^{3-6}"),
                      ("7", "p^{7+}"),
                      ("11", "squarefree"),
                      ("22", "p^2q,p^2q^2"),
                      ("31", "p^3q,p^4q"),
                      ("51", "p^{5+}q"),
                      ("32", "p^{3+}q^2"),
                      ("33", "p^{3+}q^{3+}"),
                      ("222", "p^{1,2}q^{1,2}r^{1,2}..."),
                      ("311", "p^{3+}qr..."),
                      ("321", "other")]),
        )
        # Numbers of things boxes
        number_subgroups = TextBox(
            name="number_subgroups",
            label="Number of subgroups",
            knowl="group.subgroup",
            example="3",
            example_span="4, or a range like 3..5",
        )
        number_normal_subgroups = TextBox(
            name="number_normal_subgroups",
            label="Num. of normal subs",
            knowl="group.subgroup.normal",
            example="3",
            example_span="4, or a range like 3..5",
        )
        number_conjugacy_classes = TextBox(
            name="number_conjugacy_classes",
            label="Num. of conj. classes",
            knowl="group.conjugacy_class",
            example="3",
            example_span="4, or a range like 3..5",
        )
        number_autjugacy_classes = TextBox(
            name="number_autjugacy_classes",
            label="Num. of aut. classes",
            knowl="group.autjugacy_class",
            example="3",
            example_span="4, or a range like 3..5",
            advanced=True
        )
        number_characteristic_subgroups = TextBox(
            name="number_characteristic_subgroups",
            label="Num. of char. subgroups",
            knowl="group.characteristic_subgroup",
            example="3",
            example_span="4, or a range like 3..5",
            advanced=True
        )
        number_divisions = TextBox(
            name="number_divisions ",
            label="Number of divisions",
            knowl="group.division",
            example="3",
            example_span="4, or a range like 3..5",
            advanced=True
        )
        family = SelectBox(
            name="family",
            options=[("", "")] + group_families(deTeX=True) + [("any", "any")],
            knowl="group.families",
            label="Family",
        )
        hsh = SneakyTextBox(
            name="hash",
            label="Hash",
            knowl="group.hash",
            example="5120#4714647875464396655",
        )

        count = CountBox()

        self.browse_array = [
            [order, exponent],
            [aut_group, nilpclass],
            [aut_order, commutator_label],
            [center_label, abelian_quotient],
            [central_quotient, frattini_label],
            [abelian, direct_product],
            [cyclic, semidirect_product],
            [nilpotent, perfect],
            [simple, solvable],
            [transitive_degree, permutation_degree],
            [number_subgroups, number_normal_subgroups],
            [number_conjugacy_classes, number_autjugacy_classes],
            [order_stats, rank],
            [irrC_degree, irrQ_degree],
            [linC_degree, linQ_degree],
            [almost_simple, derived_length],
            [quasisimple, supersolvable],
            [outer_group, metabelian],
            [outer_order, metacyclic],
            [Agroup, monomial],
            [Zgroup, rational],
            [schur_multiplier, wreath_product],
            [number_characteristic_subgroups, number_divisions],
            [exponents_of_order, commutator_count],
            [count, family],
        ]

        self.refine_array = [
            [order, exponent, nilpclass, nilpotent],
            [center_label, commutator_label, central_quotient, abelian_quotient],
            [abelian, cyclic, solvable, simple],
            [perfect, direct_product, semidirect_product, wreath_product],
            [aut_group, aut_order, transitive_degree, permutation_degree],
            [number_subgroups, number_normal_subgroups, number_conjugacy_classes],
            [order_stats, family, exponents_of_order, commutator_count],
            [irrC_degree, irrQ_degree, linC_degree, linQ_degree],
            [outer_group, outer_order, metabelian, metacyclic],
            [almost_simple, quasisimple, Agroup, Zgroup],
            [frattini_label, derived_length, rank, schur_multiplier],
            [supersolvable, monomial, rational],
            [number_characteristic_subgroups, number_autjugacy_classes, number_divisions],
            [name, order_factorization_type, hsh],
        ]

    sort_knowl = "group.sort_order"

class SubgroupSearchArray(SearchArray):
    null_column_explanations = { # No need to display warnings for these
        "quotient": False,
        "quotient_abelian": False,
        "quotient_solvable": False,
        "quotient_cyclic": False,
        "direct": False,
        "split": False,
    }
    sorts = [("", "ambient order", ['ambient_order', 'ambient_counter', 'quotient_order', 'counter']),
             ("sub_ord", "subgroup order", ['subgroup_order', 'ambient_order', 'ambient_counter', 'counter']),
             ("sub_ind", "subgroup index", ['quotient_order', 'ambient_order', 'ambient_counter', 'counter'])]
    def __init__(self):
        abelian = YesNoBox(name="abelian", label="Abelian", knowl="group.abelian")
        cyclic = YesNoBox(name="cyclic", label="Cyclic", knowl="group.cyclic")
        solvable = YesNoBox(name="solvable", label="Solvable", knowl="group.solvable")
        quotient_abelian = YesNoBox(
            name="quotient_abelian", label="Abelian quotient", knowl="group.abelian"
        )
        quotient_cyclic = YesNoBox(
            name="quotient_cyclic", label="Cyclic quotient", knowl="group.cyclic"
        )
        quotient_solvable = YesNoBox(
            name="quotient_solvable", label="Solvable quotient", knowl="group.solvable"
        )
        perfect = YesNoBox(name="perfect", label="Perfect", knowl="group.perfect")
        normal = YesNoBox(name="normal", label="Normal", knowl="group.subgroup.normal")
        characteristic = YesNoBox(
            name="characteristic",
            label="Characteristic",
            knowl="group.characteristic_subgroup",
        )
        maximal = YesNoBox(
            name="maximal", label="Maximal", knowl="group.maximal_subgroup"
        )
        minimal_normal = YesNoBox(
            name="minimal_normal",
            label="Maximal quotient",
            knowl="group.maximal_quotient",
        )
        central = YesNoBox(name="central", label="Central", knowl="group.central")
        direct = YesNoBox(
            name="direct", label="Direct product", knowl="group.direct_product"
        )
        split = YesNoBox(
            name="split", label="Semidirect product", knowl="group.semidirect_product"
        )
        # stem = YesNoBox(
        #    name="stem",
        #    label="Stem",
        #    knowl="group.stem_extension")
        hall = YesNoBox(name="hall", label="Hall subgroup", knowl="group.subgroup.hall")
        sylow = YesNoBox(
            name="sylow", label="Sylow subgroup", knowl="group.sylow_subgroup"
        )
        subgroup = TextBox(
            name="subgroup",
            label="Subgroup label",
            knowl="group.subgroup_isolabel",
            example="8.4",
        )
        quotient = TextBox(
            name="quotient",
            label="Quotient label",
            knowl="group.quotient_isolabel",
            example="16.5",
        )
        ambient = TextBox(
            name="ambient",
            label="Ambient label",
            knowl="group.ambient_isolabel",
            example="128.207",
        )
        subgroup_order = TextBox(
            name="subgroup_order",
            label="Subgroup order",
            knowl="group.order",
            example="8",
            example_span="4, or a range like 3..5",
        )
        quotient_order = TextBox(
            name="quotient_order",
            label="Subgroup index",
            knowl="group.subgroup.index",
            example="16",
        )
        ambient_order = TextBox(
            name="ambient_order",
            label="Ambient order",
            knowl="group.order",
            example="128",
        )
        nontrivproper = YesNoBox(name="nontrivproper", label=display_knowl('group.trivial_subgroup', 'Non-trivial') + " " + display_knowl('group.proper_subgroup', 'proper'))

        self.refine_array = [
            [subgroup, subgroup_order, cyclic, abelian, solvable],
            [normal, characteristic, perfect, maximal, central, nontrivproper],
            [ambient, ambient_order, direct, split, hall, sylow],
            [
                quotient,
                quotient_order,
                quotient_cyclic,
                quotient_abelian,
                quotient_solvable,
                minimal_normal,
            ],
        ]

    def search_types(self, info):
        # Note: info will never be None, since this isn't accessible on the browse page
        return [("Subgroups", "Search again"), ("RandomSubgroup", "Random subgroup")]


class ComplexCharSearchArray(SearchArray):
    sorts = [("", "group", ['group_order', 'group_counter', 'dim', 'label']),
             ("dim", "degree", ['dim', 'group_order', 'group_counter', 'label'])]
    def __init__(self):
        faithful = YesNoBox(name="faithful", label="Faithful", knowl="group.representation.faithful")
        dim = TextBox(
            name="dim",
            label="Degree",
            knowl="group.representation.complex_char_deg",
            example="3",
            example_span="3, or a range like 3..5"
        )
        conductor = TextBox(
            name="cyclotomic_n",
            label="Conductor",
            knowl="group.representation.cyclotomic_n",
            example="4",
            example_span="4, or a range like 3..5"
        )
        indicator = TextBox(
            name="indicator",
            label="Type",
            knowl="group.representation.type",
            example="R, C, S, or -1, 0, 1",
        )
        group = TextBox(
            name="group",
            label="Group",
            knowl="group.name",
            example="128.207",
        )
        image_isoclass = TextBox(
            name="image_isoclass",
            label="Image",
            knowl="group.representation.image",
            example="12.4",
        )
        image_order = TextBox(
            name="image_order",
            label="Image Order (Kernel Index)",
            knowl="group.representation.image",
            example="4",
            example_span="4, or a range like 3..5",
        )
        kernel_order = TextBox(
            name="kernel_order",
            label="Kernel Order",
            knowl="group.representation.kernel",
            example="4, or a range like 3..5",
        )
        center_order = TextBox(
            name="center_order",
            label="Center Order",
            knowl="group.representation.center",
            example="4",
            example_span="4, or a range line 3..5",
        )
        center_index = TextBox(
            name="center_index",
            label="Center Index",
            knowl="group.representation.center",
            example="4",
            example_span="4, or a range line 3..5",
        )
        #nt = TextBox(
        #    name="nt",
        #    label="Minimum Perm. Rep.",
        #    knowl="group.representation.min_perm_rep",
        #    example="[4,2]",
        #)

        self.refine_array = [
            [dim, indicator, faithful,conductor],
            [group, image_isoclass, image_order, kernel_order],
            [center_order, center_index] #, nt]

        ]
    def search_types(self, info):
        # Note: since we don't access this from the browse page, info will never be None
        return [("ComplexCharacters", "Search again"), ("RandomComplexCharacter", "Random")]


class ConjugacyClassSearchArray(SearchArray):
    sorts = [
        ("", "group", ['group_order','group_counter','order','size']),
        ("order", "order", ['order', 'group_order', 'group_counter','size']),
        ("size", "size", ['size', 'order', 'group_order', 'group_counter']),
    ]

    def __init__(self):
        group = TextBox(
            name="group",
            label="Group",
            knowl="group.name",
            example="128.207, or 12",
        )
        order = TextBox(
            name="order",
            label="Order",
            knowl="group.order_conjugacy_class",
            example="3",
            example_span="3, or a range like 3..5"
        )
        size = TextBox(
            name="size",
            label="Size",
            knowl="group.size_conjugacy_class",
            example="4",
            example_span="4, or a range like 3..5"
        )

        self.refine_array = [
            [group,order,size]
        ]
    def search_types(self, info):
        # Note: since we don't access this from the browse page, info will never be None
        return [("ConjugacyClasses", "Search again")]


def abstract_group_namecache(labels, cache=None, reverse=None):
    # Note that, when called by knowl_cache from transitive_group.py,
    # the resulting cache will have two types of records: abstract group ones with keys
    # "label", "order" and "tex_name", and transitive group ones with keys
    # "label", "order", "gapid" and "pretty".  The labels will be of different kinds (6.1 vs 3T2),
    # and serve as keys for the cache dictionary.
    if cache is None:
        cache = {}
    for rec in db.gps_groups.search({"label": {"$in": labels}}, ["label", "order", "tex_name"]):
        label = rec["label"]
        cache[label] = rec
        if reverse is not None:
            tex_name = rec.get("tex_name")
            for nTj in reverse[label]:
                if "pretty" in cache[nTj]:
                    continue
                cache[nTj]["pretty"] = f"${tex_name}$" if tex_name else ""
    return cache

def sub_display_knowl(label, name=None):
    if not name:
        name = f"Subgroup {label}"
    return f'<a title = "{name} [lmfdb.object_information]" knowl="lmfdb.object_information" kwargs="args={label}&func=sub_data">{name}</a>'

def cc_data(gp, label, typ="complex", representative=None):
    # representative allows us to use this mechanism for Galois
    # group conjugacy classes as well
    if typ == "rational":
        wag = WebAbstractGroup(gp)
        rcc = wag.conjugacy_class_divisions
        if not rcc:
            return "Data for conjugacy class {} not found.".format(label)
        for div in rcc:
            if div.label == label:
                break
        else:
            return "Data for conjugacy class {} missing.".format(label)
        classes = div.classes
        wacc = classes[0]
        mult = len(classes)
        ans = "<h3>Rational conjugacy class {}</h3>".format(label)
        if mult > 1:
            ans += "<br>Rational class is a union of {} conjugacy classes".format(mult)
            ans += "<br>Total size of class: {}".format(wacc.size * mult)
        else:
            ans += "<br>Rational class is a single conjugacy class"
            ans += "<br>Size of class: {}".format(wacc.size)
    else:
        wacc = WebAbstractConjClass(gp, label)
        if not wacc:
            return "Data for conjugacy class {} not found.".format(label)
        ans = "<h3>Conjugacy class {}</h3>".format(label)
        ans += "<br>Size of class: {}".format(wacc.size)
    ans += "<br>Order of elements: {}".format(wacc.order)
    if wacc.centralizer is None:
        ans += "<br>Centralizer: not computed"
    else:
        group = cc_data_to_gp_label(wacc.group_order,wacc.group_counter)
        centralizer = f"{group}.{wacc.centralizer}"
        wcent = WebAbstractSubgroup(centralizer)
        ans += "<br>Centralizer: {}".format(
            sub_display_knowl(centralizer, "$" + wcent.subgroup_tex + "$")
        )

    if representative:
        ans += "<br>Representative: "+representative
    elif wacc.representative is None:
        ans += "<br>Representative: not computed"
    else:
        if label == '1A':
            ans += "<br>Representative: id"
        else:
            gp_value = WebAbstractGroup(gp)
            repn = gp_value.decode(wacc.representative, as_str=True)
            ans += "<br>Representative: {}".format("$" + repn + "$")
    return Markup(ans)


def rchar_data(label):
    mychar = WebAbstractRationalCharacter(label)
    ans = "<h3>Rational character {}</h3>".format(label)
    ans += "<br>Degree: {}".format(mychar.qdim)
    if mychar.faithful:
        ans += "<br>Faithful character"
    else:
        ans += "<br>Not faithful"
    ans += "<br>Multiplicity: {}".format(mychar.multiplicity)
    ans += "<br>Schur index: {}".format(mychar.schur_index)

    # Currently the data for nt is broken due to a bug in the compute code
    #nt = mychar.nt
    #ans += "<br>Smallest container: {}T{}".format(nt[0], nt[1])

    #if mychar._data.get("image"):
    #    txt = "Image"
    #    imageknowl = (
    #        '<a title = "{0} [lmfdb.object_information]" knowl="lmfdb.object_information" kwargs="func=qrep_data&args={0}">{0}</a>'.format(mychar.image)
    #    )
    #    if mychar.schur_index > 1:
    #        txt = r"Image of ${}\ *\ ${}".format(mychar.schur_index, label)
    #    ans += "<br>{}: {}".format(txt, imageknowl)
    #else:
    #    ans += "<br>Image: not computed"
    return Markup(ans)


def cchar_data(label):
    from lmfdb.number_fields.web_number_field import formatfield
    mychar = WebAbstractCharacter(label)
    gplabs = label.split(".")
    gplabel = ".".join(gplabs[:2])
    ans = "<h3>Complex character {}</h3>".format(label)
    ans += "<br>Degree: {}".format(mychar.dim)
    if mychar.faithful:
        ans += "<br>Faithful character"
    else:
        if mychar.kernel is None:
            ans += "<br>Not faithful but kernel not computed."
        else:
            ker = WebAbstractSubgroup(f"{mychar.group}.{mychar.kernel}")
            ans += "<br>Not faithful with kernel {}".format(
                sub_display_knowl(ker.label, "$" + ker.subgroup_tex + "$")
            )

    # Currently the data for nt is broken due to a bug in the compute code
    #nt = mychar.nt
    ans += "<br>Frobenius-Schur indicator: {}".format(mychar.indicator)
    #ans += "<br>Smallest container: {}T{}".format(nt[0], nt[1])
    ans += "<br>Field of character values: {}".format(formatfield(mychar.field))
    #ans += "<br>Rational character: {}".format(q_char(label))
    ans += f'<div align="right"><a href="{url_for("abstract.Qchar_table", label=gplabel, char_highlight=q_char(label))}">{q_char(label)} rational character</a></div>'
    #if mychar._data.get("image"):
    #    imageknowl = (
    #        '<a title = "%s [lmfdb.object_information]" knowl="lmfdb.object_information" kwargs="func=crep_data&args=%s">%s</a>'
    #        % (mychar.image, mychar.image, mychar.image)
    #    )
    #    ans += "<br>Image: {}".format(imageknowl)
    #else:
    #    ans += "<br>Image: not computed"
    return Markup(ans)


def crep_data(label):
    info = db.gps_crep.lookup(label)
    ans = r"<h3>Subgroup of $\GL_{{ {}  }}(\C)$: {}</h3>".format(info["dim"], label)
    ans += "<br>Order: ${}$".format(info["order"])
    ans += "<br>Abstract group: {}".format(
        abstract_group_display_knowl(info["group"], info["group"])
    )
    ans += "<br>Group name: ${}$".format(group_names_pretty(info["group"]))
    ans += "<br>Dimension: ${}$".format(info["dim"])
    ans += "<br>Irreducible: {}".format(info["irreducible"])
    ans += f"<br>{pluralize(len(info['gens']), 'Matrix generator', omit_n=True)}: "
    N = info["cyc_order_mat"]
    genlist = ["$" + dispcyclomat(N, gen) + "$" for gen in info["gens"]]
    ans += ",".join(genlist)
    return Markup(ans)


def qrep_data(label):
    info = db.gps_qrep.lookup(label)
    ans = r"<h3>Subgroup of $\GL_{{ {}  }}(\Q)$: {}</h3>".format(info["dim"], label)
    ans += "<br>Order: ${}$".format(info["order"])
    ans += "<br>Abstract group: {}".format(
        abstract_group_display_knowl(info["group"], info["group"])
    )
    ans += "<br>Group name: ${}$".format(group_names_pretty(info["group"]))
    ans += "<br>Dimension: ${}$".format(info["dim"])
    ans += "<br>Irreducible: {}".format(info["irreducible"])
    ans += f"<br>{pluralize(len(info['gens']), 'Matrix generator', omit_n=True)}: "
    genlist = ["$" + dispZmat(gen) + "$" for gen in info["gens"]]
    ans += ",".join(genlist)
    return Markup(ans)


def sub_data(label):
    label = label.split(".")
    return Markup(shortsubinfo(".".join(label[:2]), ".".join(label[2:])))


def group_data(label, ambient=None, aut=False, profiledata=None):
    gp = None
    quotient_tex = None
    if profiledata is None:
        quotient_label = "None"
    else:
        profiledata = profiledata.split("$")
        for i, c in enumerate(profiledata):
            if c in ["None", "?"]:
                profiledata[i] = None
        if len(profiledata) == 7 and profiledata[3] is not None:
            quotient_label = profiledata[3]
            quotient_tex = profiledata[5]
        else:
            quotient_label = "None"
    if label == "None":
        if profiledata is None:
            return Markup("Error in group_data function: No label or profiledata")
        if len(profiledata) < 3:
            return Markup("Error in group_data function: Not enough profiledata")
        order = int(profiledata[0].split(".")[0])
        # Now restore profiledata[0] to be None, used in sub_matches below
        profiledata[0] = None
        tex_name = profiledata[2]
        if tex_name is None:
            ans = "Unidentified group<br />"
        else:
            ans = f"Group ${tex_name}$<br />"
        ans += f"Order: {order}<br />"
        if profiledata[1] is None:
            ans += "Isomorphism class has not been identified<br />"
        else:
            # TODO: add search link to groups with this order and hash
            ans += f"{display_knowl('group.hash', 'Hash')} : {profiledata[1]}<br />"
        isomorphism_label = "Subgroups with this data:"
    else:
        if label.startswith("ab/"):
            data = canonify_abelian_label(label[3:])
            url = url_for("abstract.by_abelian_label", label=label[3:])
        else:
            data = None
            url = url_for("abstract.by_label", label=label)
        gp = WebAbstractGroup(label, data=data)
        # dealing with groups identified in magma but not in gap so can't do live pages˚
        ord = label.split(".")[0]
        if missing_subs(label) and gp.source == "Missing":
            ans = 'The group {} is not available in GAP, but see the list of <a href="{}">{}</a>.'.format(
                label,
                f"/Groups/Abstract/?subgroup_order={ord}&ambient={ambient}&search_type=Subgroups",
                "subgroups with this order")
            return Markup(ans)
        ans = f"Group ${gp.tex_name}$: "
        ans += create_boolean_string(gp, type="knowl")
        ans += f"<br />Label: {gp.label}<br />"
        order = gp.order
        ans += f"Order: {order}<br />"
        ans += f"Exponent: {gp.exponent}<br />"
        if quotient_label == "None":
            if aut == "True":
                isomorphism_label = "Representatives of classes of subgroups up to automorphism with this isomorphism type: "
            else:
                isomorphism_label = "Representatives of classes of subgroups up to conjugation with this isomorphism type: "
        else:
            if aut == "True":
                isomorphism_label = "Representatives of classes of subgroups up to automorphism with this isomorphism type and quotient: "
            else:
                isomorphism_label = "Representatives  of classes of subgroups up to conjugation with this isomorphism type and quotient: "
    if quotient_label != "None":
        if quotient_label.startswith("ab/"):
            data = canonify_abelian_label(quotient_label[3:])
            quotient_url = url_for("abstract.by_abelian_label", label=quotient_label[3:])
        else:
            data = None
            quotient_url = url_for("abstract.by_label", label=quotient_label)
        qgp = WebAbstractGroup(quotient_label, data=data)
        if not quotient_tex:
            quotient_tex = qgp.tex_name
        ans += f"Quotient ${quotient_tex}$: "
        ans += create_boolean_string(qgp, type="knowl")
        ans += f"<br />Quotient label: {qgp.label}<br />"
        ans += f"Quotient order: {qgp.order}<br />"
        ans += f"Quotient exponent: {qgp.exponent}<br />"
    elif profiledata is not None and len(profiledata) == 6:
        if quotient_tex in [None, "?"]:
            quotient_tex = profiledata[5]
        if quotient_tex in [None, "?"]:
            ans += "identified quotient<br />"
        else:
            ans += f"Quotient ${quotient_tex}$<br />"
        ambient_order = int(ambient.split(".")[0])
        ans += f"Quotient order: {ambient_order // order}<br />"
        if profiledata[4] is None:
            ans += "Quotient isomorphism class has not been identified<br />"
        else:
            # TODO: add hash knowl and search link to groups with this order and hash
            ans += f"Quotient hash: {profiledata[4]}<br />"

    if gp and not gp.live():
        if ambient is None:
            if gp.number_subgroups is not None:
                ans += "It has {} subgroups".format(gp.number_subgroups)
                if gp.number_normal_subgroups is not None:
                    if gp.number_normal_subgroups < gp.number_subgroups:
                        ans += " in {} conjugacy classes, {} normal, ".format(
                            gp.number_subgroup_classes, gp.number_normal_subgroups
                        )
                    else:
                        ans += ", all normal, "
                    if gp.number_characteristic_subgroups is not None:
                        if gp.number_characteristic_subgroups < gp.number_normal_subgroups:
                            ans += str(gp.number_characteristic_subgroups)
                        else:
                            ans += "all"
                        ans += " characteristic.<br />"
                    else:
                        ans = ans[:-2] + ".<br />"
                else:
                    ans += ".<br />"
        else:
            ambient = WebAbstractGroup(ambient)

            def sub_matches(H):
                if profiledata is None:
                    return H.subgroup == label
                if len(profiledata) == 3 and label != "None":
                    return H.subgroup == label
                if len(profiledata) == 7 and label != "None" and quotient_label != "None":
                    return H.subgroup == label and H.quotient == quotient_label
                return all(a == b for a, b in zip(profiledata, (H.subgroup, H.subgroup_hash, H.subgroup_tex, H.quotient, H.quotient_hash, H.quotient_tex)))

            subs = [H for H in ambient.subgroups.values() if sub_matches(H)]
            if aut == "True" and not ambient.outer_equivalence:
                # TODO: need to deal with non-canonical labels
                subs = [H for H in subs if H.label.split(".")[-1] == "a1"]
            subs.sort(key=lambda H: label_sortkey(H.label))
            ans += '<div align="right">'
            ans += isomorphism_label
            for H in subs:
                ans += '<a href="{}">{}</a>&nbsp;'.format(
                    url_for("abstract.by_subgroup_label", label=H.label), H.label
                )
            ans += "</div><br />"
    else:
        ans += '<a href="{}">{}</a>&nbsp;'.format(
            f"/Groups/Abstract/?subgroup_order={order}&ambient={ambient}&search_type=Subgroups",
            "Subgroups with this order")
    if label != "None":
        ans += f'<div align="right"><a href="{url}">{label} home page</a></div>'
    if quotient_label != "None":
        ans += f'<div align="right"><a href="{quotient_url}">{quotient_label} home page</a></div>'
    return Markup(ans)

def autknowl_data(label):
    gp = WebAbstractGroup(label)
    ans = f'Automorphism group of ${gp.tex_name}$:'
    if gp.aut_order is None:
        return Markup(ans + ' not computed')
    ans += '<br />\n'
    if gp.aut_tex is not None:
        atex = gp.aut_tex.replace("\t", r"\t")
        if gp.aut_group is not None:
            ans += f'Description: <a href="{url_for_label(gp.aut_group)}">${atex}$</a><br />\n'
        else:
            ans += f'Description: ${atex}$<br />\n'
    ans += f'Order: ${gp.aut_order}$<br />\n'
    for tvar, idvar, ovar, name in [
            (gp.outer_tex, gp.outer_group, gp.outer_order, "Outer"),
            (gp.inner_tex, gp.central_quotient, gp.inner_order, "Inner"),
    ]:
        if tvar is not None:
            tvar = tvar.replace("\t", r"\t")
            if idvar is not None:
                ans += f'{name} automorphism group: <a href="{url_for_label(idvar)}">${tvar}$</a>'
            else:
                ans += f'{name} automorphism group: ${tvar}$'
            if ovar is not None:
                ans += f', of order {pos_int_and_factor(ovar)}'
            ans += '<br />\n'
        elif ovar is not None:
            ans += f'{name} automorphism group of order {pos_int_and_factor(ovar)}<br />\n'
    ans += create_boolean_aut_string(gp, type="knowl") + '<br />\n'
    ans += f'<div align="right"><a href="{url_for("abstract.auto_gens", label=label)}">Automorphism group data for {label}</div>'
    return Markup(ans)

def semidirect_data(label):
    gp = WebAbstractGroup(label)
    ans = f"Semidirect product expressions for ${gp.tex_name}$:<br />\n"
    for sub, cnt, labels in gp.semidirect_products:
        ans += fr"{sub.knowl(paren=True)} $\,\rtimes\,$ {sub.quotient_knowl(paren=True)}"
        if cnt > 1:
            ans += f" in {cnt} ways"
        ans += ' via '
        ans += ", ".join(f'<a href="{url_for("abstract.by_subgroup_label", label=label+"."+sublabel)}">{sublabel}</a>' for sublabel in labels)
        ans += "<br />\n"
    return Markup(ans)

def nonsplit_data(label):
    gp = WebAbstractGroup(label)
    ans = f"Nonsplit product expressions for ${gp.tex_name}$:<br />\n"
    ans += "<table>\n"
    for sub, cnt, labels in gp.nonsplit_products:
        ans += fr"<tr><td>{sub.knowl(paren=True)} $\,.\,$ {sub.quotient_knowl(paren=True)}</td><td>"
        if cnt > 1:
            ans += f" in {cnt} ways"
        ans += ' via </td>'
        ans += "".join([f'<td><a href="{url_for("abstract.by_subgroup_label", label=label+"."+sublabel)}">{sublabel}</a></td>' for sublabel in labels])
        ans += "</tr>\n"
    ans += "</table>"
    return Markup(ans)

def possibly_split_data(label):
    gp = WebAbstractGroup(label)
    ans = f"Possibly nonsplit product expressions for ${gp.tex_name}$:<br />\n"
    ans += "<table>\n"
    for sub, cnt, labels in gp.possibly_split_products:
        ans += fr"<tr><td>{sub.knowl(paren=True)} $\,.\,$ {sub.quotient_knowl(paren=True)}</td><td>"
        if cnt > 1:
            ans += f" in {cnt} ways"
        ans += ' via </td>'
        ans += "".join([f'<td><a href="{url_for("abstract.by_subgroup_label", label=label+"."+sublabel)}">{sublabel}</a></td>' for sublabel in labels])
        ans += "</tr>\n"
    ans += "</table>"
    return Markup(ans)

def trans_expr_data(label):
    tex_name = db.gps_groups.lookup(label, "tex_name")
    ans = f"Transitive permutation representations of ${tex_name}$:<br />\n"
    ans += f"<table>\n<tr><th>{display_knowl('gg.label', 'Label')}</th><th>{display_knowl('gg.parity', 'Parity')}</th><th>{display_knowl('gg.primitive', 'Primitive')}</th></tr>\n"
    for rec in db.gps_transitive.search({"abstract_label":label}, ["label", "parity", "prim"]):
        ans += f'<tr><td><a href="{url_for("galois_groups.by_label", label=rec["label"])}">{rec["label"]}</a></td><td class="right">${rec["parity"]}$</td><td class="center">{"yes" if rec["prim"] == 1 else "no"}</td></tr>' # it would be nice to use &#x2713; and &#x2717; (check and x), but if everything is no then it's confusing
    ans += "</table>"
    return Markup(ans)

def aut_data(label):
    gp = WebAbstractGroup(label)
    ans = f"${gp.tex_name}$ as an automorphism group:<br />\n"
    for aut, disp in gp.as_aut_gp:
        ans += f'<a href="{url_for("abstract.by_label", label=aut)}">${disp}$</a><br />\n'
    return Markup(ans)

def dyn_gen(f, args):
    r"""
    Called from the generic dynamic knowl.

    INPUT:

    - ``f`` is the name of a function to call, which has to be in ``flist``,
      which is at the bottom of this file

    - ``args`` is a string with the arguments, which are concatenated together
      with ``%7C``, which is the encoding of the pipe symbol
    """
    func = flist[f]
    arglist = args.split("|")
    return func(*arglist)


# list of legal dynamic knowl functions
flist = {
    "cc_data": cc_data,
    "sub_data": sub_data,
    "rchar_data": rchar_data,
    "cchar_data": cchar_data,
    "group_data": group_data,
    "autknowl_data": autknowl_data,
    "crep_data": crep_data,
    "qrep_data": qrep_data,
    "semidirect_data": semidirect_data,
    "nonsplit_data": nonsplit_data,
    "possibly_split_data": possibly_split_data,
    "aut_data": aut_data,
    "trans_expr_data": trans_expr_data,
}


def order_stats_list_to_string(o_list):
    s = ""
    for pair in o_list:
        assert len(pair) == 2
        s += "%s^%s" % (pair[0], pair[1])
        if o_list.index(pair) != len(o_list) - 1:
            s += ","
    return s


sorted_code_names = ['presentation', 'permutation', 'matrix', 'transitive']

Fullname = {'magma': 'Magma', 'gap': 'Gap'}
Comment = {'magma': '//', 'gap': '#'}<|MERGE_RESOLUTION|>--- conflicted
+++ resolved
@@ -944,16 +944,10 @@
         "auto_page.html",
         info=info,
         gp=gp,
-<<<<<<< HEAD
         properties=props,
         title="Automorphism group of $%s$" % gp.tex_name,
-        bread=get_bread([(label, url_for(".by_label", label=label)), ("Automorphism group", " ")])
+        bread=get_bread([(gp.label_compress(), url_for(".by_label", label=label)), ("Automorphism group", " ")]),
     )
-=======
-        title="Generators of automorphism group for $%s$" % gp.tex_name,
-        bread=get_bread([(gp.label_compress(), url_for(".by_label", label=label)), ("Automorphism group generators", " ")]),
-                        )
->>>>>>> 14962a6b
 
 
 @abstract_page.route("/sub/<label>")
