# -*- coding: utf-8 -*-

import re #, StringIO, yaml, ast, os

import time
from six import BytesIO
from collections import defaultdict, Counter

from flask import render_template, request, url_for, redirect, Markup, make_response, send_file #, abort
from string import ascii_lowercase
from sage.all import ZZ, latex, factor, Permutations

from lmfdb import db
from lmfdb.app import app
from lmfdb.utils import (
    flash_error, to_dict, display_knowl,
    SearchArray, TextBox, CountBox, YesNoBox, comma,
    parse_ints, parse_bool, clean_input, parse_regex_restricted,
    dispZmat, dispcyclomat,
    search_wrap, web_latex)
from lmfdb.utils.search_parsing import parse_multiset
from lmfdb.groups.abstract import abstract_page #, abstract_logger
from lmfdb.groups.abstract.web_groups import(
    WebAbstractGroup, WebAbstractSubgroup, WebAbstractConjClass,
    WebAbstractRationalCharacter, WebAbstractCharacter,
    group_names_pretty, group_pretty_image)
from lmfdb.number_fields.web_number_field import formatfield

#credit_string = "Michael Bush, Lewis Combes, Tim Dokchitser, John Jones, Kiran Kedlaya, Jen Paulhus, David Roberts,  David Roe, Manami Roy, Sam Schiavone, and Andrew Sutherland"

abstract_group_label_regex = re.compile(r'^(\d+)\.(([a-z]+)|(\d+))$')
abstract_subgroup_label_regex = re.compile(r'^(\d+)\.([a-z0-9]+)\.(\d+)\.[a-z]+(\d+)(\.[a-z]+\d+)?$')
#order_stats_regex = re.compile(r'^(\d+)(\^(\d+))?(,(\d+)\^(\d+))*')

ngroups = None
max_order = None
init_absgrp_flag = False

def yesno(val):
    if val:
        return 'yes'
    return 'no'

def init_grp_count():
    global ngroups, init_absgrp_flag, max_order
    if not init_absgrp_flag or True : # Always recalculate for now
        ngroups = db.gps_groups.count()
        max_order = db.gps_groups.max('order')
        init_absgrp_flag = True

# For dynamic knowls
@app.context_processor
def ctx_abstract_groups():
    return {'cc_data': cc_data,
            'sub_data': sub_data,
            'rchar_data': rchar_data,
            'cchar_data': cchar_data,
            'abstract_group_summary': abstract_group_summary,
            'dyn_gen': dyn_gen}

def abstract_group_summary():
    init_grp_count()
    return r'This database contains {} <a title="group" knowl="group">groups</a> of <a title="order" knowl="group.order">order</a> $n\leq {}$.  <p>This portion of the LMFDB is in alpha status.  The data is not claimed to be complete, and may grow or shrink at any time.'.format(comma(ngroups),max_order)

def learnmore_list():
    return [ ('Source and acknowledgements', url_for(".how_computed_page")),
             ('Completeness of the data', url_for(".completeness_page")),
             ('Reliability of the data', url_for(".reliability_page")),
             ('Abstract  group labeling', url_for(".labels_page")) ]

def learnmore_list_remove(matchstring):
    return filter(lambda t:t[0].find(matchstring) <0, learnmore_list())

def subgroup_label_is_valid(lab):
    return abstract_subgroup_label_regex.match(lab)

def label_is_valid(lab):
    return abstract_group_label_regex.match(lab)

#def get_bread(breads=[]):
#    bc = [("Groups", url_for(".index")),("Abstract", url_for(".index"))]
#    for b in breads:
#        bc.append(b)
#    return bc

def get_bread(tail=[]):
    base = [("Groups", url_for(".index")), ('Abstract', url_for(".index"))]
    if not isinstance(tail, list):
        tail = [(tail, " ")]
    return base + tail



#function to create string of group characteristics
def create_boolean_string(gp, short_string=False):
    # We totally order the properties in two ways: by the order that they should be listed overall,
    # and by the order they should be listed in implications
    # For the first order, it's important that A come before B whenever A => B
    overall_order = ["cyclic", "abelian", "nonabelian", "pgroup", "is_elementary", "nilpotent",
                     "Zgroup", "metacyclic", "supersolvable", "is_hyperelementary", "monomial", "metabelian",
                     "solvable", "nab_simple", "ab_simple", "nonsolvable", "Agroup", "rational",
                     "quasisimple", "perfect", "almost_simple"]
    # Only things that are implied need to be included here, and there are no constraints on the order
    impl_order = ["abelian", "nilpotent", "solvable", "supersolvable", "monomial",
                  "nonsolvable", "is_elementary", "is_hyperelementary", "metacyclic",
                  "metabelian", "Zgroup", "Agroup", "perfect", "quasisimple", "almost_simple"]

    # Implications should give edges of a DAG, and should be listed in the group.properties_interdependencies knowl
    implications = {"cyclic": ["abelian", "is_elementary", "Zgroup"],
                    "abelian": ["nilpotent", "Agroup", "metabelian"],
                    "pgroup": ["nilpotent", "is_elementary"],
                    "is_elementary": ["nilpotent", "is_hyperelementary"],
                    "nilpotent": ["supersolvable"], # for finite groups
                    "Zgroup": ["Agroup", "metacyclic"], # metacyclic for finite groups
                    "metacyclic": ["metabelian", "supersolvable"],
                    "supersolvable": ["monomial"], # for finite groups
                    "is_hyperelementary": ["monomial"],
                    "monomial": ["solvable"],
                    "metabelian": ["solvable"],
                    "nab_simple": ["quasisimple", "almost_simple", "nonsolvable"],
                    "quasisimple": ["perfect"],
                    }
    for A, L in implications.items():
        for B in L:
            assert A in overall_order and B in overall_order
            assert overall_order.index(A) < overall_order.index(B)
            assert B in impl_order

    # We want elementary and hyperelementary to display which primes, but only once
    elementaryp = ','.join(str(p) for (p, e) in ZZ(gp.elementary).factor())
    hyperelementaryp = ','.join(str(p) for (p, e) in ZZ(gp.hyperelementary).factor() if not p.divides(gp.elementary))
    if gp.order == 1: # here it will be implied from cyclic, so both are in the implication list
        elementaryp = " (for every $p$)"
        hyperelementaryp = ""
    elif gp.pgroup: # We don't display p since there's only one in play
        elementaryp = hyperelementaryp = ""
    elif gp.cyclic: # both are in the implication list
        elementaryp = f' ($p = {elementaryp}$)'
        if gp.elementary == gp.hyperelementary:
            hyperelementaryp = ""
        else:
            hyperelementaryp = f' (also for $p = {hyperelementaryp}$)'
    elif gp.is_elementary: # Now elementary is a top level implication
        elementaryp = f' for $p = {elementaryp}$'
        if gp.elementary == gp.hyperelementary:
            hyperelementaryp = ""
        else:
            hyperelementaryp = f' (also for $p = {hyperelementaryp}$)'
    elif gp.hyperelementary: # Now hyperelementary is a top level implication
        hyperelementaryp = f" for $p = {hyperelementaryp}$"
    # otherwise the strings above are a bit messed up, but won't be used.
    D = overall_display = {
        "cyclic": display_knowl('group.cyclic', 'cyclic'),
        "abelian": display_knowl('group.abelian','abelian'),
        "nonabelian": display_knowl('group.abelian', "nonabelian"),
        "nilpotent": f"{display_knowl('group.nilpotent', 'nilpotent')} of class {gp.nilpotency_class}",
        "supersolvable": display_knowl('group.supersolvable', "supersolvable"),
        "monomial": display_knowl('group.monomial', "monomial"),
        "solvable": f"{display_knowl('group.solvable', 'solvable')} of {display_knowl('group.derived_series', 'length')} {gp.derived_length}",
        "nonsolvable": display_knowl('group.solvable', "nonsolvable"),
        "Zgroup": f"a {display_knowl('group.z_group', 'Z-group')}",
        "Agroup": f"an {display_knowl('group.a_group', 'A-group')}",
        "metacyclic": display_knowl('group.metacyclic', "metacyclic"),
        "metabelian": display_knowl('group.metabelian', "metabelian"),
        "quasisimple": display_knowl('group.quasisimple', "quasisimple"),
        "almost_simple": display_knowl('group.almost_simple', "almost simple"),
        "ab_simple": display_knowl('group.simple', "simple"),
        "nab_simple": display_knowl('group.simple', "simple"),
        "perfect": display_knowl('group.perfect', "perfect"),
        "rational": display_knowl('group.rational_group', "rational"),
        "pgroup": f"a {display_knowl('group.pgroup', '$p$-group')}",
        "is_elementary": display_knowl('group.elementary', 'elementary') + elementaryp,
        "is_hyperelementary": display_knowl('group.hyperelementary', "hyperelementary") + hyperelementaryp,
    }
    # We display a few things differently for trivial groups
    if gp.order == 1:
        overall_display["pgroup"] += " (for every $p$)"
    # Mostly we display things the same in implication lists, but there are a few extra parentheses
    impl_display = dict(overall_display)
    impl_display["nilpotent"] = f"{display_knowl('group.nilpotent', 'nilpotent')} (of class {gp.nilpotency_class})"
    impl_display["solvable"] = f"{display_knowl('group.solvable', 'solvable')} (of {display_knowl('group.derived_series', 'length')} {gp.derived_length})"
    assert set(overall_display) == set(impl_display) == set(overall_order)

    hence_str = display_knowl('group.properties_interdependencies', 'hence')
    def display_props(proplist):
        if len(proplist) == 1:
            return proplist[0]
        elif len(proplist) == 2:
            return " and ".join(proplist)
        else:
            return ", ".join(proplist[:-1]) + f", and {proplist[-1]}"

    if short_string:
        if gp.cyclic:
            if gp.simple:
                strng = f"{D['cyclic']}, {D['solvable']}, and {D['ab_simple']}"
            else:
                strng = f"{D['cyclic']} and {D['solvable']}"

        elif gp.abelian:
            strng = "{D['abelian']} and {D['solvable']}"

        else:
            strng = D['nonabelian']
            if gp.solvable and gp.perfect:
                strng += f", {D['solvable']}, and {D['perfect']}"
            elif gp.solvable:
                strng += f" and {D['solvable']}"
            elif gp.perfect:
                strng += f", {D['nonsolvable']}, and {D['perfect']}"
            else:
                strng += f" and {D['nonsolvable']}"
    else:
        props = []
        noted = set()
        for prop in overall_order:
            if not getattr(gp, prop) or prop in noted:
                continue
            noted.add(prop)
            impl = [B for B in implications.get(prop, []) if B not in noted]
            cur = 0
            while cur < len(impl):
                impl.extend([B for B in implications.get(impl[cur], []) if B not in impl and B not in noted])
                cur += 1
            noted.update(impl)
            impl = [impl_display[B] for B in impl_order if B in impl]
            if impl:
                props.append(f"{overall_display[prop]} ({hence_str} {display_props(impl)})")
            else:
                props.append(overall_display[prop])
            print(noted)
        return f"This group is {display_props(props)}."


def url_for_label(label):
    if label == "random":
        return url_for(".random_abstract_group")
    return url_for("abstract.by_label", label=label)

def url_for_subgroup_label(label):
    if label == "random":
        return url_for(".random_abstract_subgroup")
    return url_for("abstract.by_subgroup_label", label=label)

@abstract_page.route("/")
def index():
    bread = get_bread()
    info = to_dict(request.args, search_array=GroupsSearchArray())
    if request.args:
        info['search_type'] = search_type = info.get('search_type', info.get('hst', 'List'))
        if search_type in ['List', 'Random']:
            return group_search(info)
        elif search_type in ['Subgroups', 'RandomSubgroup']:
            info['search_array'] = SubgroupSearchArray()
            return subgroup_search(info)
    info['count']= 50
    info['order_list']= ['1-10', '20-100', '101-200']
    info['nilp_list']= range(1,5)
    info['maxgrp']= db.gps_groups.max('order')

    return render_template("abstract-index.html", title="Abstract groups", bread=bread, info=info, learnmore=learnmore_list())



@abstract_page.route("/random")
def random_abstract_group():
    label = db.gps_groups.random(projection='label')
    response = make_response(redirect(url_for(".by_label", label=label), 307))
    response.headers['Cache-Control'] = 'no-cache, no-store'
    return response



@abstract_page.route("/<label>")
def by_label(label):
    if label_is_valid(label):
        return render_abstract_group(label)
    else:
        flash_error( "The label %s is invalid.", label)
        return redirect(url_for(".index"))

AB_LABEL_RE = re.compile(r"\d+(_\d+)?(\.\d+(_\d+)?)*")
@abstract_page.route("/ab/<label>")
def by_abelian_label(label):
    # For convenience, we provide redirects for abelian groups:
    # m1_e1.m2_e2... represents C_{m1}^e1 x C_{m2}^e2 x ...
    if not AB_LABEL_RE.match(label):
        flash_error(r"The abelian label %s is invalid; it must be of the form m1_e1.m2_e2... representing $C_{m_1}^{e_1} \times C_{m_2}^{e_2} \times \cdots$", label)
        return redirect(url_for(".index"))
    parts = defaultdict(list)
    for piece in label.split("."):
        if "_" in piece:
            base, exp = map(ZZ, piece.split("_"))
        else:
            base = ZZ(piece)
            exp = 1
        for p,e in base.factor():
            parts[p].extend([p**e] * exp)
    for v in parts.values():
        v.sort()
    print(parts)
    primary = sum((parts[p] for p in sorted(parts)), [])
    label = db.gps_groups.lucky({"abelian": True, "primary_abelian_invariants": primary}, "label")
    if label is None:
        # We want latex, so don't use the escape
        flash_error("The database does not contain the abelian group $%s$" % (r" \times ".join("C_{%s}^{%s}" % (q, e) for (q, e) in Counter(primary).items())))
        return redirect(url_for(".index"))
    else:
        return redirect(url_for(".by_label", label=label))

@abstract_page.route("/sub/<label>")
def by_subgroup_label(label):
    if subgroup_label_is_valid(label):
        return render_abstract_subgroup(label)
    else:
        flash_error("The label %s is invalid.", label)
        return redirect(url_for(".index"))

@abstract_page.route("/char_table/<label>")
def char_table(label):
    label = clean_input(label)
    gp = WebAbstractGroup(label)
    if gp.is_null():
        flash_error( "No group with label %s was found in the database.", label)
        return redirect(url_for(".index"))
    return render_template("character_table_page.html",
                           gp=gp,
                           title="Character table for %s" % label,
                           bread=get_bread([("Character table", " ")]),
                           learnmore=learnmore_list())

@abstract_page.route("/Qchar_table/<label>")
def Qchar_table(label):
    label = clean_input(label)
    gp = WebAbstractGroup(label)
    if gp.is_null():
        flash_error( "No group with label %s was found in the database.", label)
        return redirect(url_for(".index"))
    return render_template("rational_character_table_page.html",
                           gp=gp,
                           title="Rational character table for %s" % label,
                           bread=get_bread([("Rational character table", " ")]),
                           learnmore=learnmore_list())

@abstract_page.route("/diagram/<label>")
def sub_diagram(label):
    label = clean_input(label)
    gp = WebAbstractGroup(label)
    if gp.is_null():
        flash_error( "No group with label %s was found in the database.", label)
        return redirect(url_for(".index"))
    layers = gp.subgroup_lattice
    maxw = max([len(z) for z in layers[0]])
    h = 160*(len(layers[0])-1)
    h = min(h, 1000)
    w = 200*maxw
    w = min(w,1500)
    info = {'dojs': diagram_js(gp,layers), 'w': w, 'h': h}
    return render_template("diagram_page.html", 
        info=info,
        title="Subgroup diagram for %s" % label,
        bread=get_bread([("Subgroup diagram", " ")]),
        learnmore=learnmore_list())

def show_type(label):
    wag = WebAbstractGroup(label)
    if wag.abelian:
        return 'Abelian - '+str(len(wag.smith_abelian_invariants))
    if wag.nilpotent:
        return 'Nilpotent - '+str(wag.nilpotency_class)
    if wag.solvable:
        return 'Solvable - '+str(wag.derived_length)
    return 'Non-Solvable - '+str(wag.composition_length)

#### Searching
def group_jump(info):
    return redirect(url_for('.by_label', label=info['jump']))

def group_download(info):
    t = 'Stub'
    bread = get_bread([("Jump", '')])
    return render_template("single.html", kid='rcs.groups.abstract.source',
                           title=t, bread=bread,
                           learnmore=learnmore_list_remove('Source'))


@search_wrap(template="abstract-search.html",
             table=db.gps_groups,
             title='Abstract group search results',
             err_title='Abstract groups search input error',
             shortcuts={'jump':group_jump,
                        'download':group_download},
             projection=['label','order','abelian','exponent','solvable',
                        'nilpotent','center_label','outer_order', 'tex_name',
                        'nilpotency_class','number_conjugacy_classes'],
             #cleaners={"class": lambda v: class_from_curve_label(v["label"]),
             #          "equation_formatted": lambda v: list_to_min_eqn(literal_eval(v.pop("eqn"))),
             #          "st_group_link": lambda v: st_link_by_name(1,4,v.pop('st_group'))},
             bread=lambda:get_bread([('Search Results', '')]),
             learnmore=learnmore_list,
           #  credit=lambda:credit_string,
             url_for_label=url_for_label)
def group_search(info, query):
    info['group_url'] = get_url
    info['show_factor'] = lambda num: '$'+latex(ZZ(num).factor())+'$'
    info['show_type'] = show_type
    parse_ints(info, query, 'order', 'order')
    parse_ints(info, query, 'exponent', 'exponent')
    parse_ints(info, query, 'nilpotency_class', 'nilpotency class')
    parse_ints(info, query, 'number_conjugacy_classes', 'number of conjugacy classes')
    parse_ints(info, query, 'aut_order', 'aut_order')
    parse_ints(info, query, 'outer_order', 'outer_order')
    parse_ints(info, query, 'derived_length', 'derived_length')
    parse_ints(info, query, 'rank', 'rank')
    parse_multiset(info, query, 'order_stats', 'order_stats')
    parse_bool(info, query, 'abelian', 'is abelian')
    parse_bool(info, query, 'cyclic', 'is cyclic')
    parse_bool(info, query, 'metabelian', 'is metabelian')
    parse_bool(info, query, 'metacyclic', 'is metacyclic')
    parse_bool(info, query, 'solvable', 'is solvable')
    parse_bool(info, query, 'supersolvable', 'is supersolvable')
    parse_bool(info, query, 'nilpotent', 'is nilpotent')
    parse_bool(info, query, 'perfect', 'is perfect')
    parse_bool(info, query, 'simple', 'is simple')
    parse_bool(info, query, 'almost_simple', 'is almost simple')
    parse_bool(info, query, 'quasisimple', 'is quasisimple')
    parse_bool(info, query, 'direct_product', 'is direct product')
    parse_bool(info, query, 'semidirect_product', 'is semidirect product')
    parse_bool(info, query, 'Agroup', 'is A-group')
    parse_bool(info, query, 'Zgroup', 'is Z-group')
    parse_bool(info, query, 'monomial', 'is monomial')
    parse_bool(info, query, 'rational', 'is rational')
    parse_regex_restricted(info, query, 'center_label', regex=abstract_group_label_regex)
    parse_regex_restricted(info, query, 'aut_group', regex=abstract_group_label_regex)
    parse_regex_restricted(info, query, 'commutator_label', regex=abstract_group_label_regex)
    parse_regex_restricted(info, query, 'central_quotient', regex=abstract_group_label_regex)
    parse_regex_restricted(info, query, 'abelian_quotient', regex=abstract_group_label_regex)
    parse_regex_restricted(info, query, 'frattini_label', regex=abstract_group_label_regex)
    parse_regex_restricted(info, query, 'outer_group', regex=abstract_group_label_regex)

@search_wrap(template="subgroup-search.html",
             table=db.gps_subgroups,
             title='Subgroup search results',
             err_title='Subgroup search input error',
             projection=['label', 'cyclic', 'abelian', 'solvable',
                         'quotient_cyclic', 'quotient_abelian', 'quotient_solvable',
                         'normal', 'characteristic', 'perfect', 'maximal', 'minimal_normal',
                         'central', 'direct', 'split', 'hall', 'sylow',
                         'subgroup_order', 'ambient_order', 'quotient_order',
                         'subgroup', 'ambient', 'quotient',
                         'subgroup_tex', 'ambient_tex', 'quotient_tex'],
             bread=lambda:get_bread([('Search Results', '')]),
             learnmore=learnmore_list)


def subgroup_search(info, query):
    info['group_url'] = get_url
    info['subgroup_url'] = get_sub_url
    info['show_factor'] = lambda num: '$'+latex(ZZ(num).factor())+'$'
    info['search_type'] = 'Subgroups'
    parse_ints(info, query, 'subgroup_order')
    parse_ints(info, query, 'ambient_order')
    parse_ints(info, query, 'quotient_order', 'subgroup index')
    parse_bool(info, query, 'abelian')
    parse_bool(info, query, 'cyclic')
    parse_bool(info, query, 'solvable')
    parse_bool(info, query, 'quotient_abelian')
    parse_bool(info, query, 'quotient_cyclic')
    parse_bool(info, query, 'quotient_solvable')
    parse_bool(info, query, 'perfect')
    parse_bool(info, query, 'normal')
    parse_bool(info, query, 'characteristic')
    parse_bool(info, query, 'maximal')
    parse_bool(info, query, 'minimal_normal')
    parse_bool(info, query, 'central')
    parse_bool(info, query, 'split')
    parse_bool(info, query, 'direct')
<<<<<<< HEAD
    parse_bool(info, query, 'sylow', process=lambda x: ({"$gt": 1} if x else {"$lte": 1}))
=======
>>>>>>> cd42c7cc
    parse_bool(info, query, 'proper')
    parse_regex_restricted(info, query, 'subgroup', regex=abstract_group_label_regex)
    parse_regex_restricted(info, query, 'ambient', regex=abstract_group_label_regex)
    parse_regex_restricted(info, query, 'quotient', regex=abstract_group_label_regex)
    if 'hall' in info:
        if info['hall'] == 'yes':
            query['hall'] = {'$ne' : 0}
        else:
            query['hall'] = 0
    if 'sylow' in info:
        if info['sylow'] == 'yes':
            query['sylow'] = {'$ne' : 0}
        else:
            query['sylow'] = 0

def get_url(label):
    return url_for(".by_label", label=label)
def get_sub_url(label):
    return url_for(".by_subgroup_label", label=label)

def factor_latex(n):
    return '$%s$' % web_latex(factor(n), False)

def diagram_js(gp, layers):
    ll = [["%s"%str(grp.subgroup), grp.short_label, str(grp.subgroup_tex), grp.count, grp.subgroup_order, group_pretty_image(grp.subgroup), grp.diagram_x] for grp in layers[0]]
    subs = gp.subgroups
    orders = list(set(sub.subgroup_order for sub in subs.values()))
    orders.sort()

    myjs = 'var sdiagram = make_sdiagram("subdiagram", "%s",'% str(gp.label)
    myjs += str(ll) + ',' + str(layers[1]) + ',' + str(orders)
    myjs += ');'
    return myjs

def diagram_jsaut(gp, layers):
    ll = [["%s"%str(grp.subgroup), grp.short_label, str(grp.subgroup_tex), grp.count, grp.subgroup_order, group_pretty_image(grp.subgroup), grp.diagram_x] for grp in layers[0]]
    subs = gp.subgroups
    orders = list(set(sub.subgroup_order for sub in subs.values()))
    orders.sort()

    myjs = 'var sautdiagram = make_sdiagram("autdiagram", "%s",'% str(gp.label)
    myjs += str(ll) + ',' + str(layers[1]) + ',' + str(orders)
    myjs += ');'
    return myjs

#Writes individual pages
def render_abstract_group(label):
    info = {}
    label = clean_input(label)
    gp = WebAbstractGroup(label)
    if gp.is_null():
        flash_error( "No group with label %s was found in the database.", label)
        return redirect(url_for(".index"))
    #check if it fails to be a potential label even

    info['boolean_characteristics_string']=create_boolean_string(gp)

    prof = list(gp.subgroup_profile.items())
    prof.sort(key=lambda z: - z[0]) # largest to smallest
    info['subgroup_profile'] = [(z[0], display_profile_line(z[1])) for z in prof]
    autprof = list(gp.subgroup_autprofile.items())
    autprof.sort(key=lambda z: - z[0]) # largest to smallest
    info['subgroup_autprofile'] = [(z[0], display_profile_line(z[1])) for z in autprof]
    # prepare for javascript call to make the diagram
    if gp.diagram_ok:
        layers = gp.subgroup_lattice
        info['dojs'] = diagram_js(gp, layers)
        totsubs = len(gp.subgroups)
        info['wide'] = totsubs > 20; # boolean
    else:
        info['dojs'] = ''

    layers_aut = gp.subgroup_lattice_aut
    info['doautjs'] = diagram_jsaut(gp, layers_aut)

    info['max_sub_cnt'] = db.gps_subgroups.count_distinct('ambient', {'subgroup': label, 'maximal': True})
    info['max_quo_cnt'] = db.gps_subgroups.count_distinct('ambient', {'quotient': label, 'minimal_normal': True})

    title = 'Abstract group '  + '$' + gp.tex_name + '$'

    downloads = [('Code for Magma', url_for(".download_group",  label=label, download_type='magma')),
                     ('Code for Gap', url_for(".download_group", label=label, download_type='gap'))]

    #"internal" friends
    sbgp_of_url=" /Groups/Abstract/?hst=Subgroups&subgroup="+label+"&search_type=Subgroups"
    sbgp_url = "/Groups/Abstract/?hst=Subgroups&ambient="+label+"&search_type=Subgroups"
    quot_url ="/Groups/Abstract/?hst=Subgroups&quotient="+label+"&search_type=Subgroups"

    friends =  [("Subgroups", sbgp_url),("Extensions",quot_url),("Supergroups",sbgp_of_url)]

    #"external" friends
    gap_ints =  [int(y) for y in label.split(".")]
    gap_str = str(gap_ints).replace(" ","")
    if db.g2c_curves.count({'aut_grp_id':gap_str}) > 0:
        g2c_url = '/Genus2Curve/Q/?hst=List&aut_grp_id=%5B' + str(gap_ints[0]) + '%2C'+  str(gap_ints[1])  + '%5D&search_type=List'
        friends += [("As the automorphism of a genus 2 curve",g2c_url)]
        if db.hgcwa_passports.count({'group':gap_str}) > 0:
            auto_url = "/HigherGenus/C/Aut/?group=%5B"+str(gap_ints[0])+ "%2C" + str(gap_ints[1]) + "%5D"
        friends += [( "... and of a higher genus curve",auto_url)]
    elif db.hgcwa_passports.count({'group':gap_str}) > 0:
        auto_url = "/HigherGenus/C/Aut/?group=%5B"+str(gap_ints[0])+ "%2C" + str(gap_ints[1]) + "%5D"
        friends += [("As the automorphism of a curve",auto_url)]

    if db.gps_transitive.count({'gapidfull': gap_str}) > 0:
        gal_gp_url= "/GaloisGroup/?gal=%5B" + str(gap_ints[0]) + "%2C" + str(gap_ints[1])  +"%5D"
        friends +=[("As a transitive group", gal_gp_url)]


    if db.gps_st.count({'component_group': label}) > 0:
        st_url='/SatoTateGroup/?hst=List&component_group=%5B'+  str(gap_ints[0])+ '%2C' +   str(gap_ints[1]) + '%5D&search_type=List'
        friends += [("As the component group of a Sato-Tate group", st_url)]

    bread = get_bread([(label, '')])

    return render_template("abstract-show-group.html",
                           title=title, bread=bread, info=info,
                           gp=gp,
                           properties=gp.properties(),
                           friends=friends,
                           learnmore=learnmore_list(),
                           downloads=downloads)

def render_abstract_subgroup(label):
    info = {}
    label = clean_input(label)
    seq = WebAbstractSubgroup(label)

    info['create_boolean_string'] = create_boolean_string
    info['factor_latex'] = factor_latex

    if seq.normal:
        title = r'Normal subgroup $%s \trianglelefteq %s$'
    else:
        title = r'Non-normal subgroup $%s \subseteq %s$'
    title = title % (seq.subgroup_tex, seq.ambient_tex)

    properties = [
        ('Label', label),
        ('Order', factor_latex(seq.subgroup_order)),
        ('Index', factor_latex(seq.quotient_order)),
        ('Normal', 'Yes' if seq.normal else 'No'),
    ]

    bread = get_bread([(label, )])

    return render_template("abstract-show-subgroup.html",
                           title=title, bread=bread, info=info,
                           seq=seq,
                           properties=properties,
                           #friends=friends,
                           learnmore=learnmore_list())

def make_knowl(title, knowlid):
    return '<a title="%s" knowl="%s">%s</a>'%(title, knowlid, title)

@abstract_page.route("/subinfo/<ambient>/<short_label>")
def shortsubinfo(ambient, short_label):
    label = "%s.%s" % (ambient, short_label)
    if not subgroup_label_is_valid(label):
        # Should only come from code, so return nothing if label is bad
        return ''
    wsg = WebAbstractSubgroup(label)
    # helper function
    def subinfo_getsub(title, knowlid, lab):
        full_lab = "%s.%s" % (ambient, lab)
        h = WebAbstractSubgroup(full_lab)
        prop = make_knowl(title, knowlid)
        return '<tr><td>%s<td>%s\n' % (
            prop, h.make_span())

    ans = 'Information on subgroup <span class="%s" data-sgid="%s">$%s$</span><br>\n' % (wsg.spanclass(), wsg.label, wsg.subgroup_tex)
    ans += '<table>'
    ans += '<tr><td>%s <td> %s\n' % (
        make_knowl('Cyclic', 'group.cyclic'),wsg.cyclic)
    ans += '<tr><td>%s<td>' % make_knowl('Normal', 'group.subgroup.normal')
    if wsg.normal:
        ans += 'True with quotient group '
        ans +=  '$'+group_names_pretty(wsg.quotient)+'$\n'
    else:
        ans += 'False, and it has %d subgroups in its conjugacy class\n'% wsg.count
    ans += '<tr><td>%s <td>%s\n' % (make_knowl('Characteristic', 'group.characteristic_subgroup'), wsg.characteristic)

    ans += subinfo_getsub('Normalizer', 'group.subgroup.normalizer',wsg.normalizer)
    ans += subinfo_getsub('Normal closure', 'group.subgroup.normal_closure', wsg.normal_closure)
    ans += subinfo_getsub('Centralizer', 'group.subgroup.centralizer', wsg.centralizer)
    ans += subinfo_getsub('Core', 'group.core', wsg.core)
    ans += '<tr><td>%s <td>%s\n' % (make_knowl('Central', 'group.central'), wsg.central)
    ans += '<tr><td>%s <td>%s\n' % (make_knowl('Hall', 'group.subgroup.hall'), wsg.hall>0)
    #ans += '<tr><td>Coset action <td>%s\n' % wsg.coset_action_label
    p = wsg.sylow
    nt = 'Yes for $p$ = %d' % p if p>1 else 'No'
    ans += '<tr><td>%s<td> %s'% (make_knowl('Sylow subgroup', 'group.sylow_subgroup'), nt)
    ans += '<tr><td><td style="text-align: right"><a href="%s">$%s$ home page</a>' % (url_for_subgroup_label(wsg.label), wsg.subgroup_tex)
    #print ""
    #print ans
    ans += '</table>'
    return ans


@abstract_page.route("/Completeness")
def completeness_page():
    t = 'Completeness of the abstract groups data'
    bread = get_bread("Completeness")
    return render_template("single.html", kid='rcs.cande.groups.abstract',
                            title=t, bread=bread,
                            learnmore=learnmore_list_remove('Complete'))


@abstract_page.route("/Labels")
def labels_page():
    t = 'Labels for abstract groups'
    bread = get_bread("Labels")
    return render_template("single.html", kid='group.label',
                           learnmore=learnmore_list_remove('label'), 
                           title=t, bread=bread)


@abstract_page.route("/Reliability")
def reliability_page():
    t = 'Reliability of the abstract groups data'
    bread = get_bread("Reliability")
    return render_template("single.html", kid='rcs.rigor.groups.abstract',
                           title=t, bread=bread,
                           learnmore=learnmore_list_remove('Reliability'))


@abstract_page.route("/Source")
def how_computed_page():
    t = 'Source of the abstract group data'
    bread = get_bread("Source")
    return render_template("double.html", kid='rcs.source.groups.abstract', kid2='rcs.ack.groups.abstract',
                           title=t, bread=bread,
                           learnmore=learnmore_list_remove('Source'))


@abstract_page.route("/<label>/download/<download_type>")
def download_group(**args):
    dltype = args['download_type']
    label = args['label']
    com = "#"  # single line comment start
    com1 = ""  # multiline comment start
    com2 = ""  # multiline comment end

    gp_data = db.gps_groups.lucky({"label": label})

    filename = "group" +  label
    mydate = time.strftime("%d %B %Y")
    if dltype == "gap":
        filename += ".gp"
    if dltype == "magma":
        com = ""
        com1 = "/*"
        com2 = "*/"
        filename += ".m"
    s = com1 + "\n"
    s += com + " Group " + label + " downloaded from the LMFDB on %s.\n" % (mydate)
    s += com + " If the group is solvable, G is the  polycyclic group  matching the one presented in LMFDB."
    s += com + " Generators will be stored as a, b, c,... to match LMFDB.  \n"
    s += com + " If the group is nonsolvable, G is a permutation group giving with generators as in LMFDB."
    s += com + " \n"
    s += "\n" + com2
    s += "\n"


    if gp_data['solvable']:
        s += "gpsize:=  " + str(gp_data['order']) + "; \n"
        s +="encd:= " + str(gp_data['pc_code']) + "; \n"

        if dltype == "magma":
            s += "G:=SmallGroupDecoding(encd,gpsize); \n"
        elif dltype == "gap":
            s += "G:=PcGroupCode(encd, gpsize); \n"

        gen_index = gp_data['gens_used']
        num_gens = len(gen_index)
        for i in range(num_gens):
            s += ascii_lowercase[i] + ":= G." + str(gen_index[i]) + "; \n"

    #otherwise nonsolvable MAY NEED TO CHANGE WITH MATRIX GROUPS??
    else:
        d = -gp_data['elt_rep_type']
        s += "d:=" +str(d) + "; \n"
        s += "Sd:=SymmetricGroup(d); \n"

        #Turn Lehmer code into permutations
        list_gens = []
        for perm in gp_data['perm_gens']:
            perm_decode = Permutations(d).unrank(perm)
            list_gens.append(perm_decode)

        if dltype == "magma":
            s += "G:=sub<Sd | " + str(list_gens) + ">; \n"
        elif dltype == "gap":
#          MAKE LIST2
            s += "List_Gens:="+ str(list_gens)+ "; \n \n"
            s +="LGens:=[]; \n"
            s += "for gens in List_Gens do AddSet(LGens,PermList(gens)); od;\n"
            s += "G:=Subgroup(Sd,LGens);"
      

    strIO = BytesIO()
    strIO.write(s.encode('utf-8'))
    strIO.seek(0)
    return send_file(strIO, attachment_filename=filename, as_attachment=True, add_etags=False)





def display_profile_line(data):
    datad = dict(data)
    l = []
    for ky in sorted(datad, key=datad.get, reverse=True):
        l.append(group_display_knowl(ky, pretty=True)+ (' x '+str(datad[ky]) if datad[ky]>1 else '' ))
    return ', '.join(l)

class GroupsSearchArray(SearchArray):
    noun = "group"
    plural_noun = "groups"
    jump_example = "8.3"
    jump_egspan = "e.g. 8.3 or 16.1"
    def __init__(self):
        order = TextBox(
            name="order",
            label="Order",
            knowl="group.order",
            example="3",
            example_span="4, or a range like 3..5")
        exponent = TextBox(
            name="exponent",
            label="Exponent",
            knowl="group.exponent",
            example="2, 3, 7",
            example_span="2, or list of integers like 2, 3, 7")
        nilpclass = TextBox(
            name="nilpotency_class",
            label="Nilpotency class",
            knowl="group.nilpotent",
            example="3",
            example_span="4, or a range like 3..5")
        aut_group = TextBox(
            name="aut_group",
            label="Automorphism group",
            knowl="group.automorphism",
            example="4.2",
            example_span="4.2"
            )
        aut_order = TextBox(
            name="aut_order",
            label="Automorphism group order",
            knowl="group.automorphism",
            example="3",
            example_span="4, or a range like 3..5")
        derived_length = TextBox(
            name="derived_length",
            label="Derived length",
            knowl="group.derived_series",
            example="3",
            example_span="4, or a range like 3..5",
            advanced=True
            )
        frattini_label= TextBox(
            name="frattini_label",
            label="Frattini subgroup",
            knowl="group.frattini_subgroup",
            example="4.2",
            example_span="4.2",
            advanced=True
            )
        outer_group = TextBox(
            name="outer_group",
            label="Outer automorphism group",
            knowl="group.outer_aut",
            example="4.2",
            example_span="4.2",
            advanced=True
            )
        outer_order = TextBox(
            name="outer_order",
            label="Outer automorphism group order",
            knowl="group.outer_aut",
            example="3",
            example_span="4, or a range like 3..5",
            advanced=True
            )
        rank = TextBox(
            name="rank",
            label="Rank",
            knowl="group.rank",
            example="3",
            example_span="4, or a range like 3..5",
            advanced=True
            )
        abelian = YesNoBox(
            name="abelian",
            label="Abelian",
            knowl="group.abelian",
            example_col=True
            )
        metabelian = YesNoBox(
            name="metabelian",
            label="Metabelian",
            knowl="group.metabelian",
            advanced=True,
            example_col=True
            )
        cyclic = YesNoBox(
            name="cyclic",
            label="Cyclic",
            knowl="group.cyclic")
        metacyclic = YesNoBox(
            name="metacyclic",
            label="Metacyclic",
            knowl="group.metacyclic",
            advanced=True
            )
        solvable = YesNoBox(
            name="solvable",
            label="Solvable",
            knowl="group.solvable",
            example_col=True
            )
        supersolvable = YesNoBox(
            name="supersolvable",
            label="Supersolvable",
            knowl="group.supersolvable",
            advanced=True,
            example_col=True
            )
        nilpotent = YesNoBox(
            name="nilpotent",
            label="Nilpotent",
            knowl="group.nilpotent")
        simple = YesNoBox(
            name="simple",
            label="Simple",
            knowl="group.simple",
            example_col=True
            )
        almost_simple= YesNoBox(
            name="almost_simple",
            label="Almost simple",
            knowl="group.almost_simple",
            example_col=True,
            advanced=True
            )
        quasisimple= YesNoBox(
            name="quasisimple",
            label="Quasisimple",
            knowl="group.quasisimple",
            advanced=True
            )
        perfect = YesNoBox(
            name="perfect",
            label="Perfect",
            knowl="group.perfect")
        direct_product = YesNoBox(
            name="direct_product",
            label="Direct product",
            knowl="group.direct_product",
            example_col=True
            )
        semidirect_product = YesNoBox(
            name="semidirect_product",
            label="Semidirect product",
            knowl="group.semidirect_product")
        Agroup = YesNoBox(
            name="Agroup",
            label="A-group",
            knowl="group.a_group",
            advanced=True,
            example_col=True
            )
        Zgroup = YesNoBox(
            name="Zgroup",
            label="Z-group",
            knowl="group.z_group",
            advanced=True,
            )
        monomial = YesNoBox(
            name="monomial",
            label="Monomial",
            knowl="group.monomial",
            advanced=True,
            )
        rational = YesNoBox(
            name="rational",
            label="Rational",
            knowl="group.rational_group",
            advanced=True,
            example_col=True
            )
        center_label = TextBox(
            name="center_label",
            label="Center",
            knowl="group.center_isolabel",
            example="4.2",
            example_span="4.2"
            )
        commutator_label = TextBox(
            name="commutator_label",
            label="Commutator",
            knowl="group.commutator_isolabel",
            example="4.2",
            example_span="4.2"
            )
        abelian_quotient = TextBox(
            name="abelian_quotient",
            label="Abelianization",
            knowl="group.abelianization_isolabel",
            example="4.2",
            example_span="4.2"
            )
        central_quotient = TextBox(
            name="central_quotient",
            label="Central quotient",
            knowl="group.central_quotient_isolabel",
            example="4.2",
            example_span="4.2"
            )
        order_stats = TextBox(
            name="order_stats",
            label="Order statistics",
            knowl="group.order_stats",
            example="1^1,2^3,3^2",
            example_span="1^1,2^3,3^2"
            )
        count = CountBox()

        self.browse_array = [
            [order, exponent],
            [nilpclass],
            [aut_group, aut_order],
            [center_label, commutator_label],
            [central_quotient, abelian_quotient],
            [abelian, cyclic],
            [simple, perfect],
            [solvable, nilpotent],
            [direct_product, semidirect_product],
            [outer_group, outer_order],
            [metabelian, metacyclic],
            [almost_simple, quasisimple],
            [Agroup, Zgroup],
            [derived_length, frattini_label],
            [supersolvable, monomial],
            [rational, rank],
            [order_stats],
            [count]
        ]

        self.refine_array = [
            [order, exponent, nilpclass, nilpotent],
            [center_label, commutator_label, central_quotient, abelian_quotient],
            [abelian, cyclic, solvable, simple],
            [perfect, direct_product, semidirect_product],
            [aut_group, aut_order, outer_group, outer_order],
            [metabelian, metacyclic, almost_simple, quasisimple],
            [Agroup, Zgroup, derived_length, frattini_label],
            [supersolvable, monomial, rational, rank],
            [order_stats]
        ]

    sort_knowl = "group.sort_order"
    def sort_order(self, info):
        return [("", "order"),
                ("descorder", "order descending")]

class SubgroupSearchArray(SearchArray):
    def __init__(self):
        abelian = YesNoBox(
            name="abelian",
            label="Abelian",
            knowl="group.abelian")
        cyclic = YesNoBox(
            name="cyclic",
            label="Cyclic",
            knowl="group.cyclic")
        solvable = YesNoBox(
            name="solvable",
            label="Solvable",
            knowl="group.solvable")
        quotient_abelian = YesNoBox(
            name="quotient_abelian",
            label="Abelian quotient",
            knowl="group.abelian")
        quotient_cyclic = YesNoBox(
            name="quotient_cyclic",
            label="Cyclic quotient",
            knowl="group.cyclic")
        quotient_solvable = YesNoBox(
            name="quotient_solvable",
            label="Solvable quotient",
            knowl="group.solvable")
        perfect = YesNoBox(
            name="perfect",
            label="Perfect",
            knowl="group.perfect")
        normal = YesNoBox(
            name="normal",
            label="Normal",
            knowl="group.subgroup.normal")
        characteristic = YesNoBox(
            name="characteristic",
            label="Characteristic",
            knowl="group.characteristic_subgroup")
        maximal = YesNoBox(
            name="maximal",
            label="Maximal",
            knowl="group.maximal_subgroup")
        minimal_normal = YesNoBox(
            name="minimal_normal",
            label="Maximal quotient",
            knowl="group.maximal_quotient")
        central = YesNoBox(
            name="central",
            label="Central",
            knowl="group.central")
        direct = YesNoBox(
            name="direct",
            label="Direct product",
            knowl="group.direct_product")
        split = YesNoBox(
            name="split",
            label="Semidirect product",
            knowl="group.semidirect_product")
        #stem = YesNoBox(
        #    name="stem",
        #    label="Stem",
        #    knowl="group.stem")
        hall = YesNoBox(
            name="hall",
            label="Hall subgroup",
            knowl="group.subgroup.hall")
        sylow = YesNoBox(
            name="sylow",
            label="Sylow subgroup",
            knowl="group.sylow_subgroup")
        subgroup = TextBox(
            name="subgroup",
            label="Subgroup label",
            knowl="group.subgroup_isolabel",
            example="8.4")
        quotient = TextBox(
            name="quotient",
            label="Quotient label",
            knowl="group.quotient_isolabel",
            example="16.5")
        ambient = TextBox(
            name="ambient",
            label="Ambient label",
            knowl="group.ambient_isolabel",
            example="128.207")
        subgroup_order = TextBox(
            name="subgroup_order",
            label="Subgroup Order",
            knowl="group.order",
            example="8",
            example_span="4, or a range like 3..5")
        quotient_order = TextBox(
            name="quotient_order",
            label="Subgroup Index",
            knowl="group.subgroup.index",
            example="16")
        ambient_order = TextBox(
            name="ambient_order",
            label="Ambient Order",
            knowl="group.order",
            example="128")
        proper = YesNoBox(
            name="proper",
            label="Proper",
            knowl="group.proper_subgroup")

        self.refine_array = [
            [subgroup, subgroup_order, cyclic, abelian, solvable],
            [normal, characteristic, perfect, maximal, central, proper],
            [ambient, ambient_order, direct, split, hall, sylow],
            [quotient, quotient_order, quotient_cyclic, quotient_abelian, quotient_solvable, minimal_normal]]

    def search_types(self, info):
        if info is None:
            return [("Subgroups", "List of subgroups"), ("Random", "Random subgroup")]
        else:
            return [("Subgroups", "Search again"), ("Random", "Random subgroup")]

def group_display_knowl(label, name=None, pretty=False):
    if pretty:
        name = '$'+group_names_pretty(label)+'$'
    if not name:
        name = 'Group {}'.format(label)
    return '<a title = "%s [lmfdb.object_information]" knowl="lmfdb.object_information" kwargs="args=%s&func=group_data">%s</a>' % (name, label, name)

def sub_display_knowl(label, name=None):
    if not name:
        name = 'Subgroup {}'.format(label)
    return '<a title = "%s [lmfdb.object_information]" knowl="lmfdb.object_information" kwargs="args=%s&func=sub_data">%s</a>' % (name, label, name)

def cc_data(gp, label, typ='complex'):
    if typ == 'rational':
        wag = WebAbstractGroup(gp)
        rcc = wag.conjugacy_class_divisions
        if not rcc:
            return 'Data for conjugacy class {} not found.'.format(label)
        for div in rcc:
            if div.label == label:
                break
        else:
            return 'Data for conjugacy class {} missing.'.format(label)
        classes = div.classes
        wacc = classes[0]
        mult = len(classes)
        ans = '<h3>Rational conjugacy class {}</h3>'.format(label)
        if mult > 1:
            ans +='<br>Rational class is a union of {} conjugacy classes'.format(mult)
            ans += '<br>Total size of class: {}'.format(wacc.size*mult)
        else:
            ans += '<br>Rational class is a single conjugacy class'
            ans += '<br>Size of class: {}'.format(wacc.size)
    else:
        wacc = WebAbstractConjClass(gp,label)
        if not wacc:
            return 'Data for conjugacy class {} not found.'.format(label)
        ans = '<h3>Conjugacy class {}</h3>'.format(label)
        ans += '<br>Size of class: {}'.format(wacc.size)
    ans += '<br>Order of elements: {}'.format(wacc.order)
    centralizer = f'{wacc.group}.{wacc.centralizer}'
    wcent = WebAbstractSubgroup(centralizer)
    ans += '<br>Centralizer: {}'.format(sub_display_knowl(centralizer,'$'+wcent.subgroup_tex+'$'))
    return Markup(ans)

def rchar_data(label):
    mychar = WebAbstractRationalCharacter(label)
    ans = '<h3>Rational character {}</h3>'.format(label)
    ans += '<br>Degree: {}'.format(mychar.qdim)
    if mychar.faithful:
        ans += '<br>Faithful character'
    else:
        ans += '<br>Not faithful'
    ans += '<br>Multiplicity: {}'.format(mychar.multiplicity)
    ans += '<br>Schur index: {}'.format(mychar.schur_index)
    nt = mychar.nt
    ans += '<br>Smallest container: {}T{}'.format(nt[0],nt[1])
    if mychar._data.get('image'):
        txt = "Image"
        imageknowl = '<a title = "%s [lmfdb.object_information]" knowl="lmfdb.object_information" kwargs="func=qrep_data&args=%s">%s</a>' % (mychar.image, mychar.image, mychar.image)
        if mychar.schur_index > 1:
            txt = r'Image of ${}\ *\ ${}'.format(mychar.schur_index, label)
        ans += '<br>{}: {}'.format(txt, imageknowl)
    else:
        ans += '<br>Image: not computed'
    return Markup(ans)

def cchar_data(label):
    mychar = WebAbstractCharacter(label)
    ans = '<h3>Complex character {}</h3>'.format(label)
    ans += '<br>Degree: {}'.format(mychar.dim)
    if mychar.faithful:
        ans += '<br>Faithful character'
    else:
        ker = WebAbstractSubgroup(f'{mychar.group}.{mychar.kernel}')
        ans += '<br>Not faithful with kernel {}'.format(sub_display_knowl(ker.label,"$"+ker.subgroup_tex+'$'))
    nt = mychar.nt
    ans += '<br>Frobenius-Schur indicator: {}'.format(mychar.indicator)
    ans += '<br>Smallest container: {}T{}'.format(nt[0],nt[1])
    ans += '<br>Field of character values: {}'.format(formatfield(mychar.field))
    if mychar._data.get('image'):
        imageknowl = '<a title = "%s [lmfdb.object_information]" knowl="lmfdb.object_information" kwargs="func=crep_data&args=%s">%s</a>' % (mychar.image, mychar.image, mychar.image)
        ans += '<br>Image: {}'.format(imageknowl)
    else:
        ans += '<br>Image: not computed'
    return Markup(ans)

def crep_data(label):
    info = db.gps_crep.lookup(label)
    ans = r'<h3>Subgroup of $\GL_{{ {}  }}(\C)$: {}</h3>'.format(info['dim'], label)
    ans += '<br>Order: ${}$'.format(info['order'])
    ans += '<br>Abstract group: {}'.format(group_display_knowl(info['group'], info['group']))
    ans += '<br>Group name: ${}$'.format(group_names_pretty(info['group']))
    ans += '<br>Dimension: ${}$'.format(info['dim'])
    ans += '<br>Irreducible: {}'.format(info['irreducible'])
    plural = '' if len(info['gens'])==1 else 's'
    ans += '<br>Matrix generator{}: '.format(plural)
    N=info['cyc_order_mat']
    genlist = ['$'+dispcyclomat(N, gen)+'$' for gen in info['gens']]
    ans += ','.join(genlist)
    return Markup(ans)

def qrep_data(label):
    info = db.gps_qrep.lookup(label)
    ans = r'<h3>Subgroup of $\GL_{{ {}  }}(\Q)$: {}</h3>'.format(info['dim'], label)
    ans += '<br>Order: ${}$'.format(info['order'])
    ans += '<br>Abstract group: {}'.format(group_display_knowl(info['group'], info['group']))
    ans += '<br>Group name: ${}$'.format(group_names_pretty(info['group']))
    ans += '<br>Dimension: ${}$'.format(info['dim'])
    ans += '<br>Irreducible: {}'.format(info['irreducible'])
    plural = '' if len(info['gens'])==1 else 's'
    ans += '<br>Matrix generator{}: '.format(plural)
    genlist = ['$'+dispZmat(gen)+'$' for gen in info['gens']]
    ans += ','.join(genlist)
    return Markup(ans)

def sub_data(label):
    label = label.split(".")
    return Markup(shortsubinfo(".".join(label[:2]), ".".join(label[2:])))

def group_data(label):
    gp = WebAbstractGroup(label)
    ans = 'Group ${}$: '.format(gp.tex_name)
    ans += create_boolean_string(gp, short_string=True)
    ans += '<br />Order: {}<br />'.format(gp.order)
    ans += 'Gap small group number: {}<br />'.format(gp.counter)
    ans += 'Exponent: {}<br />'.format(gp.exponent)

    ans += 'There are {} subgroups'.format(gp.number_subgroups)
    if gp.number_normal_subgroups < gp.number_subgroups:
        ans += ' in {} conjugacy classes, {} normal, '.format(gp.number_subgroup_classes, gp.number_normal_subgroups)
    else:
        ans += ', all normal, '
    if gp.number_characteristic_subgroups < gp.number_normal_subgroups:
        ans += str(gp.number_characteristic_subgroups)
    else:
        ans += 'all'
    ans += ' characteristic.<br />'
    ans += '<div align="right"><a href="{}">{} home page</a></div>'.format(url_for('abstract.by_label',label=label), label)
    return Markup(ans)

def dyn_gen(f,args):
    r"""
    Called from the generic dynamic knowl.
    f is the name of a function to call, which has to be in flist, which
      is at the bottom of this file
    args is a string with the arguments, which are concatenated together
      with %7C, which is the encoding of the pipe symbol
    """
    func = flist[f]
    arglist = args.split('|')
    return func(*arglist)

#list if legal dynamic knowl functions
flist= {'cc_data': cc_data,
        'sub_data': sub_data,
        'rchar_data': rchar_data,
        'cchar_data': cchar_data,
        'group_data': group_data,
        'crep_data': crep_data,
        'qrep_data': qrep_data}

def order_stats_list_to_string(o_list):
    s = ""
    for pair in o_list:
        assert len(pair) == 2
        s += "%s^%s" % (pair[0],pair[1])
        if o_list.index(pair) != len(o_list)-1:
            s += ","
    return s
<|MERGE_RESOLUTION|>--- conflicted
+++ resolved
@@ -475,24 +475,12 @@
     parse_bool(info, query, 'central')
     parse_bool(info, query, 'split')
     parse_bool(info, query, 'direct')
-<<<<<<< HEAD
     parse_bool(info, query, 'sylow', process=lambda x: ({"$gt": 1} if x else {"$lte": 1}))
-=======
->>>>>>> cd42c7cc
+    parse_bool(info, query, 'hall', process=lambda x: ({"$gt": 1} if x else {"$lte": 1}))
     parse_bool(info, query, 'proper')
     parse_regex_restricted(info, query, 'subgroup', regex=abstract_group_label_regex)
     parse_regex_restricted(info, query, 'ambient', regex=abstract_group_label_regex)
     parse_regex_restricted(info, query, 'quotient', regex=abstract_group_label_regex)
-    if 'hall' in info:
-        if info['hall'] == 'yes':
-            query['hall'] = {'$ne' : 0}
-        else:
-            query['hall'] = 0
-    if 'sylow' in info:
-        if info['sylow'] == 'yes':
-            query['sylow'] = {'$ne' : 0}
-        else:
-            query['sylow'] = 0
 
 def get_url(label):
     return url_for(".by_label", label=label)
