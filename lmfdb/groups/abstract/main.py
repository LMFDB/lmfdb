--- conflicted
+++ resolved
@@ -40,11 +40,8 @@
     dispcyclomat,
     search_wrap,
     web_latex,
-<<<<<<< HEAD
     pluralize,
-=======
     Downloader,
->>>>>>> 1775736f
 )
 from lmfdb.utils.search_parsing import parse_multiset
 from lmfdb.utils.interesting import interesting_knowls
