--- conflicted
+++ resolved
@@ -377,10 +377,7 @@
 class EmbedWrapper(Wrapper):
     """
     A variant on search wrapper that is intended for embedding a fixed set of search results in a page.
-<<<<<<< HEAD
-=======
-
->>>>>>> f628e885
+
     For an example, see families of modular curves.
     """
     def __init__(
@@ -413,15 +410,12 @@
         proj = query.pop("__projection__", self.projection)
         if isinstance(proj, list):
             proj = [col for col in proj if col in table.search_cols]
-<<<<<<< HEAD
         if "result_count" in info:
             if one_per:
                 nres = table.count_distinct(one_per, query)
             else:
                 nres = table.count(query)
             return jsonify({"nres": str(nres)})
-=======
->>>>>>> f628e885
         count = parse_count(info, self.per_page)
         start = parse_start(info)
         try:
@@ -432,10 +426,7 @@
                 offset=start,
                 sort=sort,
                 info=info,
-<<<<<<< HEAD
                 one_per=one_per
-=======
->>>>>>> f628e885
             )
         except QueryCanceledError as err:
             return self.query_cancelled_error(info, query, err, err_title, template, template_kwds)
@@ -446,7 +437,6 @@
             # This is caused when a user inputs a number that's too large for a column search type
             return self.oob_error(info, query, err, err_title, template, template_kwds)
         else:
-<<<<<<< HEAD
             try:
                 if self.postprocess is not None:
                     res = self.postprocess(res, info, query)
@@ -536,11 +526,6 @@
         return render_template(template, info=info, title=title, **template_kwds)
 
 
-=======
-            info["results"] = res
-            return render_template(template, info=info, title=title, **template_kwds)
-
->>>>>>> f628e885
 @decorator_keywords
 def search_wrap(f, **kwds):
     return SearchWrapper(f, **kwds)
@@ -551,12 +536,8 @@
 
 @decorator_keywords
 def embed_wrap(f, **kwds):
-<<<<<<< HEAD
     return EmbedWrapper(f, **kwds)
 
 @decorator_keywords
 def yield_wrap(f, **kwds):
-    return YieldWrapper(f, **kwds)
-=======
-    return EmbedWrapper(f, **kwds)
->>>>>>> f628e885
+    return YieldWrapper(f, **kwds)