--- conflicted
+++ resolved
@@ -1298,8 +1298,8 @@
     """
     if texified_pol[0] == '-':
         return texified_pol
-<<<<<<< HEAD
     return r"\phantom{-}" + texified_pol
+
 
 def sparse_cyclotomic_to_latex(n, dat):
     r"""
@@ -1335,6 +1335,3 @@
     if ans == '':
         return '0'
     return ans
-=======
-    return r"\phantom{-}" + texified_pol
->>>>>>> e096a47f
