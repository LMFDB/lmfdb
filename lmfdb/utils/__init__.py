--- conflicted
+++ resolved
@@ -20,12 +20,8 @@
            'debug', 'flash_error', 'flash_warning', 'flash_info',
            'ajax_url',
            'image_callback', 'encode_plot',
-<<<<<<< HEAD
-           'parse_ints', 'parse_signed_ints', 'parse_floats', 'parse_mod1', 'parse_rational', 
-=======
            'parse_ints', 'parse_signed_ints', 'parse_floats', 'parse_mod1', 
            'parse_rational', 'parse_padicfields',
->>>>>>> 187712bb
            'parse_rational_to_list', 'parse_inertia',
            'parse_rats', 'parse_bracketed_posints', 'parse_bracketed_rats', 'parse_bool',
            'parse_bool_unknown', 'parse_primes', 'parse_element_of', 'parse_not_element_of',
@@ -74,13 +70,8 @@
     datetime_to_timestamp_in_ms, timestamp_in_ms_to_datetime)
 
 from .search_parsing import (
-<<<<<<< HEAD
-    parse_ints, parse_signed_ints, parse_floats, parse_mod1, parse_rational, parse_rational_to_list, 
-    parse_rats, parse_inertia,
-=======
     parse_ints, parse_signed_ints, parse_floats, parse_mod1, parse_rational,
     parse_rational_to_list, parse_padicfields, parse_rats, parse_inertia,
->>>>>>> 187712bb
     parse_bracketed_posints, parse_bracketed_rats, parse_bool, parse_bool_unknown, parse_primes,
     parse_element_of, parse_not_element_of, parse_subset, parse_submultiset, parse_list,
     parse_list_start, parse_string_start, parse_restricted, parse_noop,
