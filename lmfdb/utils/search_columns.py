--- conflicted
+++ resolved
@@ -1,6 +1,5 @@
 from .web_display import display_knowl
 
-<<<<<<< HEAD
 template_sage = r'''
 def make_cell_{column}(rec):
     return {constructor_function}
@@ -29,9 +28,6 @@
         return '1' if val else '0'
     raise NotImplementedError('{language = } is not recognized')
 
-
-=======
->>>>>>> 324072ce
 def get_default_func(default, name):
     def f(info):
         if "hidecol" in info and name in info["hidecol"].split("."):
@@ -117,7 +113,6 @@
         if (self.contingent is None or self.contingent(info)) and (rank is None or rank == 0):
             yield self
 
-<<<<<<< HEAD
     def download(self, rec, language):
         ans = self._get(rec)
         return str(ans)
@@ -125,10 +120,6 @@
     def define_cell_function(self, language):
         fun = self.constructor_function[language]
         return default_template[language].format(column = self.name, constructor_function = fun('rec'))
-=======
-    def download(self, rec):
-        return self._get(rec)
->>>>>>> 324072ce
 
 class SpacerCol(SearchCol):
     def __init__(self, name, **kwds):
