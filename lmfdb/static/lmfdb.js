/* this file contains global javascript code for all parts of the lmfdb website
   it's just one file for faster page loading */

/* global logger */
function log(msg) {
  if(window.console != undefined) { console.log(msg); }
}

function error(msg) {
  if(window.console != undefined) { console.error(msg); }
}

/* beta logo displayed /w delay, -beta is default, so that it shows up when js
 * is disabled */
//$(function() {
//  $("#logo img").attr("src", '/static/images/lmfdb-logo.png');
//  window.setTimeout(function() {
//    $("#logo img").attr("src", '/static/images/lmfdb-logo-beta.png');
//  }, 2000);
//});

/* code for the properties sidepanel on the right */
/* jquery helper function, rotates element via css3 */
$.fn.rotate = function(rot) {
  this.css("-webkit-transform", "rotate("+rot+"deg)" );
  this.css("-moz-transform", "rotate("+rot+"deg)" );
  this.css("-o-transform", "rotate("+rot+"deg)" );
}

/* jquery helper function, bottom left round corner */
$.fn.round_bl = function(val) {
  this.css("border-bottom-left-radius", val + "px");
  this.css("-moz-border-radius-bottomleft", val + "px");
}

/** collapser: stored height is used to track progress. */
function properties_collapser(evt) {
  evt.preventDefault();
  var $pb = $(".properties-body");
  var $pc = $("#properties-collapser");
  var $ph = $(".properties-header");
  var pb_h = $pb.height();
  $pb.animate({"height": "toggle", "opacity" : "toggle"}, 
    { 
      duration: 50 + 100 * Math.log(100 + $pb.height()),
      step: function() { 
       /* synchronize icon rotation effect */
       var val = $pb.height() / pb_h;
       var rot = 180 - 180 * val;
       $pc.rotate(rot);
       $ph.round_bl(0);
      },
      complete: function () {
        if ($pb.css("display") == "none") {
          $pc.rotate(180);
          $ph.round_bl(10);
        } else { 
          $pc.rotate(0);
        }
      }
    }
  ); //~~ end animate
}


$(function() {
 /* properties box collapsable click handlers */
 $(".properties-header,#properties-collapser").click(function(evt) { properties_collapser(evt); });
 /* providing watermark examples in those forms, that have an 'example=...' attribute */
 /* Add extra spaces so that if you type in exactly the example it does not disappear */
 $('input[example]').each(function(a,b) { $(b).watermark($(b).attr('example')+'   '  ) } )
 $('textarea[example]').each(function(a,b) { $(b).watermark($(b).attr('example')+'   ', {useNative:false}  ) } )
});


/* javascript code to generate the properties box */
<<<<<<< HEAD
function properties_lfun(initialFriends, label, nf_url, char_labels, rel_dim) {
=======
function properties_lfun(initialFriends, label, nf_url, conrey_indexes, rel_dim) {
>>>>>>> 3709b13c
  //body reference
  var body = document.getElementById("properties_script").parentElement
  var ul = document.createElement('ul');
  function add_friend(ulelement, text, href) {
    var friend = document.createElement('li');
    var url = document.createElement('a');
    url.appendChild(document.createTextNode(text));
    url.href = href;
    friend.appendChild(url);
    ulelement.appendChild(friend);
  }
  // initialFriends
  for (var k = 0; k < initialFriends.length; k++) {
    add_friend(ul, initialFriends[k][0], initialFriends[k][1]);
  }

<<<<<<< HEAD
  for (var i = 0; i < char_labels.length; i++) {
    for (var j = 1; j <= rel_dim; j++) {
      var lfun_text = 'L-function ' + label + '.' + char_labels[i].toString() + '.' + j.toString();
      var lfun_url = '/L'+nf_url + '/' + char_labels[i].toString() + '/' + j.toString();
=======
  for (var i = 0; i < conrey_indexes.length; i++) {
    for (var j = 1; j <= rel_dim; j++) {
      var lfun_text = 'L-function ' + label + '.' + conrey_indexes[i].toString() + '.' + j.toString();
      var lfun_url = '/L'+nf_url + '/' + conrey_indexes[i].toString() + '/' + j.toString();
>>>>>>> 3709b13c
      add_friend(ul, lfun_text, lfun_url);
    }
  }
  body.appendChild(ul);
}


/* javascript code for the knowledge db features */
/* global counter, used to uniquely identify each knowl-output element
 * that's necessary because the same knowl could be referenced several times
 * on the same page */
var knowl_id_counter = 0;
/* site wide cache, TODO html5 local storage to cover whole domain
 * /w a freshness timeout of about 10 minutes */
var knowl_cache = {};

//something like this should work:
//parseInt($('.knowl-output').css('border-left-width')) + parseInt($('.knowl-output').css('margin'));
var table_border_knowl_width = 20;


function knowl_click_handler($el) {
  // the knowl attribute holds the id of the knowl
  var knowl_id = $el.attr("knowl");
  // the uid is necessary if we want to reference the same content several times
  var uid = $el.attr("knowl-uid");
  var output_id = '#knowl-output-' + uid;
  var $output_id = $(output_id);

  // slightly different behaviour if we are inside a table, but
  // not in a knowl inside a table.
  var table_mode = $el.parent().is("td") || $el.parent().is("th");

  // if we already have the content, toggle visibility
  if ($output_id.length > 0) {
    if (table_mode) {
      $output_id.parent().parent().slideToggle("fast");
    }
    $output_id.slideToggle("fast");
    $el.toggleClass("active");

  // otherwise download it or get it from the cache
  } else { 
    $el.addClass("active");
    // create the element for the content, insert it after the one where the 
    // knowl element is included (e.g. inside a <h1> tag) (sibling in DOM)
    var idtag = "id='"+output_id.substring(1) + "'";

    // behave a bit differently, if the knowl is inside a td or th in a table. 
    // otherwise assume its sitting inside a <div> or <p>
    if(table_mode) {
      // assume we are in a td or th tag, go 2 levels up
      var td_tag = $el.parent();
      var tr_tag = td_tag.parent();

      // figure out max_width
      var row_width = tr_tag.width();
      var sidebar = document.getElementById("sidebar");
      if ( sidebar == undefined ) {
        var sibebar_width = 0;
      } else {
        var sibebar_width = sidebar.offsetWidth;
      }
      var header_width = document.getElementById("header").offsetWidth;
      var desired_main_width =  header_width - sibebar_width;
      log("row_width: " + row_width);
      log("desired_main_width: " + desired_main_width);
      // no larger than the current row width (for normal tables)
      // no larger than the desired main width (for extra large tables)
      // at least 600px (for small tables)
      // and deduce margins and borders
      var margins_and_borders = 2*table_border_knowl_width + parseInt(td_tag.css('padding-left')) + parseInt(td_tag.css('padding-right'))
<<<<<<< HEAD
      var max_width = Math.max(600, Math.min(row_width, desired_main_width)) - margins_and_borders;
=======
      var max_width = Math.max(700, Math.min(row_width, desired_main_width)) - margins_and_borders;
>>>>>>> 3709b13c

      log("max_width: " + max_width);
      var style_wrapwidth = "style='max-width: " + max_width + "px; white-space: normal;'";

      //max rowspan of this row
      var max_rowspan = Array.from(tr_tag.children()).reduce((acc, td) => Math.max(acc, td.rowSpan), 0)
      log("max_rowspan: " + max_rowspan);

      //compute max number of columns in the table
      var cols = Array.from(tr_tag.children()).reduce((acc, td) => acc + td.colSpan, 0)
      cols = Array.from(tr_tag.siblings()).reduce((ac, tr) => Math.max(ac, Array.from(tr.children).reduce((acc, td) => acc + td.colSpan, 0)), cols);
      log("cols: " + cols);
      for (var i = 0; i < max_rowspan-1; i++)
        tr_tag = tr_tag.next();
      tr_tag.after(
        "<tr><td colspan='"+cols+"'><div class='knowl-output'" +idtag+ style_wrapwidth + ">loading '"+knowl_id+"' …</div></td></tr>");
      // For alternatinvg color tables
      tr_tag.after("<tr class='hidden'></tr>")
    } else {
      $el.parent().after("<div class='knowl-output'" +idtag+ ">loading '"+knowl_id+"' …</div>");
    }

    // "select" where the output is and get a hold of it
    var $output = $(output_id);
    var kwargs = $el.attr("kwargs");

    if(knowl_id == "dynamic_show") {
      log("dynamic_show: " + kwargs);
      $output.html('<div class="knowl"><div><div class="knowl-content">' + kwargs + '</div></div></div>');
      try
      {
        renderMathInElement($output.get(0), katexOpts);
      }
      catch(err) {
        log("err:" + err)
      }
      $output.slideDown("slow");
      // adjust width to assure that every katex block is inside of the knowl
      var knowl = document.getElementById(output_id.substring(1))
      var new_width = Array.from(knowl.getElementsByClassName("katex")).reduce((acc, elt) => Math.max(acc, elt.offsetWidth), 0) + margins_and_borders;
      log("new_width:" + new_width)
      if( new_width > max_width ) {
        log("setting maxWidth:" + new_width)
        knowl.style.maxWidth = new_width + "px";
      }
    } else if((!kwargs || kwargs.length == 0) && (knowl_id in knowl_cache)) {
      // cached? (no kwargs or empty string AND kid in cache)
      log("cache hit: " + knowl_id);
      $output.hide();
      $output.html(knowl_cache[knowl_id]);
      try
      {
        renderMathInElement($output.get(0), katexOpts);
      }
      catch(err) {
        log("err:" + err)
      }
      $output.slideDown("slow");

    } else {
      $output.addClass("loading");
      $output.show();
      log("downloading knowl: " + knowl_id + " /w kwargs: " + kwargs);
      $output.load('/knowledge/render/' + knowl_id + "?" + kwargs,
       function(response, status, xhr) { 
        $output.removeClass("loading");
        if (status == "error") {
          $el.removeClass("active");
          $output.html("<div class='knowl-output error'>ERROR: " + xhr.status + " " + xhr.statusText + '</div>');
        } else if (status == "timeout") {
          $el.removeClass("active");
          $output.html("<div class='knowl-output error'>ERROR: timeout. " + xhr.status + " " + xhr.statusText + '</div>');
        } else {
          knowl_cache[knowl_id] = $output.html();
          $output.hide();

          // if it is the outermost knowl, limit its height of the content to 600px
          if ($output.parents('.knowl-output').length == 0) {
            $(output_id + " div.knowl-content").first().parent().addClass("limit-height");
          }
        }
         // in any case, reveal the new output after math rendering has finished
         try
         {
           renderMathInElement($output.get(0), katexOpts);
         }
         catch(err) {
           log("err:" + err)
         }
         $output.slideDown("slow");
         // adjust width to assure that every katex block is inside of the knowl
         var knowl = document.getElementById(output_id.substring(1))
         var new_width = Array.from(knowl.getElementsByClassName("katex")).reduce((acc, elt) => Math.max(acc, elt.offsetWidth), 0) + margins_and_borders;
         if( new_width > max_width ) {
           knowl.style.maxWidth = new_width + "px";
         }
       });
    } // ~~ end not cached
  }
} //~~ end click handler for *[knowl] elements

/** register a click handler for each element with the knowl attribute 
 * @see jquery's doc about 'live'! the handler function does the 
 *  download/show/hide magic. also add a unique ID, 
 *  necessary when the same reference is used several times. */
function knowl_handle(evt) {
      evt.preventDefault();
      var $knowl = $(this);
      if(!$knowl.attr("knowl-uid")) {
        log("knowl-uid = " + knowl_id_counter);
        $knowl.attr("knowl-uid", knowl_id_counter);
        knowl_id_counter++;
      }
      knowl_click_handler($knowl, evt);
  }
$(function() {
  $("body").on("click", "*[knowl]", debounce(knowl_handle,500, true));
});

/*** end knowl js section ***/

/* global ajax event hook, for top right corner */
$(function() {
  var clear_timeout_id = null;
  var start_time = null;
  function clear(hideit, hideimg) {
    if(clear_timeout_id) {
      window.clearTimeout(clear_timeout_id);
      clear_timeout_id = null;
    }
    if (hideimg) $("#communication-img").hide();
    if (hideit) {
      $("#communication").append(" ["+((new Date()).getTime() - start_time) + "ms]");
      clear_timeout_id = window.setTimeout(
         function() {
           $("#communication-wrapper").fadeOut("slow");
         }, 1000);
    } else {
           $("#communication-wrapper").fadeIn("fast");
    }
  }
  $('#communication')
    .bind("ajaxSend", 
      function() { 
         $("#communication-img").fadeIn("slow");
         start_time = (new Date()).getTime(); 
         $(this).text("loading"); clear(false, false); })
    .bind("ajaxComplete", 
      function() { $(this).text("success"); clear(true, true); })
    .bind("ajaxError",
      function() { $(this).text("error"); clear(false, true); })
    .bind("ajaxStop",
      function() { $(this).text("done"); clear(true, true); });
});

function decrease_start_by_count_and_submit_form(form_id) {
  startelem = $('input[name=start]');
  count = parseInt($('input[name=count]').val());
  newstart = parseInt(startelem.val())-count;
  if(newstart<0) 
    newstart = 0;
  startelem.val(newstart);
  pagingelem = $('input[name=paging]');
  if (typeof pagingelem != 'undefined')
    pagingelem.val(1);
  $('form[id='+form_id+']').submit()
};
function increase_start_by_count_and_submit_form(form_id) {
  startelem = $('input[name=start]');
  count = parseInt($('input[name=count]').val());
  startelem.val(parseInt(startelem.val())+count);
  pagingelem = $('input[name=paging]');
  if (typeof pagingelem != 'undefined')
    pagingelem.val(1);
  $('form[id='+form_id+']').submit()
};

function get_count_of_results(download_limit) {
    var address = window.location.href
    $("#result-count").html("computing...");
    $("#download-msg").html("Computing number of results...");
    if (address.slice(-1) === "#")
        address = address.slice(0,-1);
    address += "&result_count=1";
    var callback = function(res) {
        get_count_callback(res, download_limit);
    }
    $.ajax({url: address, success: callback});
};

function get_count_callback(res, download_limit) {
    $('#result-count').html(res['nres']);
    if (parseInt(res['nres'], 10) > download_limit) {
        $("#download-msg").html("There are too many search results for downloading.");
    } else {
        $("#download-msg").html("");
        $("#download-form").show();
    }
};

function simult_change(event) {
    // simultaneously change all selects to the same value
    $(".simult_select").each(function (i) { this.selectedIndex = event.target.selectedIndex;});
};



function resetStart()
{
  // resets start if not changing search_type
  $('input[name=start]').val('')
  // this will be cleaned by the cleanSubmit
}

function cleanSubmit(id)
{
  var myForm = document.getElementById(id);
  var allInputs = myForm.getElementsByTagName('input');
  var allSelects = myForm.getElementsByTagName('select');
  var item, i, n = 0;
  for(i = 0; item = allInputs[i]; i++) {
    if (item.getAttribute('name') ) {
<<<<<<< HEAD
      if (!item.value) {
=======
        // Special case count so that we strip the default value
        if (!item.value || (item.getAttribute('name') == 'count' && item.value == 50)) {
>>>>>>> 3709b13c
        item.setAttribute('name', '');
      } else {
        n++
      };
    }
  }
  for(i = 0; item = allSelects[i]; i++) {
    if (item.getAttribute('name') ) {
      if (!item.value) {
        item.setAttribute('name', '');
      } else {
        n++
      };
    }
  }
  if (!n) {
    var all = document.createElement('input');
    all.type='hidden';
    all.name='all';
    all.value='1';
    myForm.appendChild(all);
  }
}


/**
 * https://github.com/component/debounce
 * Returns a function, that, as long as it continues to be invoked, will not
 * be triggered. The function will be called after it stops being called for
 * N milliseconds. If `immediate` is passed, trigger the function on the
 * leading edge, instead of the trailing. The function also has a property 'clear' 
 * that is a function which will clear the timer to prevent previously scheduled executions. 
 *
 * Copyright (c) 2009-2018 Jeremy Ashkenas, DocumentCloud and Investigative
 * Reporters & Editors
 *
 * Permission is hereby granted, free of charge, to any person
 * obtaining a copy of this software and associated documentation
 * files (the "Software"), to deal in the Software without
 * restriction, including without limitation the rights to use,
 * copy, modify, merge, publish, distribute, sublicense, and/or sell
 * copies of the Software, and to permit persons to whom the
 * Software is furnished to do so, subject to the following
 * conditions:
 *
 * The above copyright notice and this permission notice shall be
 * included in all copies or substantial portions of the Software.
 *
 * THE SOFTWARE IS PROVIDED "AS IS", WITHOUT WARRANTY OF ANY KIND,
 * EXPRESS OR IMPLIED, INCLUDING BUT NOT LIMITED TO THE WARRANTIES
 * OF MERCHANTABILITY, FITNESS FOR A PARTICULAR PURPOSE AND
 * NONINFRINGEMENT. IN NO EVENT SHALL THE AUTHORS OR COPYRIGHT
 * HOLDERS BE LIABLE FOR ANY CLAIM, DAMAGES OR OTHER LIABILITY,
 * WHETHER IN AN ACTION OF CONTRACT, TORT OR OTHERWISE, ARISING
 * FROM, OUT OF OR IN CONNECTION WITH THE SOFTWARE OR THE USE OR
 * OTHER DEALINGS IN THE SOFTWARE.
 */
function debounce(func, wait, immediate){
	var timeout, args, context, timestamp, result;
	if (null == wait) wait = 100;

	function later() {
		var last = Date.now() - timestamp;

		if (last < wait && last >= 0) {
			timeout = setTimeout(later, wait - last);
		} else {
			timeout = null;
			if (!immediate) {
				result = func.apply(context, args);
				context = args = null;
			}
		}
	};

	var debounced = function(){
		context = this;
		args = arguments;
		timestamp = Date.now();
		var callNow = immediate && !timeout;
		if (!timeout) timeout = setTimeout(later, wait);
		if (callNow) {
			result = func.apply(context, args);
			context = args = null;
		}

		return result;
	};

	debounced.clear = function() {
		if (timeout) {
			clearTimeout(timeout);
			timeout = null;
		}
	};

	debounced.flush = function() {
		if (timeout) {
			result = func.apply(context, args);
			context = args = null;

			clearTimeout(timeout);
			timeout = null;
		}
	};

	return debounced;
};

/* Contracting and expanding statistics displays */

function show_stats_rows(hsh, to_show) {
  $('.short_table_' + hsh).hide();
  $('.long_table_' + hsh).hide();
  $('.' + to_show + '_table_' + hsh).show();
  var elementBottom = $('#' + hsh + '-anchor').offset().top() + $('#' + hsh + '-anchor').outerHeight();
  var viewportTop = $(window).scrollTop();
  return elementBottom < viewportTop;
<<<<<<< HEAD
};
=======
};
>>>>>>> 3709b13c
<|MERGE_RESOLUTION|>--- conflicted
+++ resolved
@@ -74,11 +74,7 @@
 
 
 /* javascript code to generate the properties box */
-<<<<<<< HEAD
-function properties_lfun(initialFriends, label, nf_url, char_labels, rel_dim) {
-=======
 function properties_lfun(initialFriends, label, nf_url, conrey_indexes, rel_dim) {
->>>>>>> 3709b13c
   //body reference
   var body = document.getElementById("properties_script").parentElement
   var ul = document.createElement('ul');
@@ -95,17 +91,10 @@
     add_friend(ul, initialFriends[k][0], initialFriends[k][1]);
   }
 
-<<<<<<< HEAD
-  for (var i = 0; i < char_labels.length; i++) {
-    for (var j = 1; j <= rel_dim; j++) {
-      var lfun_text = 'L-function ' + label + '.' + char_labels[i].toString() + '.' + j.toString();
-      var lfun_url = '/L'+nf_url + '/' + char_labels[i].toString() + '/' + j.toString();
-=======
   for (var i = 0; i < conrey_indexes.length; i++) {
     for (var j = 1; j <= rel_dim; j++) {
       var lfun_text = 'L-function ' + label + '.' + conrey_indexes[i].toString() + '.' + j.toString();
       var lfun_url = '/L'+nf_url + '/' + conrey_indexes[i].toString() + '/' + j.toString();
->>>>>>> 3709b13c
       add_friend(ul, lfun_text, lfun_url);
     }
   }
@@ -178,11 +167,7 @@
       // at least 600px (for small tables)
       // and deduce margins and borders
       var margins_and_borders = 2*table_border_knowl_width + parseInt(td_tag.css('padding-left')) + parseInt(td_tag.css('padding-right'))
-<<<<<<< HEAD
-      var max_width = Math.max(600, Math.min(row_width, desired_main_width)) - margins_and_borders;
-=======
       var max_width = Math.max(700, Math.min(row_width, desired_main_width)) - margins_and_borders;
->>>>>>> 3709b13c
 
       log("max_width: " + max_width);
       var style_wrapwidth = "style='max-width: " + max_width + "px; white-space: normal;'";
@@ -405,12 +390,8 @@
   var item, i, n = 0;
   for(i = 0; item = allInputs[i]; i++) {
     if (item.getAttribute('name') ) {
-<<<<<<< HEAD
-      if (!item.value) {
-=======
         // Special case count so that we strip the default value
         if (!item.value || (item.getAttribute('name') == 'count' && item.value == 50)) {
->>>>>>> 3709b13c
         item.setAttribute('name', '');
       } else {
         n++
@@ -529,8 +510,4 @@
   var elementBottom = $('#' + hsh + '-anchor').offset().top() + $('#' + hsh + '-anchor').outerHeight();
   var viewportTop = $(window).scrollTop();
   return elementBottom < viewportTop;
-<<<<<<< HEAD
-};
-=======
-};
->>>>>>> 3709b13c
+};
