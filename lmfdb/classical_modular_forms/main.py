from flask import render_template, url_for, redirect, abort, request, flash
from markupsafe import Markup
from collections import defaultdict
from ast import literal_eval
from lmfdb.db_backend import db, SQL
from lmfdb.db_encoding import Json
from lmfdb.classical_modular_forms import cmf
<<<<<<< HEAD
from lmfdb.search_parsing import parse_ints, parse_floats, parse_bool, parse_bool_unknown, parse_nf_string, parse_noop, integer_options, search_parser #, parse_count, parse_start
=======
from lmfdb.search_parsing import parse_ints, parse_floats, parse_bool, parse_bool_unknown, parse_primes, parse_nf_string, parse_noop, parse_equality_constraints, integer_options, search_parser, parse_count, parse_start
>>>>>>> 9b112c59
from lmfdb.search_wrapper import search_wrap
from lmfdb.downloader import Downloader
from lmfdb.utils import flash_error, to_dict, comma, display_knowl, polyquo_knowl
from lmfdb.WebNumberField import field_pretty, nf_display_knowl
from lmfdb.classical_modular_forms.web_newform import WebNewform, convert_newformlabel_from_conrey, encode_hecke_orbit
from lmfdb.classical_modular_forms.web_space import WebNewformSpace, WebGamma1Space, DimGrid, convert_spacelabel_from_conrey, get_bread, get_search_bread, get_dim_bread, newform_search_link, ALdim_table, OLDLABEL_RE as OLD_SPACE_LABEL_RE
from lmfdb.display_stats import StatsDisplay, boolean_unknown_format
from sage.databases.cremona import class_to_int
from sage.all import ZZ, next_prime, cartesian_product_iterator
import re

def learnmore_list():
    return [('Completeness of the data', url_for(".completeness_page")),
            ('Source of the data', url_for(".how_computed_page")),
            ('Reliability of the data', url_for(".reliability_page")),
            ('Classical modular form labels', url_for(".labels_page"))]

# Return the learnmore list with the matchstring entry removed
def learnmore_list_remove(matchstring):
    return filter(lambda t:t[0].find(matchstring) <0, learnmore_list())

def credit():
    return "Alex J Best, Jonathan Bober, Andrew Booker, Edgar Costa, John Cremona, David Roe, Andrew Sutherland, John Voight"

def ALdims_knowl(al_dims, level, weight):
    dim_dict = {}
    for vec, dim, cnt in al_dims:
        dim_dict[tuple(ev for (p, ev) in vec)] = dim
    short = "+".join(r'\(%s\)'%dim_dict.get(vec,0) for vec in cartesian_product_iterator([[1,-1] for _ in range(len(al_dims[0][0]))]))
    # We erase plus_dim and minus_dim if they're obvious
    AL_table = ALdim_table(al_dims, level, weight)
    return r'<a title="[ALdims]" knowl="dynamic_show" kwargs="%s">%s</a>'%(AL_table, short)

def set_info_funcs(info):
    info["mf_url"] = lambda mf: url_for_label(mf['label'])
    def nf_link(mf):
        nf_label = mf.get('nf_label')
        if nf_label:
            name = field_pretty(nf_label)
            if name == nf_label and len(name) > 16:
                # truncate if too long
                parts = nf_label.split('.')
                parts[2] = r'\(\cdots\)'
                name = '.'.join(parts)
            return nf_display_knowl(nf_label, name)
        else:
            poly = mf.get('field_poly')
            if poly:
                return polyquo_knowl(poly)
            return ""
    info["nf_link"] = nf_link
    def cm_link(mf):
        if mf['is_cm'] == -1:
            return "No"
        elif mf['is_cm'] == 0:
            return ""
        else:
            cm_label = "2.0.%s.1"%(-mf['cm_disc'])
            cm_name = field_pretty(cm_label)
            return nf_display_knowl(cm_label, cm_name)
    info["cm_link"] = cm_link
    info["space_type"] = {'M':'Modular forms',
                          'S':'Cusp forms',
                          'E':'Eisenstein series'}
    def display_AL(results):
        if not results:
            return False
        N = results[0]['level']
        if not all(mf['level'] == N for mf in results):
            return False
        if N == 1:
            return False
        return all(mf['char_order'] == 1 for mf in results)
    info["display_AL"] = display_AL
    def display_Fricke(results):
        # only called if display_AL has returned False
        return any(mf['char_order'] == 1 for mf in results)
    info["display_Fricke"] = display_Fricke
    def display_decomp(space):
        hecke_orbit_dims = space.get('hecke_orbit_dims')
        if hecke_orbit_dims is None: # shouldn't happen
            return 'unknown'
        dim_dict = defaultdict(int)
        terms = []
        for dim in hecke_orbit_dims:
            dim_dict[dim] += 1
        for dim in sorted(dim_dict.keys()):
            count = dim_dict[dim]
            query = {'weight':space['weight'],
                     'char_label':'%s.%s'%(space['level'],space['char_orbit_label']),
                     'dim':dim}
            short = '+'.join([r'\(%s\)'%dim]*count)
            if count == 1:
                query['jump'] = 'yes'
            link = newform_search_link(short, **query)
            terms.append(link)
        return r'+'.join(terms)
    info['display_decomp'] = display_decomp
    def display_ALdims(space):
        al_dims = space.get('AL_dims')
        if al_dims:
            return ALdims_knowl(al_dims, space['level'], space['weight'])
        else:
            return ''
    info['display_ALdims'] = display_ALdims

@cmf.route("/")
def index():
    if len(request.args) > 0:
        info = to_dict(request.args)
        search_type = info.get('search_type')
        if search_type is None:
            info['search_type'] = search_type = info.pop('submit','')
        if search_type == 'Dimensions':
            for key in newform_only_fields:
                if key in info:
                    return dimension_form_search(info)
            return dimension_space_search(info)
        elif search_type == 'Spaces':
            return space_search(info)
        elif search_type == 'Traces':
            return trace_search(info)
        elif search_type == 'Random':
            return newform_search(info, random=True)
        else:
            return newform_search(info)
    info = {"stats": CMF_stats()}
    newform_labels = ('1.12.a.a','11.2.a.a', '49.2.e.b')
    info["newform_list"] = [ {'label':label,'url':url_for_label(label)} for label in newform_labels ]
    space_labels = ('20.5','60.2','55.3.d')
    info["space_list"] = [ {'label':label,'url':url_for_label(label)} for label in space_labels ]
    info["weight_list"] = ('2', '3-4', '5-9', '10-50')
    info["level_list"] = ('1', '2-9', '10-99', '100-2000')
    return render_template("cmf_browse.html",
                           info=info,
                           credit=credit(),
                           title="Classical Modular Forms",
                           learnmore=learnmore_list(),
                           bread=get_bread())

@cmf.route("/random")
def random_form():
    if len(request.args) > 0:
        info = to_dict(request.args)
        return newform_search(info, random=True)
    else:
        label = db.mf_newforms.random()
        return redirect(url_for_label(label), 307)

# Add routing for specifying an initial segment of level, weight, etc.
# Also url_for_...

def render_newform_webpage(label):
    try:
        newform = WebNewform.by_label(label)
    except (KeyError,ValueError) as err:
        return abort(404, err.args)
    info = to_dict(request.args)
    info['format'] = info.get('format','embed' if newform.dim > 1 else 'satake')
    p, maxp = 2, 10
    if info['format'] in ['satake', 'satake_angle']:
        while p <= maxp:
            if newform.level % p == 0:
                maxp = next_prime(maxp)
            p = next_prime(p)
    info['n'] = info.get('n', '2-%s'%maxp)
    errs = []
    try:
        info['CC_n'] = integer_options(info['n'], 1000)
        if newform.cqexp_prec == 0:
            pass
        elif max(info['CC_n']) >= newform.cqexp_prec:
            errs.append("Only a(n) up to %s are available"%(newform.cqexp_prec-1))
    except (ValueError, TypeError):
        info['n'] = '2-%s'%maxp
        info['CC_n'] = range(2,maxp+1)
        errs.append("<span style='color:black'>n</span> must be an integer, range of integers or comma separated list of integers (yielding at most 1000 possibilities)")
    maxm = min(newform.dim, 10)
    info['m'] = info.get('m', '1-%s'%maxm)
    try:
        info['CC_m'] = integer_options(info['m'], 1000)
    except (ValueError, TypeError):
        info['m'] = '1-%s'%maxm
        info['CC_m'] = range(1,maxm+1)
        errs.append("<span style='color:black'>m</span> must be an integer, range of integers or comma separated list of integers (yielding at most 1000 possibilities)")
    try:
        info['prec'] = int(info.get('prec',6))
        if info['prec'] < 1 or info['prec'] > 15:
            raise ValueError
    except (ValueError, TypeError):
        info['prec'] = 6
        errs.append("<span style='color:black'>Precision</span> must be a positive integer, at most 15 (for higher precision, use the download button)")
    if errs:
        flash(Markup("<br>".join(errs)), "error")
    return render_template("cmf_newform.html",
                           info=info,
                           newform=newform,
                           properties2=newform.properties,
                           downloads=newform.downloads,
                           credit=credit(),
                           bread=newform.bread,
                           learnmore=learnmore_list(),
                           title=newform.title,
                           friends=newform.friends)

def render_space_webpage(label):
    try:
        space = WebNewformSpace.by_label(label)
    except (TypeError,KeyError,ValueError) as err:
        return abort(404, err.args)
    info = {'results':space.newforms} # so we can reuse search result code
    set_info_funcs(info)
    return render_template("cmf_space.html",
                           info=info,
                           space=space,
                           properties2=space.properties,
                           downloads=space.downloads,
                           credit=credit(),
                           bread=space.bread,
                           learnmore=learnmore_list(),
                           title=space.title,
                           friends=space.friends)

def render_full_gamma1_space_webpage(label):
    try:
        space = WebGamma1Space.by_label(label)
    except (TypeError,KeyError,ValueError) as err:
        return abort(404, err.args)
    info={}
    set_info_funcs(info)
    return render_template("cmf_full_gamma1_space.html",
                           info=info,
                           space=space,
                           properties2=space.properties,
                           downloads=space.downloads,
                           credit=credit(),
                           bread=space.bread,
                           learnmore=learnmore_list(),
                           title=space.title,
                           friends=space.friends)

@cmf.route("/<int:level>/")
def by_url_level(level):
    info = to_dict(request.args)
    if 'level' in info:
        return redirect(url_for('.index', **request.args), code=307)
    else:
        info['level'] = level
    return newform_search(info)

@cmf.route("/<int:level>/<int:weight>/")
def by_url_full_gammma1_space_label(level, weight):
    label = str(level)+"."+str(weight)
    return render_full_gamma1_space_webpage(label)

@cmf.route("/<int:level>/<int:weight>/<char_orbit_label>/")
def by_url_space_label(level, weight, char_orbit_label):
    label = str(level)+"."+str(weight)+"."+char_orbit_label
    return render_space_webpage(label)

@cmf.route("/<int:level>/<int:weight>/<int:conrey_label>/")
def by_url_space_conreylabel(level, weight, conrey_label):
    label = convert_spacelabel_from_conrey(str(level)+"."+str(weight)+"."+str(conrey_label))
    return redirect(url_for_label(label), code=301)

@cmf.route("/<int:level>/<int:weight>/<char_orbit_label>/<hecke_orbit>/")
def by_url_newform_label(level, weight, char_orbit_label, hecke_orbit):
    label = str(level)+"."+str(weight)+"."+char_orbit_label+"."+hecke_orbit
    return render_newform_webpage(label)

@cmf.route("/<int:level>/<int:weight>/<int:conrey_label>/<hecke_orbit>/")
def by_url_newform_conreylabel(level, weight, conrey_label, hecke_orbit):
    label = convert_newformlabel_from_conrey(str(level)+"."+str(weight)+"."+str(conrey_label)+"."+hecke_orbit)
    return redirect(url_for_label(label), code=301)

@cmf.route("/<int:level>/<int:weight>/<int:conrey_label>/<hecke_orbit>/<int:embedding>/")
def by_url_newform_conreylabel_with_embedding(level, weight, conrey_label, hecke_orbit, embedding):
    assert embedding > 0
    return by_url_newform_conreylabel(level, weight, conrey_label, hecke_orbit)



def url_for_label(label):
    slabel = label.split(".")
    if len(slabel) == 4:
        return url_for(".by_url_newform_label", level=slabel[0], weight=slabel[1], char_orbit_label=slabel[2], hecke_orbit=slabel[3])
    elif len(slabel) == 3:
        return url_for(".by_url_space_label", level=slabel[0], weight=slabel[1], char_orbit_label=slabel[2])
    elif len(slabel) == 2:
        return url_for(".by_url_full_gammma1_space_label", level=slabel[0], weight=slabel[1])
    elif len(slabel) == 1:
        return url_for(".by_url_level", level=slabel[0])
    else:
        raise ValueError("Invalid label")

def jump_box(info):
    jump = info.pop("jump").strip()
    errmsg = None
    if OLD_SPACE_LABEL_RE.match(jump):
        jump = convert_spacelabel_from_conrey(jump)
    #handle direct trace_hash search
    if re.match(r'^\#\d+$',jump) and long(jump[1:]) < 2**61:
        label = db.mf_newforms.lucky({'trace_hash': long(jump[1:].strip())}, projection="label")
        if label:
            return redirect(url_for_label(label), 301)
        else:
            errmsg = "hash %s not found"
    elif jump == 'yes':
        query = {}
        newform_parse(info, query)
        jump = db.mf_newforms.lucky(query, 'label')
        if jump is None:
            errmsg = "There are no newforms specified by the query %s"%(query)
    if errmsg is None:
        try:
            return redirect(url_for_label(jump), 301)
        except ValueError:
            errmsg = "%s is not a valid newform or space label"
    flash_error (errmsg, jump)
    return redirect(url_for(".index"))

class CMF_download(Downloader):
    table = db.mf_newforms
    title = 'Classical modular forms'
    data_format = ['N=level', 'k=weight', 'dim', 'N*k^2', 'defining polynomial', 'number field label', 'CM discriminant', 'first few traces']
    columns = ['level','weight', 'dim', 'analytic_conductor', 'field_poly', 'nf_label', 'cm_disc', 'trace_display']

    def _get_hecke_nf(self, label):
        try:
            code = encode_hecke_orbit(label)
        except ValueError:
            return abort(404, "Invalid label: %s"%label)
        eigenvals = db.mf_hecke_nf.search({'hecke_orbit_code':code}, ['n','an','trace_an'], sort=['n'])
        if not eigenvals:
            return abort(404, "No form found for %s"%(label))
        data = []
        for i, ev in enumerate(eigenvals):
            if ev['n'] != i+1:
                return abort(404, "Database error (please report): %s missing a(%s)"%(label, i+1))
            data.append((ev.get('an'),ev.get('trace_an')))
        return data

    def _get_hecke_cc(self, label):
        try:
            code = encode_hecke_orbit(label)
        except ValueError:
            return abort(404, "Invalid label: %s"%label)
        eigenvals = db.mf_hecke_cc.search({'hecke_orbit_code':code}, ['lfunction_label','embedding_root_real', 'embedding_root_imag', 'an', 'angles'])#, sort=['conrey_label','embedding_index'])
        if not eigenvals:
            return abort(404, "No form found for %s"%(label))
        return [(ev.get('lfunction_label'), [ev.get('embedding_root_real'), ev.get('embedding_root_imag')], ev.get('an'), ev.get('angles')) for ev in eigenvals]

    qexp_function_body = {'sage': ['R.<x> = PolynomialRing(QQ)',
                                   'f = R(poly_data)',
                                   'K.<a> = NumberField(f)',
                                   'betas = [K([c/den for c in num]) for num, den in basis_data]',
                                   'S.<q> = PowerSeriesRing(K)',
                                   'return S([sum(c*beta for c, beta in zip(coeffs, betas)) for coeffs in data])']}
    qexp_dim1_function_body = {'sage': ['S.<q> = PowerSeriesRing(QQ)',
                                        'return S(data)']}
    def download_qexp(self, label, lang='sage'):
        data = self._get_hecke_nf(label)
        if not isinstance(data,list):
            return data
        #filename = label + self.file_suffix[lang]
        dim = None
        qexp = []
        for an, trace_an in data:
            if not an:
                # only had traces
                return abort(404, "No q-expansion found for %s"%(label))
            if dim is None:
                dim = len(an)
                qexp.append([0] * dim)
            qexp.append(an)
        c = self.comment_prefix[lang]
        func_start = self.get('function_start',{}).get(lang,[])
        func_end = self.get('function_end',{}).get(lang,[])
        explain = '\n'
        data = 'data ' + self.assignment_defn[lang] + self.start_and_end[lang][0] + '\\\n'
        code = ''
        if dim == 1:
            func_body = self.get('qexp_dim1_function_body',{}).get(lang,[])
            data += ', '.join([an[0] for an in qexp])
            data += self.start_and_end[lang][1]
            explain += c + ' The q-expansion is given as a list of integers.\n'
            explain += c + ' Each entry gives a Hecke eigenvalue a_n.\n'
            basis = poly = ''
        else:
            hecke_data = db.mf_newforms.lucky({'label':label},['hecke_ring_numerators','hecke_ring_denominators', 'field_poly'])
            if not hecke_data or not hecke_data.get('hecke_ring_numerators') or not hecke_data.get('hecke_ring_denominators') or not hecke_data.get('field_poly'):
                return abort(404, "Missing coefficient ring information for %s"%label)
            start = self.delim_start[lang]
            end = self.delim_end[lang]
            func_body = self.get('qexp_function_body',{}).get(lang,[])
            data += ",\n".join(start + ",".join(str(c) for c in an) + end for an in qexp)
            data += self.start_and_end[lang][1] + '\n'
            explain += c + ' The q-expansion is given as a list of lists.\n'
            explain += c + ' Each entry gives a Hecke eigenvalue a_n.\n'
            explain += c + ' Each a_n is given as a linear combination\n'
            explain += c + ' of the following basis for the coefficient ring.\n'
            basis = '\n' + c + ' The entries in the following list give a basis for the\n'
            basis += c + ' coefficient ring in terms of a root of the defining polynomial above.\n'
            basis += c + ' Each line consists of the coefficients of the numerator, and a denominator.\n'
            basis += 'basis_data ' + self.assignment_defn[lang] + self.start_and_end[lang][0] + '\\\n'
            basis += ",\n".join(start + start + ",".join(str(c) for c in num) + end + ', %s' % den + end for num, den in zip(hecke_data['hecke_ring_numerators'], hecke_data['hecke_ring_denominators']))
            basis += self.start_and_end[lang][1] + '\n'
            if lang in ['sage']:
                explain += c + ' To create the q-expansion as a power series, type "qexp%smake_data()%s"\n' % (self.assignment_defn[lang], self.line_end[lang])
            poly = '\n' + c + ' The following line gives the coefficients of\n'
            poly += c + ' the defining polynomial for the coefficient field.\n'
            poly += 'poly_data ' + self.assignment_defn[lang] + self.start_and_end[lang][0]
            poly += ', '.join(str(c) for c in hecke_data['field_poly'])
            poly += self.start_and_end[lang][1] + '\n'
        if lang in ['sage']:
            code = '\n' + '\n'.join(func_start) + '\n'
            code += '    ' + '\n    '.join(func_body) + '\n'
            code += '\n'.join(func_end)
        return self._wrap(explain + code + poly + basis + data,
                          label + '.qexp',
                          lang=lang,
                          title='q-expansion of newform %s,'%(label))

    def download_traces(self, label, lang='text'):
        data = self._get_hecke_nf(label)
        if not isinstance(data,list):
            return data
        qexp = [0] + [trace_an for an, trace_an in data]
        return self._wrap(Json.dumps(qexp),
                          label + '.traces',
                          lang=lang,
                          title='Trace form for %s,'%(label))

    def download_multiple_traces(self, info):
        lang = info.get(self.lang_key,'text').strip()
        query = literal_eval(info.get('query','{}'))
        forms = list(db.mf_newforms.search(query, projection=['label', 'hecke_orbit_code']))
        codes = [form['hecke_orbit_code'] for form in forms]
        traces = db.mf_hecke_nf.search({'hecke_orbit_code':{'$in':codes}}, projection=['hecke_orbit_code', 'n','trace_an'], sort=[])
        trace_dict = defaultdict(dict)
        for rec in traces:
            trace_dict[rec['hecke_orbit_code']][rec['n']] = rec['trace_an']
        s = ""
        c = self.comment_prefix[lang]
        s += c + ' Query "%s" returned %d forms.\n\n' % (str(info.get('query')), len(forms))
        s += c + ' Below are two lists, one called labels, and one called traces (in matching order).\n'
        s += c + ' Each list of traces starts with a_1 (giving the dimension).\n\n'
        s += 'labels ' + self.assignment_defn[lang] + self.start_and_end[lang][0] + '\\\n'
        s += ',\n'.join(form['label'] for form in forms)
        s += self.start_and_end[lang][1] + '\n\n'
        s += 'traces ' + self.assignment_defn[lang] + self.start_and_end[lang][0] + '\\\n'
        s += ',\n'.join('[' + ','.join(str(trace_dict[form['hecke_orbit_code']][n]) for n in range(1,1001)) + ']' for form in forms)
        s += self.start_and_end[lang][1]
        return self._wrap(s, 'mf_newforms_traces', lang=lang)

    def download_cc_data(self, label, lang='text'):
        data = self._get_hecke_cc(label)
        filename = label + '.cplx'
        if not isinstance(data,list):
            return data
        down = []
        for label, root, an, angles in data:
            D = {'label':label,
                 'an':an}
            if root != [None,None]:
                D['root'] = root
            down.append(Json.dumps(D))
        return self._wrap('\n\n'.join(down),
                          filename,
                          lang=lang,
                          title='Complex embeddings for newform %s,'%(label))

    def download_satake_angles(self, label, lang='text'):
        data = self._get_hecke_cc(label)
        filename = label + '.angles'
        if not isinstance(data,list):
            return data
        down = []
        for label, root, an, angles in data:
            D = {'label':label,
                 'angles':angles}
            if root != [None,None]:
                D['root'] = root
            down.append(Json.dumps(D))
        return self._wrap('\n\n'.join(down),
                          filename,
                          lang=lang,
                          title='Satake angles for newform %s,'%(label))

    def download_newform(self, label, lang='text'):
        data = db.mf_newforms.lookup(label)
        if data is None:
            return abort(404, "Label not found: %s"%label)
        form = WebNewform(data)
        if form.has_exact_qexp:
            data['qexp'] = form.qexp
            data['traces'] = form.texp
        if form.has_complex_qexp:
            data['complex_embeddings'] = form.cc_data
        return self._wrap(Json.dumps(data),
                          label,
                          lang=lang,
                          title='Stored data for newform %s,'%(label))

    def download_newspace(self, label, lang='text'):
        data = db.mf_newspaces.lookup(label)
        if data is None:
            return abort(404, "Label not found: %s"%label)
        space = WebNewformSpace(data)
        data['newforms'] = [form['label'] for form in space.newforms]
        data['oldspaces'] = space.oldspaces
        return self._wrap(Json.dumps(data),
                          label,
                          lang=lang,
                          title='Stored data for newspace %s,'%(label))

    def download_full_space(self, label, lang='text'):
        try:
            space = WebGamma1Space.by_label(label)
        except ValueError:
            return abort(404, "Label not found: %s"%label)
        data = {}
        for attr in ['level','weight','label','oldspaces']:
            data[attr] = getattr(space, attr)
        data['newspaces'] = [spc['label'] for spc, forms in space.decomp]
        data['newforms'] = sum([[form['label'] for form in forms] for spc, forms in space.decomp], [])
        data['dimgrid'] = space.dim_grid._grid
        return self._wrap(Json.dumps(data),
                          label,
                          lang=lang,
                          title='Stored data for newspace %s,'%(label))

@cmf.route("/download_qexp/<label>")
def download_qexp(label):
    return CMF_download().download_qexp(label, lang='sage')

@cmf.route("/download_traces/<label>")
def download_traces(label):
    return CMF_download().download_traces(label)

@cmf.route("/download_cc_data/<label>")
def download_cc_data(label):
    return CMF_download().download_cc_data(label)

@cmf.route("/download_satake_angles/<label>")
def download_satake_angles(label):
    return CMF_download().download_satake_angles(label)

@cmf.route("/download_newform/<label>")
def download_newform(label):
    return CMF_download().download_newform(label)

@cmf.route("/download_newspace/<label>")
def download_newspace(label):
    return CMF_download().download_newspace(label)

@cmf.route("/download_full_space/<label>")
def download_full_space(label):
    return CMF_download().download_full_space(label)

@search_parser(default_name='Character orbit label') # see SearchParser.__call__ for actual arguments when calling
def parse_character(inp, query, qfield, level_field='level', conrey_field='char_labels'):
    pair = inp.split('.')
    if len(pair) != 2:
        raise ValueError("It must be of the form N.i")
    level, orbit = pair
    level = int(level)
    if level_field in query and query[level_field] != level:
        raise ValueError("Inconsistent level")
    query[level_field] = level
    if orbit.isalpha():
        query[qfield] = class_to_int(orbit) + 1 # we don't store the prim_orbit_label
    else:
        if conrey_field is None:
            raise ValueError("You must use the orbit label when searching by primitive character")
        query[conrey_field] = {'$contains': int(orbit)}

newform_only_fields = ['dim','nf_label','is_cm','cm_disc','is_twist_minimal','has_inner_twist','analytic_rank']
def common_parse(info, query):
    parse_ints(info, query, 'weight', name="Weight")
    if 'weight_parity' in info:
        parity=info['weight_parity']
        if parity == 'even':
            query['odd_weight'] = False
        elif parity == 'odd':
            query['odd_weight'] = True
    if 'char_parity' in info:
        parity=info['char_parity']
        if parity == 'even':
            query['char_parity'] = 1
        elif parity == 'odd':
            query['char_parity'] = -1
    parse_ints(info, query, 'level', name="Level")
    parse_floats(info, query, 'analytic_conductor', name="Analytic conductor")
    parse_character(info, query, 'char_label', qfield='char_orbit_index')
    parse_character(info, query, 'prim_label', qfield='prim_orbit_index', level_field='char_conductor', conrey_field=None)
    parse_ints(info, query, 'char_order', name="Character order")
    prime_mode = info.get('prime_quantifier','exact')
    parse_primes(info, query, 'level_primes', name='Primes dividing level', mode=prime_mode) # should add radical of level

def newform_parse(info, query):
    common_parse(info, query)
    parse_ints(info, query, 'dim', name="Dimension")
    parse_nf_string(info, query,'nf_label', name="Coefficient field")
    parse_bool_unknown(info, query, 'is_cm',name='CM form')
    parse_ints(info, query, 'cm_disc', name="CM discriminant")
    parse_bool(info, query, 'is_twist_minimal')
    parse_bool_unknown(info, query, 'has_inner_twist')
    parse_ints(info, query, 'analytic_rank')
    parse_noop(info, query, 'atkin_lehner_string')
    parse_ints(info, query, 'fricke_eigenval')
    parse_bool_unknown(info, query, 'is_self_dual')

@search_wrap(template="cmf_newform_search_results.html",
             table=db.mf_newforms,
             title='Newform Search Results',
             err_title='Newform Search Input Error',
             shortcuts={'jump':jump_box,
                        'download':CMF_download(),
                        #'download_exact':download_exact,
                        #'download_complex':download_complex
             },
             url_for_label=url_for_label,
             bread=get_search_bread,
             learnmore=learnmore_list,
             credit=credit)
def newform_search(info, query):
    newform_parse(info, query)
    set_info_funcs(info)

def trace_postprocess(res, info, query):
    if res:
        hecke_codes = [mf['hecke_orbit_code'] for mf in res]
        trace_dict = defaultdict(dict)
        for rec in db.mf_hecke_nf.search({'n':{'$in': info['Tr_n']}, 'hecke_orbit_code':{'$in':hecke_codes}}, projection=['hecke_orbit_code', 'n', 'trace_an'], sort=[]):
            trace_dict[rec['hecke_orbit_code']][rec['n']] = rec['trace_an']
        for mf in res:
            mf['tr_an'] = trace_dict[mf['hecke_orbit_code']]
    return res

@search_wrap(template="cmf_trace_search_results.html",
             table=db.mf_newforms,
             title='Newform Search Results',
             err_title='Newform Search Input Error',
             shortcuts={'jump':jump_box,
                        'download':CMF_download().download_multiple_traces},
             projection=['label','dim','hecke_orbit_code'],
             postprocess=trace_postprocess,
             bread=get_search_bread,
             learnmore=learnmore_list,
             credit=credit)
def trace_search(info, query):
    newform_parse(info, query)
<<<<<<< HEAD
    A = info.get('an_constraints')
    if A and A.strip():
        # TODO: Error checking
        L = [piece.strip().split('=') for piece in A.split(',')]
        constraints = sum([["T%s.n = %s"%(i, n.strip()[1:]), "T%s.trace_an = %s"%(i, t.strip())] for i, (n,t) in enumerate(L)], [])
        constraints += ["T%s.hecke_orbit_code = T%s.hecke_orbit_code"%(i,i+1) for i in range(len(L)-1)]
        tables = ["mf_hecke_nf T%s"%(i) for i in range(len(L))]
        clause = " AND ".join(constraints)
        selecter = "SELECT T0.hecke_orbit_code FROM {0} WHERE {1}".format(", ".join(tables), clause)
        #print selecter
        selecter = SQL(selecter)
        cur = db._execute(selecter)
        codes = [rec[0] for rec in cur]
        #print "codes", codes
        if codes:
            query['hecke_orbit_code'] = {'$in':codes}
        else:
            query['hecke_orbit_code'] = -1
=======
    parse_equality_constraints(info, query, 'an_constraints', qfield='traces', shift=-1)
>>>>>>> 9b112c59
    set_info_funcs(info)
    ns = info['n'] = info.get('n', '1-40')
    n_primality = info['n_primality'] = info.get('n_primality', 'primes')
    Trn = integer_options(ns, 1000)
    if n_primality == 'primes':
        Trn = [n for n in Trn if n > 1 and ZZ(n).is_prime()]
    elif n_primality == 'prime_powers':
        Trn = [n for n in Trn if n > 1 and ZZ(n).is_prime_power()]
    else:
        Trn = [n for n in Trn if n > 1]
    info['Tr_n'] = Trn

def set_rows_cols(info, query):
    """
    Sets weight_list and level_list, which are the row and column headers
    """
    info['weight_list'] = integer_options(info['weight'], max_opts=100)
    if 'odd_weight' in query:
        if query['odd_weight']:
            info['weight_list'] = [k for k in info['weight_list'] if k%2 == 1]
        else:
            info['weight_list'] = [k for k in info['weight_list'] if k%2 == 0]
    info['level_list'] = integer_options(info['level'], max_opts=2000)
    if len(info['weight_list']) * len(info['level_list']) > 10000:
        raise ValueError("Table too large")

def has_data(N, k):
    return k > 1 and N*k*k <= 2000
def dimension_space_postprocess(res, info, query):
    set_rows_cols(info, query)
    dim_dict = {(N,k):DimGrid() for N in info['level_list'] for k in info['weight_list'] if has_data(N,k)}
    for space in res:
        dims = DimGrid.from_db(space)
        N = space['level']
        k = space['weight']
        dim_dict[N,k] += dims
    if query.get('char_order') == 1:
        def url_generator(N, k):
            return url_for(".by_url_space_label", level=N, weight=k, char_orbit_label="a")
    else:
        def url_generator(N, k):
            return url_for(".by_url_full_gammma1_space_label", level=N, weight=k)
    def pick_table(entry, X, typ):
        return entry[X][typ]
    def switch_text(X, typ):
        space_type = {'M':' modular forms',
                      'S':' cusp forms',
                      'E':' Eisenstein series'}
        return typ.capitalize() + space_type[X]
    info['pick_table'] = pick_table
    info['cusp_types'] = ['M','S','E']
    info['newness_types'] = ['all','new','old']
    info['one_type'] = False
    info['switch_text'] = switch_text
    info['url_generator'] = url_generator
    info['has_data'] = has_data
    return dim_dict
def dimension_form_postprocess(res, info, query):
    urlgen_info = dict(info)
    urlgen_info['count'] = 50
    set_rows_cols(info, query)
    dim_dict = {(N,k):0 for N in info['level_list'] for k in info['weight_list'] if has_data(N,k)}
    for form in res:
        N = form['level']
        k = form['weight']
        dim_dict[N,k] += form['dim']
    def url_generator(N, k):
        info_copy = dict(urlgen_info)
        info_copy['submit'] = 'Search'
        info_copy['level'] = str(N)
        info_copy['weight'] = str(k)
        return url_for(".index", **info_copy)
    def pick_table(entry, X, typ):
        # Only support one table
        return entry
    info['pick_table'] = pick_table
    info['cusp_types'] = ['S']
    info['newness_types'] = ['new']
    info['one_type'] = True
    info['url_generator'] = url_generator
    info['has_data'] = has_data
    return dim_dict

@search_wrap(template="cmf_dimension_search_results.html",
             table=db.mf_newforms,
             title='Dimension Search Results',
             err_title='Dimension Search Input Error',
             per_page=None,
             postprocess=dimension_form_postprocess,
             bread=get_dim_bread,
             learnmore=learnmore_list,
             credit=credit)
def dimension_form_search(info, query):
    info.pop('count',None) # remove per_page so that we get all results
    if 'weight' not in info:
        info['weight'] = '1-12'
    if 'level' not in info:
        info['level'] = '1-24'
    newform_parse(info, query)

@search_wrap(template="cmf_dimension_search_results.html",
             table=db.mf_newspaces,
             title='Dimension Search Results',
             err_title='Dimension Search Input Error',
             per_page=None,
             postprocess=dimension_space_postprocess,
             bread=get_dim_bread,
             learnmore=learnmore_list,
             credit=credit)
def dimension_space_search(info, query):
    info.pop('count',None) # remove per_page so that we get all results
    if 'weight' not in info:
        info['weight'] = '1-12'
    if 'level' not in info:
        info['level'] = '1-24'
    common_parse(info, query)

@search_wrap(template="cmf_space_search_results.html",
             table=db.mf_newspaces,
             title='Newform Space Search Results',
             err_title='Newform Space Search Input Error',
             bread=get_search_bread,
             learnmore=learnmore_list,
             credit=credit)
def space_search(info, query):
    common_parse(info, query)
    parse_ints(info, query, 'dim', name='Dimension')
    parse_ints(info, query, 'num_forms', name='Number of newforms')
    set_info_funcs(info)

@cmf.route("/Completeness")
def completeness_page():
    t = 'Completeness of classical modular form data'
    return render_template("single.html", kid='dq.mf.elliptic.extent',
                           credit=credit(), title=t,
                           bread=get_bread(other='Completeness'),
                           learnmore=learnmore_list_remove('Completeness'))


@cmf.route("/Source")
def how_computed_page():
    t = 'Source of classical modular form data'
    return render_template("single.html", kid='dq.mf.elliptic.source',
                           credit=credit(), title=t,
                           bread=get_bread(other='Source'),
                           learnmore=learnmore_list_remove('Source'))

@cmf.route("/Labels")
def labels_page():
    t = 'Labels for classical modular forms'
    return render_template("single.html", kid='mf.elliptic.label',
                           credit=credit(), title=t,
                           bread=get_bread(other='Labels'),
                           learnmore=learnmore_list_remove('labels'))

@cmf.route("/Reliability")
def reliability_page():
    t = 'Reliability of classical modular form data'
    return render_template("single.html", kid='dq.mf.elliptic.reliability',
                           credit=credit(), title=t,
                           bread=get_bread(other='Reliability'),
                           learnmore=learnmore_list_remove('Reliability'))

def cm_format(D):
    if D == 1:
        return 'Not CM'
    elif D == 0:
        return 'Unknown'
    else:
        cm_label = "2.0.%s.1"%(-D)
        return nf_display_knowl(cm_label, field_pretty(cm_label))

class CMF_stats(StatsDisplay):
    """
    Class for creating and displaying statistics for classical modular forms
    """
    def __init__(self):
        nforms = comma(db.mf_newforms.count())
        nspaces = comma(db.mf_newspaces.count())
        Nk2bound = db.mf_newforms.max('Nk2')
        weight_knowl = display_knowl('mf.elliptic.weight', title = 'weight')
        level_knowl = display_knowl('mf.elliptic.level', title='level')
        newform_knowl = display_knowl('mf.elliptic.newform', title='newforms')
        stats_url = url_for(".statistics")
        self.short_summary = r'The database currently contains %s %s of %s \(k\) and %s \(N\) satisfying \(Nk^2 \le %s\). Here are some <a href="%s">further statistics</a>.' % (nforms, newform_knowl, weight_knowl, level_knowl, Nk2bound, stats_url)
        self.summary = r"The database currently contains %s (Galois orbits of) %s and %s spaces of %s \(k\) and %s \(N\) satisfying \(Nk^2 \le %s\)." % (nforms, newform_knowl, nspaces, weight_knowl, level_knowl, Nk2bound)

    table = db.mf_newforms
    baseurl_func = ".index"

    stat_list = [
        {'cols': [],
         'buckets':{'dim':[1,1,2,3,4,5,10,20,100,1000,10000]},
         'row_title':'dimension',
         'knowl':'mf.elliptic.dimension'},
        {'cols':'has_inner_twist',
         'top_title':'inner twisting',
         'row_title':'has inner twist',
         'knowl':'mf.elliptic.inner_twist',
         'formatter':boolean_unknown_format},
        {'cols':'analytic_rank',
         'row_title':'analytic rank',
         'knowl':'lfunction.analytic_rank',
         'avg':True},
        {'cols':'num_forms',
         'table':db.mf_newspaces,
         'top_title': r'number of newforms in \(S_k(\Gamma_0(N), \chi)\)',
         'row_title': 'newforms',
         'knowl': 'mf.elliptic.galois-orbits',
         'url_extras': 'submit=Spaces&'},
        {'cols': 'cm_disc',
         'top_title':'complex multiplication',
         'row_title':'CM by',
         'knowl':'mf.elliptic.cm_form',
         'reverse':True,
         'formatter':cm_format},
    ]

@cmf.route("/stats")
def statistics():
    title = 'Cupsidal Newforms: Statistics'
    return render_template("display_stats.html", info=CMF_stats(), credit=credit(), title=title, bread=get_bread(other='Statistics'), learnmore=learnmore_list())<|MERGE_RESOLUTION|>--- conflicted
+++ resolved
@@ -5,11 +5,7 @@
 from lmfdb.db_backend import db, SQL
 from lmfdb.db_encoding import Json
 from lmfdb.classical_modular_forms import cmf
-<<<<<<< HEAD
-from lmfdb.search_parsing import parse_ints, parse_floats, parse_bool, parse_bool_unknown, parse_nf_string, parse_noop, integer_options, search_parser #, parse_count, parse_start
-=======
 from lmfdb.search_parsing import parse_ints, parse_floats, parse_bool, parse_bool_unknown, parse_primes, parse_nf_string, parse_noop, parse_equality_constraints, integer_options, search_parser, parse_count, parse_start
->>>>>>> 9b112c59
 from lmfdb.search_wrapper import search_wrap
 from lmfdb.downloader import Downloader
 from lmfdb.utils import flash_error, to_dict, comma, display_knowl, polyquo_knowl
@@ -663,28 +659,7 @@
              credit=credit)
 def trace_search(info, query):
     newform_parse(info, query)
-<<<<<<< HEAD
-    A = info.get('an_constraints')
-    if A and A.strip():
-        # TODO: Error checking
-        L = [piece.strip().split('=') for piece in A.split(',')]
-        constraints = sum([["T%s.n = %s"%(i, n.strip()[1:]), "T%s.trace_an = %s"%(i, t.strip())] for i, (n,t) in enumerate(L)], [])
-        constraints += ["T%s.hecke_orbit_code = T%s.hecke_orbit_code"%(i,i+1) for i in range(len(L)-1)]
-        tables = ["mf_hecke_nf T%s"%(i) for i in range(len(L))]
-        clause = " AND ".join(constraints)
-        selecter = "SELECT T0.hecke_orbit_code FROM {0} WHERE {1}".format(", ".join(tables), clause)
-        #print selecter
-        selecter = SQL(selecter)
-        cur = db._execute(selecter)
-        codes = [rec[0] for rec in cur]
-        #print "codes", codes
-        if codes:
-            query['hecke_orbit_code'] = {'$in':codes}
-        else:
-            query['hecke_orbit_code'] = -1
-=======
     parse_equality_constraints(info, query, 'an_constraints', qfield='traces', shift=-1)
->>>>>>> 9b112c59
     set_info_funcs(info)
     ns = info['n'] = info.get('n', '1-40')
     n_primality = info['n_primality'] = info.get('n_primality', 'primes')
