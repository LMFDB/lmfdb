--- conflicted
+++ resolved
@@ -1157,11 +1157,7 @@
              title='Dimension search results',
              err_title='Dimension search input error',
              per_page=None,
-<<<<<<< HEAD
-             projection=['label', 'analytic_conductor', 'level', 'weight', 'conrey_index', 'dim', 'hecke_orbit_dims', 'AL_dims', 'char_conductor','eis_dim','eis_new_dim','cusp_dim', 'mf_dim', 'mf_new_dim', 'plus_dim', 'num_forms'],
-=======
              projection=['label', 'analytic_conductor', 'level', 'weight', 'conrey_index', 'dim', 'hecke_orbit_dims', 'ALdims', 'char_conductor','eis_dim','eis_new_dim','cusp_dim', 'mf_dim', 'mf_new_dim', 'plus_dim', 'num_forms'],
->>>>>>> 3cc1b49e
              postprocess=dimension_space_postprocess,
              bread=get_dim_bread,
              learnmore=learnmore_list)
