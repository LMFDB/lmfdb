--- conflicted
+++ resolved
@@ -1,11 +1,5 @@
 CRITICAL (BUGS):
 * knowls: reliability, cande, source in the new paradigm (Drew)
-<<<<<<< HEAD
-* when trace_bound is not set it should not be displayed, e.g. on gamma1 pages like http://cmfs.lmfdb.xyz/ModularForm/GL2/Q/holomorphic/2000/2/
-* change number of newspaces display on the top of the stats page to only count spaces where num forms is > 0 rather than including zero dimensional spaces (use db.mf_newspaces.count({'num_forms':{'$gt':0}}), which should give 45444)
-=======
-* http://cmfs.lmfdb.xyz/L/ModularForm/GL2/Q/holomorphic/4000/1/bf/b/ not displaying z-plot
->>>>>>> 42a342a6
 
 IMPORTANT:
 * Compute L-functions for weight-1 and forms of trivial character past Nk^2 > 4000 (Edgar)
