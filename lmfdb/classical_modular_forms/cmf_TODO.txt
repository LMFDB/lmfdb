CRITICAL (BUGS):
* knowls: reliability, cande, source in the new scheme (and indicate that CM is rigorous but inner twist is numerical) (Drew)
* data: Add isogeny_class_label to L-functions so that we can include friend links to elliptic curves (Edgar) (we first need to add trace_hash column, see under important)
* data: primitive and characters are wrongly assigned for unprimitive lfun
* why are some Satake angles outside the range -pi to pi? (e.g. 55.2.j.a, 4.3 theta_3) (Edgar)


On data updates:
* data: populate embeddings column by computing roots of defining polynomials and matching with complex data (Edgar)
* data: populate analytic rank (Edgar)
* data: per each newform, check that we have all the Lfunctions
* check that the roots are all different (Edgar)


IMPORTANT:
<<<<<<< HEAD
* hecke_ring_index as factorization (Drew, Edgar)
* Display gamma1 portraits (Edgar)
=======
* Add Hecke cutters to form page (David)
* Add info.format = embed for rational forms (David)
* hecke_ring_index as factorization (Drew)
* Have L-function columns for both definitions of L-hash and remove duplication between L-functions of elliptic curves over Q and modular forms of weight 2 and trivial character (e.g. L/EllipticCurve/Q/11/a/ and L/ModularForm/GL2/Q/holomorphic/11/2/1/a/1/) (Edgar)
>>>>>>> 9c18391b
* Self dual: search and display (Drew, David)
* Add display strings for non-rational forms; q + (beta_1 + 2beta_3 + ...)q^2 + ... (at most 5 terms in the q^2 coefficient) (Drew)
* Update know for newspaces and mf.elliptic.space (Drew)
* make tests pass (Edgar)
* add tests (Edgar)
* fix and verify (try furthest top right dot): http://www.lmfdb.org/L/degree2/CuspForm/ (Alex)
* data: compute exact Hecke eigenvalues in pari, compare with computed in Magma (JC, Drew)
<<<<<<< HEAD
* Have L-function columns for both definitions of L-hash and remove duplication between L-functions of elliptic curves over Q and modular forms of weight 2 and trivial character (e.g. L/EllipticCurve/Q/11/a/ and L/ModularForm/GL2/Q/holomorphic/11/2/1/a/1/) (Edgar)
* data: add weight 1 cc data (Edgar)
* form pages: weight 1 link to Artin rep (Edgar)
=======
* split dimension into Fricke plus (first) + minus (second), update knowl (David)
>>>>>>> 9c18391b
* add a column for AL-dims, with knowl (David)
* Atkin-Lehner dimension decomposition for the space (David)
* Add fricke eigenvalue (or the sign of the functional equation) to mf_newforms and display it. (David)
* List of AL-dimensions in the list of spaces; expands to knowl (David)
<<<<<<< HEAD
* Review LMFDB issues to make sure we aren't reproducing them and that they are fixed in the new version (Edgar)
* L-function pages: fix fonts arithmetic/analytic normalization (Edgar: make issue on LMFDB)
* http://localhost:37777/ModularForm/GL2/Q/Maass/5411900eacf756021f2c6908 (Edgar) half way there
* http://localhost:37777/ModularForm/GL2/Q/Maass/4f5693d488aece2afe00000d (Edgar)
* Add density of zero traces (Drew, Edgar)
=======
* Add density of zero traces (Edgar)
* data: add weight 1 cc data (Edgar)
* form pages: weight 1 link to Artin rep (Edgar)
* link modular form history in Learn more about? (#1284) (Edgar)
* LMFDB issues to be closed after done with the above: #2340, #1282, #1248, #1224, #873, #437 (Edgar)
>>>>>>> 9c18391b

GOOD:
* Make sure our description of labels is correct
* data: add data for is_twist_minimal
* knowls: mf.elliptic.hecke_order, mf.elliptic.embedding_label
* knowls: make sure top and bottom knowls, explicit formulas are ported over
* knowl: add remark to sturm_bound knowl for why our sturm bound is off by 1 from Sage (floor vs ceiling)

FORMATTING:

IT WOULD BE NICE IF:
* it would be nice if, if hecke field is cyclotomic don't use \zeta_3
* show AL dimensions for old forms as well as new
* +,- dimension for the fricke eigenvalues show the dimension as a sum of two values
* LMFDB-wide: download link to get all data being used to generate page (see Download All Stored Data on elliptic curves)
* LMFDB-wide: equal signs consistent in terms of math-mode or not
* LMFDB-wide: change sort order in search results
* form pages: add code snippets
* space pages: add code snippets
* knowls: more
* form pages: if Hecke ring is a power basis, order the generators by the powers and pretty print the q-expansion
* identify (if possible?) a more precise description of the twisting characters
* data: download data from old version and compare to see matches (at least with traces) and identify other problems
* form pages: download to Sage/Magma/pari (using cutters)
* What about putting in "nice latex" for q-exp when available, e.g. if beta_i = nu^i and nu has a nice rep (like sqrt{N} or zeta_n)?
* form pages: provide downloads of q-expansions for Magma/pari

FUTURE WORK:
* data: compute much more using pari
* Review editorial review of CMFs to make sure issues have been addressed
* data: make friends with GL_2-type genus 2 curves and base changes to HMFs and BMFs
* Add more data, in particular for weight 2 and trivial character

STABILITY CHECKS (EDGAR):
* verify that all links to modular forms elsewhere still work.  We've changed the label convention, so the following are probably broken.  See elliptic_curves/isog_class.py (search newform_label) for a fix.
bianchi_modular_forms/web_BMF.py:            bc_urls = [url_for("cmf.render_elliptic_modular_forms", level=cond, weight=2, char_orbit_label='a', hecke_orbit=iso) for cond, iso, num in curve_bc_parts]
elliptic_curves/web_ec.py:        self.newform_link = url_for("cmf.render_elliptic_modular_forms", level=cond, weight=2, char_orbit_label='a', hecke_orbit=iso)

NOT CMF STUFF:
* bread for maass forms looks dumb http://127.0.0.1:37777/L/ModularForm/GSp4/Q/Maass/1/1/12.46875_4.720951/1.34260324/#footer
* http://127.0.0.1:37777/L/ModularForm/GSp4/Q/Maass/1/1/12.46875_4.720951/1.34260324/#footer should explain why it is the grand canyon l-function, there is a knowl for this but after some renaming of maass forms it doesn't show on the page!

TO THINK ABOUT:
* Are there good reasons for why traces are often zero for many small primes (e.g. 60.2.j)

PROBABLY DONE:
* throughout: work with labels e.g. '11.2.a.a'
* L-function pages: make sure L-function links with orbits works
* space pages: breadcrumbs (Alex: done probably, someone else could check if they like)
* gamma1 full space pages: breadcrumbs (Alex: done probably, someone else could check if they like)
* form pages: breadcrumbs (Alex: done probably, someone else could check if they like)
* form pages: should be three options for minimal: is minimal twist, is not minimal twist, is not known
* form pages: display what the inner twists actually are (as orbits of characters). Never rigorous.  "This form admits X nontrivial inner twists".  Knowl for inner twists.  Asterisk depending on proven field (David)
* The following external links should work, but it may be worth checking:
elliptic_curves/isog_class.py:        self.newform_link = url_for("cmf.render_elliptic_modular_forms", level=N, weight=2, character=1, label=iso)
hecke_algebras/main.py:        info['friends'] = [('Newforms space ' + info['label'], url_for("cmf.render_elliptic_modular_forms", level=info['level'], weight=info['weight'], char_orbit_label='a'))]
hecke_algebras/main.py:    info['friends'] = [('Modular form ' + info['base_lab'], url_for("cmf.render_elliptic_modular_forms", level=info['level'], weight=info['weight'], char_orbit_label='a'))]
hilbert_modular_forms/hilbert_modular_form.py:            info['error'] = "For modular forms over $\mathbb{Q}$ go <a href=%s>here</a>" % url_for('cmf.index')
lfunctions/Lfunction.py:                       url_for("cmf.render_elliptic_modular_forms",
templates/checklist.html:<a href="{{ url_for("cmf.render_elliptic_modular_forms", level=11, weight=2, char_orbit_label='a', label='a')}}">
templates/checklist.html:<li><a href="{{ url_for('cmf.by_url_newform_label', level = 11, weight = 6, char_orbit_label = 'a',hecke_orbit = 'b')}}"> Cuspidal newform 11.6.a.b </a>
templates/checklist.html:<a href="{{ url_for('l_functions.l_function_cmf_orbit', level=11, weight=6, char_orbit_label='a', hecke_orbit='b')}}"> its associated L-function </a> (along with the <a href="{{ url_for('l_functions.l_function_cmf_page', level=11, weight=6, character=1, hecke_orbit='b', number=1)}}">first</a>, <a href="{{ url_for('l_functions.l_function_cmf_page', level=11, weight=6, character=1, hecke_orbit='b', number=2)}}">second</a>, and <a href="{{ url_for('l_functions.l_function_cmf_page', level=11, weight=6, character=1, hecke_orbit='b', number=3)}}">third</a> conjugate constituents)<br/>
tensor_products/templates/tensor_products_index.html:    <option value={{url_for('cmf.render_elliptic_modular_forms')}}>Holomorphic cusp form</option>
tensor_products/templates/tensor_products_index.html:    <option value={{url_for('cmf.render_elliptic_modular_forms')}}>Holomorphic cusp form</option>
modular_forms/views/templates/mf_navigation.html:<a href="{{ url_for('cmf.index')<|MERGE_RESOLUTION|>--- conflicted
+++ resolved
@@ -13,15 +13,10 @@
 
 
 IMPORTANT:
-<<<<<<< HEAD
-* hecke_ring_index as factorization (Drew, Edgar)
-* Display gamma1 portraits (Edgar)
-=======
 * Add Hecke cutters to form page (David)
 * Add info.format = embed for rational forms (David)
 * hecke_ring_index as factorization (Drew)
 * Have L-function columns for both definitions of L-hash and remove duplication between L-functions of elliptic curves over Q and modular forms of weight 2 and trivial character (e.g. L/EllipticCurve/Q/11/a/ and L/ModularForm/GL2/Q/holomorphic/11/2/1/a/1/) (Edgar)
->>>>>>> 9c18391b
 * Self dual: search and display (Drew, David)
 * Add display strings for non-rational forms; q + (beta_1 + 2beta_3 + ...)q^2 + ... (at most 5 terms in the q^2 coefficient) (Drew)
 * Update know for newspaces and mf.elliptic.space (Drew)
@@ -29,30 +24,15 @@
 * add tests (Edgar)
 * fix and verify (try furthest top right dot): http://www.lmfdb.org/L/degree2/CuspForm/ (Alex)
 * data: compute exact Hecke eigenvalues in pari, compare with computed in Magma (JC, Drew)
-<<<<<<< HEAD
-* Have L-function columns for both definitions of L-hash and remove duplication between L-functions of elliptic curves over Q and modular forms of weight 2 and trivial character (e.g. L/EllipticCurve/Q/11/a/ and L/ModularForm/GL2/Q/holomorphic/11/2/1/a/1/) (Edgar)
-* data: add weight 1 cc data (Edgar)
-* form pages: weight 1 link to Artin rep (Edgar)
-=======
-* split dimension into Fricke plus (first) + minus (second), update knowl (David)
->>>>>>> 9c18391b
 * add a column for AL-dims, with knowl (David)
 * Atkin-Lehner dimension decomposition for the space (David)
 * Add fricke eigenvalue (or the sign of the functional equation) to mf_newforms and display it. (David)
 * List of AL-dimensions in the list of spaces; expands to knowl (David)
-<<<<<<< HEAD
-* Review LMFDB issues to make sure we aren't reproducing them and that they are fixed in the new version (Edgar)
-* L-function pages: fix fonts arithmetic/analytic normalization (Edgar: make issue on LMFDB)
-* http://localhost:37777/ModularForm/GL2/Q/Maass/5411900eacf756021f2c6908 (Edgar) half way there
-* http://localhost:37777/ModularForm/GL2/Q/Maass/4f5693d488aece2afe00000d (Edgar)
-* Add density of zero traces (Drew, Edgar)
-=======
 * Add density of zero traces (Edgar)
 * data: add weight 1 cc data (Edgar)
 * form pages: weight 1 link to Artin rep (Edgar)
 * link modular form history in Learn more about? (#1284) (Edgar)
 * LMFDB issues to be closed after done with the above: #2340, #1282, #1248, #1224, #873, #437 (Edgar)
->>>>>>> 9c18391b
 
 GOOD:
 * Make sure our description of labels is correct
