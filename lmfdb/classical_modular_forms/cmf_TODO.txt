--- conflicted
+++ resolved
@@ -6,12 +6,7 @@
 * Create appropriate indexes -> run tests and see slow queries (Edgar)
 * fix tests (Edgar)
 * javascript friends list (Edgar)
-<<<<<<< HEAD
-* address not proven self-twist (Edgar)
-=======
 * Today: RM and CM cols, statistics, show examples in weight 1 where we have everything
-* Add option to give denominator for proportions; default to total, provide dict to override (David)
->>>>>>> 778588f0
 * Cutoff for number of rows in stats, more button, default 60 for CM (David)
 * 2d tables (is_CM, is_RM, both, neither) (count by level/dimension) (David)
 * Add is_CM, is_RM (in weight 1 and overall) (David)
