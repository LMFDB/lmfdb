--- conflicted
+++ resolved
@@ -1,9 +1,5 @@
-<<<<<<< HEAD
-CRITICAL (BUGS): 
-=======
 CRITICAL (BUGS):
 * Trace table with bigints not formatting correctly: http://cmfs.lmfdb.xyz/ModularForm/GL2/Q/holomorphic/?start=50&count=50&hidden_search_type=List&weight=201-&search_type=Traces
->>>>>>> d721f107
 
 IMPORTANT:
 * Add data for N <= 10 and Nk^2 <= 100000 and other boxes. (Drew, N <= 10 and Nk^2 <= 100000 done except embedding data)
