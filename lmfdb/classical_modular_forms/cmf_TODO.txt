--- conflicted
+++ resolved
@@ -7,14 +7,10 @@
 * Update knowl for newspaces and mf.elliptic.space (Drew)
 * code snippets for form and space pages (Drew)
 * Add projective_image_type column, text "Dn", "A4", "S4", "A5"; projective_image text "D15", "A4",... (Drew)
-<<<<<<< HEAD
 * Error for old L-function labels (David)
 * Upload data for Nk^2 <= 3000 (Drew, Edgar)
-=======
 * Upload data for Nk^2 <= 3000 (Drew)
 * Create appropriate indexes
->>>>>>> 0d470c3b
-
 -------------------------- Pull Request Line -------------------------------------------------
 * Speed up Dirichlet character search (currently doing a ton of lookup and lucky calls rather than using search() (David LD)
 * Compare speed for first 100 an as separate columns in mf_hecke_cc (try two jsonb columns and 200 float columns) (Edgar)
