--- conflicted
+++ resolved
@@ -2,13 +2,12 @@
 * knowls: reliability, cande, source in the new paradigm (Drew)
 
 IMPORTANT:
-* When we've added trivial character data, make sure dimension tables show N/A in large Nk2. (Drew, David)
+* Add check in display_float to not use half integer code when abs value larger than 10^prec. (Edgar)
 * Use field_poly_is_real_cyclotomic once we can express q-expansions in terms of zetas here (Drew, David)
 * Use analytic_rank_proved once we have conjectural analytic ranks in weight 1 (Edgar, David)
 * Make light gray lighter gray (David)
-* Change search on has_inner_twists to use inner_twist_count, add stats, add this to form page and property box (David)
-* Display hecke_ring_generator_nbound on form pages (and in property box?) (David)
-* Display field_disc on form pages when present and field is not cyclotomic (or real cyclotomic) and not in the LMFDB (David)
+* Display hecke_ring_generator_nbound on form pages (David)
+* Display field_disc on form pages when present and field is not cyclotomic (or real cyclotomic) and not in the LMFDB (Edgar, David)
 * Add download link to create forms in magma (JV and Drew)
 * Prove image types for all weight one forms (Drew)
 * Compute L-functions for weight-1 and forms of trivial character past Nk^2 > 4000 (Edgar)
@@ -16,18 +15,18 @@
 * Change formatting for buckets, add input boxes on dynamic stats, auto bucketing (David)
 * Use include in dynamic template for stat display (David)
 * Add inputs in dynamic stats for options (e.g. totaller, etc) (David)
-* Header for space pages (newspaces and gamma1) should list level first then weight to be consistent with bread crumbs
-<<<<<<< HEAD
+* Header for space pages (newspaces and gamma1) should list level first then weight to be consistent with bread crumbs (David)
+* Swap level and weight for space refine search (David)
+* Create mf_hecke_traces table (hecke_orbit_code, n, trace_an) (Drew)
+* Modify mf_hecke_nf table (hecke_orbit_code, an (array of arrays of integers), ap (array of arrays of integers)) (Drew)
+* Compare trivial char data with Stein database (Drew)
+* Compare dihedral weight one data with Magma (Drew)
 
 FINAL CHECKS:
 * Make sure indexes are appropriate (Edgar)
 
-=======
-* Compare trivial char data with Stein database (Drew)
-* Compare dihedral weight one data with Magma (Drew)
->>>>>>> 4406ead1
 -------------------------- Pull Request Line -------------------------------------------------
-* Lift projective reps for weight one forms to artin reps whereever possible
+* Lift projective reps for weight one forms to artin reps whereever possible (Drew)
 * code snippets for form and space pages (Drew)
 * add ECQD and genus 2 curves to friends (Edgar)
 * Speed up Dirichlet character search (currently doing a ton of lookup and lucky calls rather than using search() (David LD)
