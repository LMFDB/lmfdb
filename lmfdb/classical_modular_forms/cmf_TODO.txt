--- conflicted
+++ resolved
@@ -6,23 +6,16 @@
 * Add stats specific to trivial character (David)
 * When we've added trivial character data, make sure dimension tables show N/A in large Nk2. (Drew, David)
 * Use field_poly_is_real_cyclotomic once we can express q-expansions in terms of zetas here (Drew, David)
-<<<<<<< HEAD
-* Update inner twist display on form pages using the inner_twist column (include what's proved).
-* Increase coverage to at least 90% for classical modular forms (Edgar)
-* Change light gray
-* Change formatting for buckets, add input boxes on dynamic stats, auto bucketing
-* Use include in dynamic template for stat display
-* Add inputs for options (e.g. totaller, etc)
-
-=======
-* Make light gray lighter gray (?)
-* Change search on has_inner_twists to use inner_twist_count, add stats, add this to form page and property box (?)
-* Display hecke_ring_generator_nbound on form pages (and in property box?) (?)
-* Display field_disc on form pages when present and field is not cyclotomic (or real cyclotomic) and not in the LMFDB (?)
+* Make light gray lighter gray (David)
+* Change search on has_inner_twists to use inner_twist_count, add stats, add this to form page and property box (David)
+* Display hecke_ring_generator_nbound on form pages (and in property box?) (David)
+* Display field_disc on form pages when present and field is not cyclotomic (or real cyclotomic) and not in the LMFDB (David)
 * Add download link to create forms in magma (JV and Drew)
 * Prove image types for all weight one forms (Drew)
 * Compute L-functions for weight-1 and forms of trivial character past Nk^2 > 4000 (Edgar)
->>>>>>> d5bd6b1d
+* Change formatting for buckets, add input boxes on dynamic stats, auto bucketing (David)
+* Use include in dynamic template for stat display (David)
+* Add inputs in dynamic stats for options (e.g. totaller, etc) (David)
 -------------------------- Pull Request Line -------------------------------------------------
 * Lift projective reps for weight one forms to artin reps whereever possible
 * code snippets for form and space pages (Drew)
