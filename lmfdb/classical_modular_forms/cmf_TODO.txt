--- conflicted
+++ resolved
@@ -3,36 +3,26 @@
 * Level bread crumbs lead to server errors, e.g. http://cmfs.lmfdb.xyz/ModularForm/GL2/Q/holomorphic/8/
 
 IMPORTANT:
-<<<<<<< HEAD
 * Add level dropdown (unrestricted, prime, prime power, square, squarefee)
-* Write and run validation procedure to verify modular form data after it has been uploaded to postgres.  Figure out how to incorporate this into our long term workflow. (Drew)
-=======
 * If you change the sort order you cannot get search result totals when there are more than 1000 (try http://cmfs.lmfdb.xyz/ModularForm/GL2/Q/holomorphic/?hst=Spaces&level=100-200&dim=1-200&search_type=Spaces&sort_order=Nk2 and click on "at least 1000")
 * When inner twists have not been computed (inner_twist_count=-1 or inner_twists=None), the "Inner Twists" section needs to either be hidden, or amended to display information about self twists.  See http://cmfs.lmfdb.xyz/ModularForm/GL2/Q/holomorphic/64/2/i/a/
 http://cmfs.lmfdb.xyz/ModularForm/GL2/Q/holomorphic/212/2/k/a/ for examples with and without CM.
 * Write and run validation procedure to verify modular form data after it has been uploaded to postgres.  Figure out how to incorporate this into our long term workflow. (David, Edgar)
  - see https://github.com/JohnCremona/CMFs/blob/master/PostgresSchema.md for detailed list of verifications for each table
->>>>>>> 00a96f53
  - see scripts/verify_data.py
  - check that we have all the L-functions that we expect (Edgar)
  - check self duality -> through the number field data, embedding data, lfunction self_dual
  - check inner_twists through ap data (if feasible)
  - parallelize (Edgar)
-* Check the adjusted wording about completeness on the stats and dynamic stats pages. (David)
+* Revise mf.elliptic.statistics_extent (David)
 * Add notes on provability/completeness to Artin image knowl (Drew)
 * Move announcement e-mail to CMFs repo (David)
 * Draft a new features e-mail (analytic and arithmetic), identify new features propograting to the rest of the LMFDB (David)
 * Change to knowl mf.elliptic.statistics_extent (David)
 * Draft pull request submission text: allows us to close BLAH issues, new labeling convention but old labels will still work, complete transition to postgres, db_backend changes (David)
-<<<<<<< HEAD
 * Fix the axes on the plot to refer to analytic conductor http://cmfs.lmfdb.xyz/L/degree2/CuspForm/ which is now vastly smaller than Nk^2?! (Alex)
 * Add weight 1 L-functions to the plot http://cmfs.lmfdb.xyz/L/degree2/CuspForm/ ? This probably requires adjusting the axes. (Alex)
 * Update the text at the top of the plot page http://cmfs.lmfdb.xyz/L/degree2/CuspForm/, not only trivial character now. (Alex)
-=======
-* Fix the axes on the plot to refer to analytic conductor http://cmfs.lmfdb.xyz/L/degree2/CuspForm/ which is now vastly smaller than Nk^2?!
-* Add weight 1 L-functions to the plot http://cmfs.lmfdb.xyz/L/degree2/CuspForm/ ? This probably requires adjusting the axes.
-* Update the text at the top of the plot page http://cmfs.lmfdb.xyz/L/degree2/CuspForm/, not only trivial character now.
->>>>>>> 00a96f53
 * Make tests pass (Edgar)
 * Set analytic_ranks and reload mf_newforms onces lfunctions have all been computed (Drew)
 * Compute mf_hecke_cc normalized:
