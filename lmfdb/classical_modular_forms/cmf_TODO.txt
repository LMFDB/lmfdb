--- conflicted
+++ resolved
@@ -14,14 +14,6 @@
 * Once the RCS knowls are written, adjust the wording at the top of the statistics page to make it clearer what is included in the stats and include explicit links to completeness and rigor knowls.
 * Add dynamic character knowls; include orbit index for orbit label (David)
 * Add orbit index on character pages (David)
-<<<<<<< HEAD
-* Knowl on Artin image (what is OD_64 for 2601.1.p.a) (David)
-* There are forms with nontrivial character, N=42, k=10.  Breaks dimension_form_postprocess before change (David)
-
-=======
-* Use hecke cutter bound instead of Sturm bound in download code (Edgar)
-* Bug in Magma download for 6003.2.a.s (Edgar)
->>>>>>> 277bd058
 
 FINAL CHECKS:
 * Make sure indexes are appropriate (Edgar)
