--- conflicted
+++ resolved
@@ -38,194 +38,92 @@
   </tr>
   {% endif %}
   <tr>
-<<<<<<< HEAD
     <td> {{ KNOWL('cmf.analytic_conductor', title='Analytic Conductor') }} </td>
-    <td> \(A\) </td>
-    <td>=</td>
-=======
-    <td> {{ KNOWL('mf.elliptic.analytic_conductor', title='Analytic Conductor') }}: </td>
->>>>>>> 6d5536e4
     <td>\({{ newform.analytic_conductor }}\)</td>
   </tr>
   {% if newform.has_analytic_rank %}
   <tr>
-<<<<<<< HEAD
     <td> {{ KNOWL('cmf.analytic_rank', title='Analytic rank') }}: </td>
-    <td> </td>
-    <td> </td>
-=======
-    <td> {{ KNOWL('mf.elliptic.analytic_rank', title='Analytic rank') }}: </td>
->>>>>>> 6d5536e4
     <td>\({{ newform.analytic_rank }}\){% if not newform.analytic_rank_proved %}\(^*\){% endif %}</td>
   </tr>
   {% endif %}
   <tr>
-<<<<<<< HEAD
     <td> {{ KNOWL('cmf.dimension', title='Dimension') }}: </td>
-    <td> </td>
-    <td> </td>
-=======
-    <td> {{ KNOWL('mf.elliptic.dimension', title='Dimension') }}: </td>
->>>>>>> 6d5536e4
     <td>\({{ newform.dim }}\)</td>
   </tr>
   {% if newform.char_degree > 1 and newform.rel_dim > 1 %}
   <tr>
-<<<<<<< HEAD
     <td> {{ KNOWL('cmf.relative_dimension', title='Relative dimension') }}: </td>
-    <td> </td>
-    <td> </td>
-=======
-    <td> {{ KNOWL('mf.elliptic.relative_dimension', title='Relative dimension') }}: </td>
->>>>>>> 6d5536e4
     <td>\({{ newform.rel_dim }}\) over {{ newform.cyc_display() | safe }}</td>
   </tr>
   {% endif %}
   {% if newform.field_poly and newform.dim > 1 %}
   <!-- Coefficient code depends on existence of form -->
   <tr>
-<<<<<<< HEAD
     <td> {{ KNOWL('cmf.coefficient_field',title='Coefficient field') }}: </td>
-    <td> {{ newform.Qnu() }} </td>
-    <td> {{ newform.Qeq() }} </td>
     <td> {{ newform.field_display() | safe }}</td>
   </tr>
   <tr>
     <td> {{ KNOWL('cmf.coefficient_ring',title='Coefficient ring') }}: </td>
-    <td> </td>
-    <td> </td>
     <td> {{ newform.ring_display() | safe }}</td>
   </tr>
   <tr>
     <td> {{ KNOWL('cmf.coefficient_ring',title='Coefficient ring index') }}: </td>
-    <td> </td>
-    <td> </td>
-=======
-    <td> {{ KNOWL('mf.elliptic.coefficient_field',title='Coefficient field') }}: </td>
-    <td> {{ newform.field_display() | safe }}</td>
-  </tr>
-  <tr>
-    <td> {{ KNOWL('mf.elliptic.coefficient_ring',title='Coefficient ring') }}: </td>
-    <td> {{ newform.ring_display() | safe }}</td>
-  </tr>
-  <tr>
-    <td> {{ KNOWL('mf.elliptic.coefficient_ring',title='Coefficient ring index') }}: </td>
->>>>>>> 6d5536e4
     <td> {{ newform.ring_index_display() | safe }}</td>
   </tr>
   {% elif newform.dim == 1 %}
   <tr>
-<<<<<<< HEAD
     <td> {{ KNOWL('cmf.coefficient_field',title='Coefficient field') }}: </td>
-    <td> </td>
-    <td> </td>
     <td> \(\mathbb{Q}\)</td>
   </tr>
   <tr>
     <td> {{ KNOWL('cmf.coefficient_ring',title='Coefficient ring') }}: </td>
-    <td> </td>
-    <td> </td>
     <td> \(\mathbb{Z}\)</td>
   </tr>
   <tr>
     <td> {{ KNOWL('cmf.coefficient_ring',title='Coefficient ring index') }}: </td>
-    <td> </td>
-    <td> </td>
-=======
-    <td> {{ KNOWL('mf.elliptic.coefficient_field',title='Coefficient field') }}: </td>
-    <td> \(\mathbb{Q}\)</td>
-  </tr>
-  <tr>
-    <td> {{ KNOWL('mf.elliptic.coefficient_ring',title='Coefficient ring') }}: </td>
-    <td> \(\mathbb{Z}\)</td>
-  </tr>
-  <tr>
-    <td> {{ KNOWL('mf.elliptic.coefficient_ring',title='Coefficient ring index') }}: </td>
->>>>>>> 6d5536e4
     <td> {{ newform.ring_index_display() | safe }}</td>
   </tr>
   {% endif %}
   {% if newform.char_order == 1 %}
   <tr>
-<<<<<<< HEAD
     <td> {{ KNOWL('cmf.fricke', title='Fricke sign') }}: </td>
-    <td> </td>
-    <td> </td>
-=======
-    <td> {{ KNOWL('mf.elliptic.fricke', title='Fricke sign') }}: </td>
->>>>>>> 6d5536e4
     <td>\({{ newform.fricke_eigenval }}\)</td>
   </tr>
   {% endif %}
   {% if newform.projective_image %}
   <tr>
-<<<<<<< HEAD
     <td>{{ KNOWL('cmf.projective_image', title='Projective image')}}</td>
-    <td> </td>
-    <td> </td>
-=======
-    <td>{{ KNOWL('mf.elliptic.projective_image', title='Projective image')}}</td>
->>>>>>> 6d5536e4
     <td>\({{ newform.projective_image_latex }}\)</td>
   </tr>
   {% endif %}
   {% if newform.projective_field %}
   <tr>
-<<<<<<< HEAD
     <td>{{ KNOWL('cmf.projective_field', title='Projective field')}}</td>
-    <td> </td>
-    <td> </td>
-=======
-    <td>{{ KNOWL('mf.elliptic.projective_field', title='Projective field')}}</td>
->>>>>>> 6d5536e4
     <td>Galois closure of {{ newform.projective_field_display | safe }}</td>
   </tr>
   {% endif %}
   {% if newform.artin_degree %}
   <tr>
-<<<<<<< HEAD
     <td>{{ KNOWL('cmf.artin_image', title='Artin image size') }}</td>
-    <td> </td>
-    <td> </td>
-=======
-    <td>{{ KNOWL('mf.elliptic.artin_image', title='Artin image size') }}</td>
->>>>>>> 6d5536e4
     <td>\({{ newform.artin_degree }}\)</td>
   </tr>
   {% endif %}
   {% if newform.artin_image %}
   <tr>
-<<<<<<< HEAD
     <td>{{ KNOWL('cmf.artin_image', title='Artin image') }}</td>
-    <td> </td>
-    <td> </td>
-=======
-    <td>{{ KNOWL('mf.elliptic.artin_image', title='Artin image') }}</td>
->>>>>>> 6d5536e4
     <td>{{ newform.artin_image_knowl() | safe }}</td>
   </tr>
   {% endif %}
   {% if newform.artin_field %}
   <tr>
-<<<<<<< HEAD
     <td>{{ KNOWL('cmf.artin_field', title='Artin field')}}</td>
-    <td> </td>
-    <td> </td>
-=======
-    <td>{{ KNOWL('mf.elliptic.artin_field', title='Artin field')}}</td>
->>>>>>> 6d5536e4
     <td>Galois closure of {{ newform.artin_field_display | safe }}</td>
   </tr>
   {% endif %}
   {% if newform.weight > 1 %}
   <tr>
-<<<<<<< HEAD
-    <td>{{ KNOWL('cmf.sato_tate', title='Sato-Tate group') }}</td>
-    <td>\(\operatorname{ST}(f)\)</td>
-    <td>\(=\)</td>
-=======
-    <td>{{ KNOWL('mf.elliptic.sato_tate', title='Sato-Tate group') }}: </td>
->>>>>>> 6d5536e4
+    <td>{{ KNOWL('cmf.sato_tate', title='Sato-Tate group') }}: </td>
     <td>{{ newform.sato_tate_display() | safe }}</td>
   </tr>
   {% endif %}
