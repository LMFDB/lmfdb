--- conflicted
+++ resolved
@@ -293,8 +293,6 @@
     data['weight_parity'] = (-1)**k
     return data
 
-
-<<<<<<< HEAD
 def make_oldspace_data(newspace_label, char_conductor, prim_orbit_index):
     # This creates enough of data to generate the oldspace decomposition on a newspace page
     level = int(newspace_label.split('.')[0])
@@ -322,34 +320,6 @@
             oldspaces.append(entry)
     
     return oldspaces
-=======
-    # If subspace_data is the data from a mf_gamma1_subspaces query, this mimics enough of the data from a mf_subspaces query to generate the oldspace decomposition on a newspace page
-    subspaces = []
-    if subspace_data:
-        sub_level_list = [subspace['sub_level'] for subspace in subspace_data if (subspace['sub_level'] % char_data['conductor'] == 0)]
-        sub_chars = list(db.char_orbits.search({'modulus':{'$in':sub_level_list}, 'primitive_label':char_data['primitive_label']}))
-        sub_chars = {char['modulus'] : char for char in sub_chars}
-        for subspace in subspace_data:
-            if (subspace['sub_level'] % char_data['conductor']) == 0:
-                entry = {}
-                entry['char_orbit_index'] = char_data['orbit_index']
-                entry['char_orbit_label'] = char_data['label'].split('.')[-1]
-                entry['conrey_index'] = int(char_data['first_label'].split('.')[-1])
-                entry['label'] = str(level) + '.' + str(k) + '.' + entry['char_orbit_label']
-                entry['level'] = level
-                entry['sub_char_orbit_index'] = sub_chars[subspace['sub_level']]['orbit_index']
-                entry['sub_char_orbit_label'] = sub_chars[subspace['sub_level']]['label'].split('.')[-1]
-                entry['sub_conrey_index'] = int(sub_chars[subspace['sub_level']]['first_label'].split('.')[-1])
-                entry['sub_level'] = subspace['sub_level']
-                entry['sub_label'] = str(entry['sub_level']) + '.' + str(k) + '.' + entry['sub_char_orbit_label']
-                entry['sub_mult'] = subspace['sub_mult']
-                entry['weight'] = k
-                subspaces.append(entry)
-    data['subspaces'] = subspaces
-
-    return data
->>>>>>> 3a1cca9a
-
 
 class WebNewformSpace():
     def __init__(self, data):
