--- conflicted
+++ resolved
@@ -2,8 +2,10 @@
   We will have defined colors that you should use for appropriate objects.  
   Hopefully they are descriptively enough named.*/
 
-<<<<<<< HEAD
-/*These are the different greens used in LMFDB*/ 
+
+{% set white = 'white' %}
+{% set black = 'black'%}
+
 {% set color_template = 11 %}
 
 
@@ -36,124 +38,6 @@
     /* Body colors */
     {% set body_background = white %}
     {% set body_text = black%}
-
-{% elif color_template == 3 %}
-    /*Green 2*/
-    {% set col_main_d  = '#284928' %}
-    {% set col_main_dl = '#3c6d3c' %}
-    {% set col_main    = '#509250' %} 
-    {% set col_main_2  = '#5aa45' %} 
-    {% set col_main_l  = '#64b764' %}
-    {% set col_main_lg = '#73be73' %}
-    {% set col_main_ld = '#83c583' %}
-    {% set col_main_ll = '#c1e2c1' %}
-    {% set col_main_g  = '#b1dbb1' %}
-    /* Body colors */
-    {% set body_background = white %}
-    {% set body_text = black%}
-
-    
-{% elif color_template == 5 %}
-    /*Pink.  Because*/
-    {% set col_main_d  = '#7f365e' %}
-    {% set col_main_dl = '#cb5796' %}
-    {% set col_main    = '#fe6dbc' %} 
-    {% set col_main_2  = '#fe7bc2' %} 
-    {% set col_main_l  = '#feb6dd' %}
-    {% set col_main_lg = '#fe8ac9' %}
-    {% set col_main_ld = '#fe98d0' %}
-    {% set col_main_ll = '#fed3ea' %}
-    {% set col_main_g  = '#fec4e4' %}
-    /* Body colors */
-    {% set body_background = white %}
-    {% set body_text = black %}
-
-    
-{% elif color_template == 7 %}
-    /*Mint.*/
-    {% set col_main_d  = '#00c69d' %} /*Motives*/
-    {% set col_main_dl = '#999999' %} /*RHC text, footer text*/
-    {% set col_main    = '#98ed4d' %} /*hyperlink text*/ 
-    {% set col_main_2  = '#666666' %} /*Rollover*/ 
-    {% set col_main_l  = '#555555' %} /*tabs*/
-    {% set col_main_lg = '#00c96d' %}
-    {% set col_main_ld = '#777777' %} /*header*/
-    {% set col_main_ll = '#808080' %}
-    {% set col_main_g  = '#f5f5f5' %}/*where is this*/
-    /* Body colors */
-    {% set body_background = white %}
-    {% set body_text = black%}
-
-    
-{% elif color_template == 9 %}
-    /*Mint.*/
-    {% set col_main_d  = '#cccccc' %} /*Motives*/
-    {% set col_main_dl = '#00de61' %} /*RHC text, footer text*/
-    {% set col_main    = '#' %} /*hyperlink text*/ 
-    {% set col_main_2  = '#78909c' %} /*Rollover*/ 
-    {% set col_main_l  = '#00de61' %} /*tabs*/
-    {% set col_main_lg = '#5bbcc0' %} /*shadow*/
-    {% set col_main_ld = '#dddddd' %} /*header*/
-    {% set col_main_ll = '#e0e0e0' %} /*boxes*/
-    {% set col_main_g  = 'red' %}/*where is this*/
-    /* Body colors */
-    {% set body_background = '#ffffff' %}
-    {% set body_text = '#444444'%}
-
-{% elif color_template == 11 %}
-    /*Mint.*/
-    {% set col_main_d  = '#cccccc' %} /*Motives*/
-    {% set col_main_dl = '#4caf50' %} /*RHC text, footer text*/
-    {% set col_main    = '#4caf50' %} /*hyperlink text*/ 
-    {% set col_main_2  = '#78909c' %} /*Rollover*/ 
-    {% set col_main_l  = '#c0c0c0' %} /*tabs*/
-    {% set col_main_lg = '#4caf50' %} /*shadow*/
-    {% set col_main_ld = '#dddddd' %} /*header*/
-    {% set col_main_ll = '#f1f1f1' %} /*boxes*/
-    {% set col_main_g  = 'red' %}/*where is this*/
-    /* Body colors */
-    {% set body_background = '#ffffff' %}
-    {% set body_text = '#555555'%}
-
-{% elif color_template == 13 %}
-    /*Mint.*/
-    {% set col_main_d  = '#cccccc' %} /*Motives*/
-    {% set col_main_dl = '#400aff' %} /*RHC text, footer text*/
-    {% set col_main    = '#400aff' %} /*hyperlink text*/ 
-    {% set col_main_2  = '#78909c' %} /*Rollover*/ 
-    {% set col_main_l  = '#ffffff' %} /*tabs*/
-    {% set col_main_lg = '#d10a92' %} /*shadow*/
-    {% set col_main_ld = '#111111' %} /*header*/
-    {% set col_main_ll = '#b6b6b6' %} /*boxes*/
-    {% set col_main_g  = 'red' %}/*where is this*/
-    /* Body colors */
-    {% set body_background = '#2b2d30' %}
-    {% set body_text = '#d10a92'%}
-
-    
-=======
-{% set white = 'white' %}
-{% set black = 'black'%}
-
-/*These are the different greens used in LMFDB*/
-{% set color_template = 8 %}
-
-{% if color_template == 0 %}
-/*Original LMFDB colors*/
-  {% set col_main_d  = '#040' %} 
-  {% set col_main_dl = '#060' %}
-  {% set col_main    = '#292' %} 
-  {% set col_main_2  = '#afa' %} 
-  {% set col_main_l  = '#bfb' %}
-  {% set col_main_lg = '#8b8' %}
-  {% set col_main_ld = '#dfd' %}
-  {% set col_main_ll = '#efe' %}
-  {% set col_main_g  = '#474' %}
-  {% set grey        = '#999' %}
-  /* Body colors */
-  {% set body_background = white %}
-  {% set body_text = black %}
-
 
 {% elif color_template == 2 %}
   /*Ruddy Browns*/
@@ -172,6 +56,22 @@
   {% set body_text = black %}
   {% set box_tab_text = black %}
 
+    
+{% elif color_template == 3 %}
+    /*Green 2*/
+    {% set col_main_d  = '#284928' %}
+    {% set col_main_dl = '#3c6d3c' %}
+    {% set col_main    = '#509250' %} 
+    {% set col_main_2  = '#5aa45' %} 
+    {% set col_main_l  = '#64b764' %}
+    {% set col_main_lg = '#73be73' %}
+    {% set col_main_ld = '#83c583' %}
+    {% set col_main_ll = '#c1e2c1' %}
+    {% set col_main_g  = '#b1dbb1' %}
+    /* Body colors */
+    {% set body_background = white %}
+    {% set body_text = black%}
+
 {% elif color_template == 4 %}
   /*Tans*/
   {% set col_main_ld = '#827f64' %} /*Header and Footer*/
@@ -188,6 +88,22 @@
   {% set body_background = white %}
   {% set body_text = black %}
   {% set box_tab_text = black %}
+    
+{% elif color_template == 5 %}
+    /*Pink.  Because*/
+    {% set col_main_d  = '#7f365e' %}
+    {% set col_main_dl = '#cb5796' %}
+    {% set col_main    = '#fe6dbc' %} 
+    {% set col_main_2  = '#fe7bc2' %} 
+    {% set col_main_l  = '#feb6dd' %}
+    {% set col_main_lg = '#fe8ac9' %}
+    {% set col_main_ld = '#fe98d0' %}
+    {% set col_main_ll = '#fed3ea' %}
+    {% set col_main_g  = '#fec4e4' %}
+    /* Body colors */
+    {% set body_background = white %}
+    {% set body_text = black %}
+
 
 {% elif color_template == 6 %}
   /*Blues*/
@@ -205,6 +121,22 @@
   {% set body_background = white %}
   {% set body_text = black %}
   {% set box_tab_text = '#eaf0ff' %}
+    
+{% elif color_template == 7 %}
+    /*Mint.*/
+    {% set col_main_d  = '#00c69d' %} /*Motives*/
+    {% set col_main_dl = '#999999' %} /*RHC text, footer text*/
+    {% set col_main    = '#98ed4d' %} /*hyperlink text*/ 
+    {% set col_main_2  = '#666666' %} /*Rollover*/ 
+    {% set col_main_l  = '#555555' %} /*tabs*/
+    {% set col_main_lg = '#00c96d' %}
+    {% set col_main_ld = '#777777' %} /*header*/
+    {% set col_main_ll = '#808080' %}
+    {% set col_main_g  = '#f5f5f5' %}/*where is this*/
+    /* Body colors */
+    {% set body_background = white %}
+    {% set body_text = black%}
+
 
 {% elif color_template == 8 %}
   /*Teal+Orange*/
@@ -223,7 +155,52 @@
   {% set body_text = '#512809' %}
   {% set box_tab_text = '#e2ddd9' %}
 
->>>>>>> 60ca6ac4
+    
+{% elif color_template == 9 %}
+    /*Mint.*/
+    {% set col_main_d  = '#cccccc' %} /*Motives*/
+    {% set col_main_dl = '#00de61' %} /*RHC text, footer text*/
+    {% set col_main    = '#' %} /*hyperlink text*/ 
+    {% set col_main_2  = '#78909c' %} /*Rollover*/ 
+    {% set col_main_l  = '#00de61' %} /*tabs*/
+    {% set col_main_lg = '#5bbcc0' %} /*shadow*/
+    {% set col_main_ld = '#dddddd' %} /*header*/
+    {% set col_main_ll = '#e0e0e0' %} /*boxes*/
+    {% set col_main_g  = 'red' %}/*where is this*/
+    /* Body colors */
+    {% set body_background = '#ffffff' %}
+    {% set body_text = '#444444'%}
+
+{% elif color_template == 11 %}
+    /*Mint.*/
+    {% set col_main_d  = '#cccccc' %} /*Motives*/
+    {% set col_main_dl = '#4caf50' %} /*RHC text, footer text*/
+    {% set col_main    = '#4caf50' %} /*hyperlink text*/ 
+    {% set col_main_2  = '#78909c' %} /*Rollover*/ 
+    {% set col_main_l  = '#c0c0c0' %} /*tabs*/
+    {% set col_main_lg = '#4caf50' %} /*shadow*/
+    {% set col_main_ld = '#dddddd' %} /*header*/
+    {% set col_main_ll = '#f1f1f1' %} /*boxes*/
+    {% set col_main_g  = 'red' %}/*where is this*/
+    /* Body colors */
+    {% set body_background = '#ffffff' %}
+    {% set body_text = '#555555'%}
+
+{% elif color_template == 13 %}
+    /*Mint.*/
+    {% set col_main_d  = '#cccccc' %} /*Motives*/
+    {% set col_main_dl = '#400aff' %} /*RHC text, footer text*/
+    {% set col_main    = '#400aff' %} /*hyperlink text*/ 
+    {% set col_main_2  = '#78909c' %} /*Rollover*/ 
+    {% set col_main_l  = '#ffffff' %} /*tabs*/
+    {% set col_main_lg = '#d10a92' %} /*shadow*/
+    {% set col_main_ld = '#111111' %} /*header*/
+    {% set col_main_ll = '#b6b6b6' %} /*boxes*/
+    {% set col_main_g  = 'red' %}/*where is this*/
+    /* Body colors */
+    {% set body_background = '#2b2d30' %}
+    {% set body_text = '#d10a92'%}
+
 {% endif %}
 
 /*Greens found in code probably not used*/
