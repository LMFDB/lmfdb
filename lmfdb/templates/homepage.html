--- conflicted
+++ resolved
@@ -24,14 +24,10 @@
 
 {% block body -%}
 <div id="header">
-<<<<<<< HEAD
-    <div id="logo"><a href="/">
+    <div id="logo"><a href="{{ url_for('index') }}">
 {% if ALPHA %}
     <img src="{{ url_for('static', filename='images/lmfdb-logo-alpha.png') }}" />
 {% else %}
-=======
-  <div id="logo"><a href="{{ url_for('index') }}">
->>>>>>> 1775736f
 {% if BETA %}
     <img src="{{ url_for('static', filename='images/lmfdb-logo-beta.png') }}" />
 {% else %}
