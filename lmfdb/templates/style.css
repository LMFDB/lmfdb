{# template defs #}

{%- macro BORDER_RADIUS(R) -%}
  border-radius: {{R}}px;
{%- endmacro -%}

{# end defs #}

* { zoom: 0; }

img { border: 0; }

body {
    margin: 0px;
    padding: 0px;
    font-family: sans-serif;
    color: {{color.body_text}};
    background-color: {{color.body_background}};
}
td.title {
    color: {{color.box_tab_text}};
}
h2.link > a {
    color: {{color.box_tab_text}};
}
.katex {
    font-size: 1em !important;
}
/* TODO: where is content?*/
#content > h1
{
    font-size: 130%;
    font-weight: bold;
    color: {{ color.content_text }};
    font-family: sans-serif;
    text-decoration: none;
    margin: 15px 0;
}
#content > h1:first-of-type,
#content > h2:first-of-type {
    margin-top: 0px;
<<<<<<< HEAD
    padding-top: 0px;
=======
    padding-top: 2px;
>>>>>>> 187712bb
}

#content > h2
{
    font-family: sans-serif;
    text-decoration: none;
    font-size: 120%;
    text-align: left;
    font-weight: bold;
    color: {{color.a_text}};
    padding: 5px 0;
    margin: 10px 0;
}
#content > h3, td.table_h2 {
    font-family: sans-serif;
    text-decoration: none;
    font-size: 110%;
    text-align: left;
    font-weight: bold;
    padding: 5px 0 5px 0;
    color: {{color.a_text}};
    margin: 10px 0 5px 0;
}

#content > h2 a[knowl], #content > h3 a[knowl] {
    color: {{color.col_main}};
}

#content p {
  padding-left: 1ch;
}

#content ul {
  padding-left: 24px;
}

#content > h2.inline,
#content > h3.inline {
    font-weight: normal;
    display: inline;
    padding-right: 10px;
    margin: 5px 0 10px 0;
}

#footer {
    clear: both;
    margin-top: 20px;
    background-color: {{color.footer_background}};
    padding-top: 6px;
    padding-bottom: 10px;
    text-align: center;
    font-size: 75%;
    color: {{color.footer_text}};
}

#content > ul {
    margin-top: 10px;
    margin-bottom: 10px;
}

/* Body links, sidebar links, and sidebar header text. */
a {
    color: {{color.col_link}};
    text-decoration: none;
    font-family: sans-serif;
}

a[knowl] {
    color: {{color.col_a_knowl}};
}

a.inactive {
    color: {{color.a_inactive}};
}

a.inactive:hover {
    background: inherit;
}

table tbody tr.trivial {
    color: {{color.grey}};
}

table tbody tr.trivial a {
    color: {{color.grey}};
}
table tbody tr.trivial a:hover {
    color: inherit;
    background: inherit;
}

#content a {
}
#content .announce {
  font-size: 1.2em;
  padding: 10px 20px;
  margin: 20px 0px;
  border-left: 3px solid {{ color.content_border }};
  background: {{ color.content_background }};
  line-height: 1.5em;
}
#content .announce.red {
    border-left: 3px solid {{color.content_border_red}};
    background: {{color.content_background_red}};
}

/*
#search-topright {
  display: inline;
}
#search-topright input {
  font-size: 75%;
  border: 1px solid {{ color.search_border }};
  padding: 1px;
  background: {{color.search_background}} ;
  position: relative;
  top: -1px;
}
*/

/* icon in front of external links */
#content a[target="_blank"]:before {
  content: url("static/images/url-ext.gif");
  padding-right: 2px;
}

body.checklist {
 font-size: 70%;
}

span.disable-links {
  pointer-events: none;
}

a:visited { color: {{color.a_text_visited}}; }
a:hover {
    color: {{color.a_text_hover}};
    background: {{color.a_background_hover}};
}

#logo a, #logo a:hover, body.knowl #logo a:hover {
  background: none;
}

#header {
  background: {{color.header_background}};
}

body.knowl #header {
  background: {{ color.knowl_l }};
}

#header #logo {
    display: inline-block;
    margin: 0px;
    padding-top: 8px;
    padding-left: 46px;
}
#header #logo img {
    max-height: 50px;
}
#header .right {
    margin-top: 0px;
    display: inline-block;
    padding-left: 60px;
    vertical-align: top;
    width: calc(100% - 210px);
}
#header #title {
    font-size: 180%;
    font-weight: bold;
    font-family: sans-serif;
    padding-bottom: 2px;
    color: {{color.header_text_title}};
}

#header #title .katex{
    font-weight: bold !important;
}

#header .bread {
    font-family: sans-serif;
    font-size: 90%;
    display: inline-block;
}

#header .bread a:first-child {
    font-size: 150%;
}

#header .bread a {
    color: {{color.bread_links}};
}

#header .topright {
  text-align: right;
  white-space:nowrap;
  font-family: sans-serif;
  font-size: 90%;
  padding-top: 8px;
  padding-right: 5px;
  display: inline-block;
  float: right;
  clear: both;
  color: {{color.header_text_topright}};
}
#header .topright a {
    color: {{color.header_text_topright}};
}
#header .topright #communication-wrapper {
  display: none;
  padding: 4px;
}
#header .undertopright {
  text-align: right;
  white-space:nowrap;
  font-family: sans-serif;
  float: right;
  color: {{color.header_text_topright}};
}
#header .undertopright a {
    color: {{color.header_text_topright}};
}
#header .undertopright:first-child {
    margin-top: 0;
}

#header #navi {
  white-space: nowrap;
  text-align: right;
  color: {{color.header_navi_text}};
  font-family: sans-serif;
  font-size: 90%;
  padding: 2px 5px;
  position: absolute;
  bottom: 0px;
  right: 0px;
  z-index: 5;
}

/* TODO: what? */
#flashes p {
  border-left: 15px solid {{color.knowl_border}};
  padding: 5px;
  background: {{color.knowl_background}};
}

#flashes p.error {
  margin: 15px 0;
  font-size: 95%;
  border: 0;
  border-left: 15px solid {{color.flashes_border}};
  background: {{color.flashes_background}};
}

#main {
  margin:  0px 0px 0px 184px;
  padding: 0px 0px 0px 10px;
  min-height:600px;
}

.debug {
    background: #FF9;
    font-style: italic;
}

body > .debug {
    margin: 10px 20px 20px 200px;
    padding: 5px;
}


/*These are the right hand side properties and sidebar stuffs.*/
#properties {
    z-index: 99;
    font-size: 85%;
    font-family: sans-serif;
    float: right;
    clear: right;
    margin: 10px 0px 15px 15px;
    position: relative;
    border: 1px solid {{color.properties_border}};
    border: 0;
    padding: 0px;
}
.properties-body div, .properties-body p {
  padding: 5px;
}
.properties-body h1, .properties-body h2 {
    color: {{ color.properties_header_text }};
    padding: 5px;
    margin: 0;
    margin-bottom: 0;
    background: {{ color.properties_text_h1h2 }};
}
.properties-body h1 {
    font-size: 120%;
}
.properties-body h2 {
    font-size: 110%;
    margin-top: 10px;
}
.properties-body h2:first-child { margin-top: 0px; }
.properties-body table th,
.properties-body table td {
  padding: 2px 10px;
}
.properties-body table tr:last-child td {
  padding-bottom: 7px;
}
.properties-body table tr:first-child td {
  padding-top: 7px;
}
.properties-body .label {
  font-weight: bold;
}
.properties-body ul {
  margin: 0px;
  padding: 0px;
}

.properties-body ul:last-child li:last-child a {
  border-bottom-left-radius: 10px;
}
.properties-body li {
  display: block;
  padding: 5px 0 0 7px;
  margin: 0;
}
.properties-body li:first-child {
  padding-top: 7px;
}
.properties-body li:last-child {
  padding-bottom: 5px;
}
.properties-body li a {
 display: block;
/*
 padding: 5px;
*/
}

.properties-body {
  margin: 0px;
  padding: 0px;
  background: {{color.properties_body_background}};
  min-width: 200px;
  border-bottom-left-radius: 10px;
  max-height: 430px; /* 21 items with padding: 22 + 21*19 + 9 */
  overflow-y: auto; /* scrollbar if we overflow */
}
.properties-header {
  border-top-left-radius: 10px;
  margin: 0;
  padding: 5px 9px;
  color: {{ color.properties_header_text }};
  background: {{ color.properties_header_background }};
  font-size: 14px;
  cursor: pointer;
  padding-right: 30px;
}
.properties-header ~ .properties-header {
  margin-top: 5px;
}
#properties-collapser {
  cursor: pointer;
  color: {{ color.properties_collapser }};
  font-size: 19px;
  font-weight: bold;
  text-align: center;
  border: 1px solid ;
  width: 20px;
  height: 17px;
  position: absolute;
  top:   4px;
  right: 3px;
  {{ BORDER_RADIUS(20) }}
}

#content {
  margin-top: 10px;
  font-size: 95%;
  line-height: 135%;
  padding-right: 10px;
}

#content blockquote
{
}


#sidebar {
  float: left;
  width: 184px;
  margin: 10px 0px;
  font-family: sans-serif;
  font-size: 85%;
  color: {{color.sidebar_text}};
  background: {{color.sidebar_background}};
  border-top-right-radius: 10px;
  border-bottom-right-radius: 10px;
}
#sidebar .list li {
  padding: 5px;
}
#sidebar .list a {
  display: inline;
  padding: 5px;
}
#sidebar h2.knowl {
  background: {{ color.knowl_border }};
}
#sidebar h2.knowl a {
  color: {{ color.knowl_hyper_text }};
}
#sidebar h2.knowl a:hover {
  background: {{ color.knowl_hover_text }};
}

#sidebar h2 {
    font-family: sans-serif;
    font-size: 100%;
    background-color: {{ color.sidebar_background_h2 }};/*sidebar tabs*/
    color: {{ color.sidebar_text_h2 }};
    padding: 5px;
    margin: 0;
}

#sidebar ul:first-child a:first-child,
#sidebar h2:first-child a:first-child,
#sidebar h2:first-child {
  margin: 0;
  border-top-right-radius: 10px;
}
#sidebar ul:last-child li:last-child,
#sidebar ul:last-child li:last-child a,
#sidebar h2:last-child {
  border-bottom-right-radius: 10px;
}
#sidebar ul {
    margin: 0px;
    padding: 0px;
    list-style-type: none;
}
#sidebar ul li {
    display: block;
    margin: 0px;
    padding: 0px;
}
#sidebar a:hover {
    background: {{ color.sidebar_background_hover }};
}
#sidebar a {
    color: {{color.col_sidebar_links}}; /* sets header and body sidebar links.*/
    display: block;
}
#sidebar li a {
    color: {{color.col_sidebar_text}}; /* sets the text below Data */
    background: {{ color.sidebar_background_li }};
  padding: 5px;
}
#sidebar h2 a {
    color: {{color.col_sidebar_header_links}}; /* sets sidebar header links*/
    padding: 5px;
}
#sidebar h2 a:hover {
    background: {{ color.sidebar_background_h2_hover }};
    color: {{ color.sidebar_h2_hover }};
}
#sidebar h2.link {
  padding: 0px;
}

/* highlighting menu entries (if their respective blueprint overwirtes the body_class variable!) */
body.mwf #sidebar a.mwf { background: {{ color.sidebar_bkg_highlight }}; }
body.cmf #sidebar a.cmf { background: {{ color.sidebar_bkg_highlight }}; }
body.knowl #sidebar a.knowl { background: {{ color.sidebar_bkg_highlight_knowl }}; }
body.local_fields #sidebar a.local_fields { background:  {{ color.sidebar_bkg_highlight }}; }
body.intro #sidebar a.intro { background: {{ color.sidebar_bkg_highlight }}; }


.visible {
    visibility: visible;
}

.hidden {
    visibility: hidden;
    height: 0px;
}

.code {
    font-family: monospace;
    margin: 2px;
    margin-right: 20px;
}

.nodisplay {
    display: None;
}
/*TODO: where do the following show up?*/
.formexample {
   font-size: 80%;
   font-style: italic;
   color: {{color.grey}};
}

.errmsg {
   font-size: 80%;
   font-style: bold;
   color: {{color.red}};
}

td.forminfo {
   font-size: 80%;
   font-style: italic;
   color: #333333;
   vertical-align: top;
}

input, textarea {
  border: 2px solid {{color.input_border}};
  font-size: 110%;
  padding: 3px;
  border-radius: 5px;
}
/* TODO: above? */

button, select, a.like-button {
  padding: 3px 6px;
  border-radius: 4px;
  cursor: pointer;
  border: 2px solid {{color.button_border}};
  min-width: 75px;
}

button, a.like-button {
  background: {{color.button_background}};
}

a.like-button {
  color: {{color.black}};
  font-size: 11px;
  padding: 6px 16px 3px 16px;
}

button.like-link {
  background: none!important;
  border: none!important;
  padding: 0!important;
  cursor: pointer;

  color: {{color.col_link}};
  text-decoration: none;
  font-family: sans-serif;
  min-width: 0px;
  font-size: 15px;
}
button.like-link:visited {
  color: {{color.a_text_visited}};
}
button.like-link:hover {
  color: {{color.a_text_hover}};
  background: {{color.a_background_hover}};
}

select {
   background: {{color.select_background}};
}

body.knowl form button,
body.knowl form select {
  border: 2px solid {{color.knowl_thin_border}};
  background: {{color.knowl_border}};
}
body.knowl form textarea,
body.knowl form input {
    border: 2px solid {{color.knowl_thin_border}};
}

form button:hover,
form select:hover {
    background:    {{color.button_background_hover}};
    border: 2px solid {{color.button_border_hover}};
}

button.inactive {
    background: {{color.button_background_inactive}};
    border: 2px solid {{color.button_border_inactive}};
}

button.inactive:hover {
    background: {{color.button_background_inactive}};
    border: 2px solid {{color.button_border_inactive}};
}

/* HGCWA */
.tab button.active {
    background-color: {{color.col_main_ll}}; <!-- col_main_ll -->
}

body.knowl form button:hover,
body.knowl form select:hover {
    background:    {{color.knowl_hover}};
    border: 2px solid {{color.knowl_thin_border}};
}

form table td.button {
    padding-top: 7px
}

table {
    border: 0;
    border-collapse:collapse;
}

table th {
  color: {{color.a_text}};
  padding-bottom: 5px;
}

table th, table td {
  padding-left:  10px;
  padding-right: 10px;
}

table.newforms {
/* to put a table after the properties box */
    clear: right;
}

table.browse td {
  vertical-align: top;
  padding: 7px 0px 7px 10px;
}
table.browse td:first-child {
  white-space: nowrap;
}

table.ntdata .knowl-header a,
table.ntdata .knowl-footer a,
table.ntdata a.knowl-link,
table.ntdata a[knowl],
table a.knowl-link,
table a[knowl] {
  display: inline;
  padding: 0;
}

table.ntdata td>a {
  display: block;
}

table.chardata a {
  display: inline;
}

table td.top {
  vertical-align:top;
}
table.ntdata td {
  white-space: nowrap;
  padding-top: 3px;
  padding-bottom: 3px;
  padding-right: 7px;
  padding-left: 7px;
}

table a:hover {
    background: {{color.table_background_hover}};
}



table td.spacing {
  height: 20px;
}


table.ntdata {
  width: auto;
  border: 3px;
  margin-left: 5%;
  margin-top: 15px;
  margin-bottom: 15px;
}
table.ntdata thead th {
  background: {{ color.table_ntdata_background }};
}
table.ntdata > thead {
  border-bottom: 2px solid {{ color.table_ntdata_border }};
}
table.ntdata > thead > tr.bottomlined {
  border-bottom: 2px solid {{ color.table_ntdata_border }};
}
table.ntdata tr.toplined {
  border-top: 2px solid {{ color.table_ntdata_border }};
}

table.ntdata th {
  text-align: left;
  padding-right: 7px;
  padding-left: 7px;
}
table.ntdata.centered th, table.ntdata.centered td {
  text-align: center;
}

table.ntdata > tr.odd,
table.ntdata > tbody > tr.odd,
table.ntdata > thead > tr.odd,
table.ntdata > tr:nth-child(odd),
table.ntdata > tbody > tr:nth-child(odd),
table.ntdata > thead > tr:nth-child(odd),
table.ntdata > tr:first-child
table.ntdata > tbody > tr:first-child
table.ntdata > thead > tr:first-child {
    background: {{color.table_ntdata_background_c1}};
}

table.ntdata > tbody > tr:last-child {
    border-bottom:  2px solid {{ color.table_ntdata_border }};
}

table.ntdata > tr.even,
table.ntdata > tbody > tr.even,
table.ntdata > thead > tr.even,
table.ntdata > tr:nth-child(even),
table.ntdata > tbody > tr:nth-child(even),
table.ntdata > thead > tr:nth-child(even) {
    background: {{color.table_ntdata_background_cn}};
}
table.ntdata tr.toggle { font-size: 80%; text-align: left; }
table.ntdata tr.toggle:nth-child(2n) { 
    background: {{color.table_ntdata_background_c1}};
}
table.ntdata tr.toggle a:hover {
  background: {{color.table_ntdata_background_c1}};
}

table.ntdata tr.line {
    border-bottom: 1px dotted {{color.table_ntdata_border_bottom}};
}
table.ntdata tr.endsection {
    border-bottom: 1px solid {{color.table_ntdata_border}};
}

table.right_align_table td {
  text-align: right;
}




table.number_table td
{
text-align:right;
border:0px;
cellpadding:3px;

}


table.number_table {
  border-collapse:collapse;
  border: 3px;
  margin-left: 7px;
  margin-top: 15px;
  margin-bottom: 15px;
}

table.number_table tr:nth-child(even) {
    background: {{color.table_ntdata_background_cn}};
}

table.number_table thead th {
  border-bottom: 2px solid {{ color.table_ntdata_border }};
}

table.number_table thead th:first-child{
border-right: 2px solid {{ color.table_ntdata_border }};
}

table.number_table tbody th  {
  border-right: 2px solid {{ color.table_ntdata_border }};
}


/* TODO: where? */
div.literature {
    margin-top: 10px;
    font-size: 90%;
    color: {{color.black}};
}

div.where {
    margin: 10px 0 10px 0;
}

.emph {
    font-style: italic;
}

.redhighlight {
    color: {{color.grey}};
}

.bluehighlight {
  color: blue;
}

.positivezero {
    color: {{color.black}};
}


.highlight {
  /* text-decoration: underline; */
  font-weight: bold;
}


/** page wide defs for knowls, the *[knowl] is a selector for
 *  all elements, that have a knowl attribute set to any value */
table .knowl-link {
  display: inline;
  border-bottom: 1px dotted {{ color.knowl_hyper_text }};
  border-radius: 0px;
  padding: 1px;
}
.knowl-bar {
  white-space: nowrap;
  background: {{ color.knowl_background}};
  padding: 5px 10px;
  margin-bottom: 5px;
  border-bottom: 1px solid {{ color.knowl_thin_border }};
  border-top-left-radius: 10px;
}
.knowl-bar button,
.knowl-bar input,
.knowl-bar form {
  font-size: small;
  display: inline;
  margin: 0px 2px;
}
#knowl-search input {
  font-size: small;
  background: {{ color.knowl_background }};
}
.knowl-bar a {
  padding: 2px 5px;
}
.knowl-editmode-sep {
  padding: 5px;
  margin: 30px 0;
  border-bottom: 1px solid {{ color.knowl_thin_border }};
  background: {{ color.knowl_background}};
  color: {{ color.knowl_hyper_text }};
  font-weight: bold;
}
.knowl-inc-edit {
  margin-bottom: 10px;
  border-bottom: 2px solid {{ color.knowl_border}};
  font-size: x-small;
  text-align: right;
  line-height: 100%;
}
.knowl-inc-edit a {
  padding: 3px 5px 0px 5px;
  background: {{ color.knowl_l_1 }};
  border-top-left-radius: 5px;
}
.knowl {
  padding: 0;
}
/* knowl-index is the big table on the main knowledge page */
#knowl-index td div > a {
  display: block;
  padding: 0px;
  position: absolute;
  top: 12px;
}
#knowl-index td div > span {
  font-size: xx-small;
  color: {{color.grey}};
  position: absolute;
  top: 2px;
  line-height: 1em;
}
#knowl-index td div {
  position: relative;
  display: inline;
  width: 170px;
  height: 70px;
  float: left;
  min-height: 4em;
  overflow: hidden;
  padding: 2px;
  margin: 1px;
  border-radius: 2px;
}
#knowl-index td div:hover {
  background: {{ color.knowl_hover }};
  cursor: pointer;
}
#knowl-index td {
  padding: 0;
}
#knowl-index tr td:first-child {
  width: 50px;
  vertical-align: top;
  text-align: center;
  font-size: x-large;
  color: {{color.knowl_hyper_text}};
  padding-top: 12px;
}
body.knowl table.ntdata thead tr {
  background: {{ color.knowl_background }};
  border-bottom: 2px solid {{ color.knowl_underline }};
}
body.knowl table.ntdata tr:nth-child(odd) {
 background: {{ color.knowl_background }};
}
body.knowl table.ntdata tr:nth-child(even) {
    background: {{color.white}};
}


table.mfdata {
  width: auto;
  border: 0;
  margin-top: 15px;
  margin-bottom: 15px;
}
table.mfdata thead tr {
  border-bottom: 2px solid {{ color.table_ntdata_border }};
}

table.mfdata td {
    vertical-align: middle;
}

table.mfdata tr.oddrow {
    background: {{color.table_ntdata_background_2}};
}
table.mfdata tr.evenrow {
    background: {{color.white}};
}

table.dimgrid thead tr {
    background: {{color.table_ntdata_background_2}};
    border-bottom: 2px solid {{ color.table_ntdata_border }};
}
table.dimgrid thead tr th.blank {
    background: {{color.white}};
    border-bottom: 2px solid {{color.table_ntdata_background_2}} ;
}
table.dimgrid tbody tr th.left {
    border-right: 2px solid {{ color.table_ntdata_border }};
    background: {{color.table_ntdata_background_2}};
}

table.ntdata th.left {
    border-right: 2px solid {{color.table_ntdata_border}};
    background: {{color.table_ntdata_background_2}};
    border-bottom: 0;
    text-align: center;
}

table.ntdata th.weight {
  text-align: center;
  background: {{color.table_ntdata_background_2}};
  border-bottom: 2px solid {{color.table_ntdata_border}};
  border-left: 0;
  vertical-align: center;
}

table.ntdata thead tr.space {
  background: {{color.table_ntdata_background_2}};
  border-bottom: 0;
}

table.ntdata thead th.spaceleft {
  border-right: 2px solid {{color.table_ntdata_border}};
  vertical-align: top;
}

table.ntdata tr.first {
  border-top: 2px solid {{color.table_ntdata_border}};
}
table.ntdata .border-right {
  border-right: 2px solid {{ color.table_ntdata_border }};
}
table.ntdata .border-bottom {
  border-bottom: 2px solid {{ color.table_ntdata_border }};
}
table.ntdata .center {
    text-align: center;
}
div.center {
    text-align: center;
}
table.ntdata .right {
    text-align: right;
}
td.right {
    text-align: right;
}
table.ntdata .middle {
    vertical-align: middle;
}

table.ntdata tr.dark td {
    background: {{color.table_ntdata_background_2}};
}
table.ntdata tr.light td {
    background: white;
}
table.ntdata td.dark {
    background: {{color.table_ntdata_background_2}};
}
table.ntdata thead.dark tr {
    background: {{color.table_ntdata_background_2}};
}
table.ntdata td.light {
    background: white;
}

table.knowl_review tr:nth-child(odd) td {
    background: {{color.white}};
    padding-top: 30px;
}
table.knowl_review tr:first-child td {
    padding-top: 0;
}
table.knowl_review tr:nth-child(even) {
    background: {{ color.table_ntdata_background_2 }};
}
table.euler {
    margin-left:auto;
    margin-right:auto;
}

table.euler tr .galois {
    text-align: center;
}

table.statgrid td {
    text-align: right;
}

table.statgrid th.rhead {
    border: 1px solid #ccc;
    border-right: 2px solid {{color.table_ntdata_border}};
}
table.statgrid th.chead {
    border: 1px solid #ccc;
    border-bottom: 2px solid {{color.table_ntdata_border}};
}
table.statgrid td.prop {
    border-bottom: 1px solid #ccc;
    border-right: 1px solid #ccc;
}

table.statgrid td.cnt {
    border-right: 1px solid #ccc;
}

.knowl-content {
  padding: 0 10px;
}
.knowl-content h1 {
  margin: 0px 0px 10px 0px;
}
.knowl-content h2 {
  margin: 0px 0px 5px 0px;
}

*[knowl] {
  border-bottom: 1px dotted {{ color.knowl_underline }};
  cursor: pointer;
  border-radius: 0;
  margin: 3px 0 0 0;
}
*[knowl]:hover,
*[knowl].active {
  border-bottom: 2px solid {{ color.knowl_underline }};
  background: {{ color.knowl_hover }};
  color: {{ color.knowl_hyper_text }};
  margin: 0;
  padding: 3px 0 0 0;
  border-top-left-radius: 3px;
  border-top-right-radius: 3px;
}

body.knowl #header {
    background: {{color.knowl_header_background}};
}
body.knowl #header #title {
    color: {{color.knowl_title_text}};
}
body.knowl #content h1,
body.knowl #content h2,
body.knowl #content a {
  color: {{ color.knowl_hyper_text }};
}
body.knowl a:hover {
  background: {{ color.knowl_hover }};
}

div > *[knowl], p > *[knowl] {
  position: relative;
}

table .knowl a {
    padding: 0;
}

.knowl-error {
   color: {{color.knowl_error}};
   border-bottom: 0;
   text-decoration: underline;
}

.knowl-error a {
   font-size:60%;
   color: {{color.knowl_error}};
}

/*
knowl-qm does not seem to be currently used.

.knowl-qm {
  font-family: sans-serif;
  font-weight: bold;
  border: 1px solid {{ color.knowl_thin_border }};
  background: transparent;
  color: {{ color.knowl_hover_text }};
  cursor: pointer;
  padding: 0 0.4em;
  border-radius: 0.8em;
  font-size: 0.9em;
  top: -0.4em;
  left: -0.1em;
}
.knowl-qm:hover,
.knowl-qm.active {
    background: {{color.knowl_db}};
  color: {{color.white}};
}
.knowl-qm.active:hover {
  background: transparent;
  color: {{ color.knowl_hover_text }};
}
h1 > .knowl-qm {
  font-size: 0.6em;
  border-radius: 0.6em;
  position: relative;
  top: -0.8em;
  left: -0.3em;
}
h2 > .knowl-qm {
  font-size: 0.7em;
  border-radius: 0.7em;
  position: relative;
  top: -0.6em;
  left: -0.4em;
}
*/
.knowl-output {
  background: {{ color.knowl_background }};
  border: 10px solid {{ color.knowl_border }};
  {{ BORDER_RADIUS(10) }}
  padding: 0px;
  display: none;
  margin-top: 10px;
  margin-bottom: 15px;
  margin-right: 10px;
  text-align: left;
}

.knowl-output .knowl-output,
.knowl-output .knowl-output.loading {
 margin-left: 0;
 margin-right: 0;
}
.knowl-output.loading {
 color: {{color.grey}};
 font-style: italic;
 font-size: small;
}
div.limit-height {
  max-height: 500px;
  overflow-y: auto;
}
.knowl-output h1, .knowl-output h2 {
  margin: 5px 0;
}
.knowl-output h1 {
  color: {{ color.knowl_hyper_text }};
}
.knowl-output h2 {
  color: {{ color.knowl_hyper_text }};
}
.knowl-output a { display: inline; }

.knowl-footer {
  position: relative;
  bottom: -10px;
  font-size: x-small;
  line-height: 100%;
  background: {{ color.knowl_border }};
  color: {{ color.knowl_border_text }};
  padding: 1px 0 1px 10px;
  margin:  0 0 0 0;
}
.knowl-header {
  position: relative;
  top: -10px;
  font-size: x-small;
  line-height: 100%;
  background: {{ color.knowl_border }};
  color: {{color.grey}};
  padding: 1px 0 1px 10px;
  margin:  0 0 0 0;
}
.knowl-header a,
.knowl-footer a {
    color: {{ color.knowl_border_links }};
}
.knowl-header a:hover,
.knowl-footer a:hover {
  background: none;
  color: {{ color.knowl_border_hover }};
}

/* end knowl */

/* Copied from charpage.html */

.output {
    padding:10px 0 10px 10px;
    text-align: left;
    font-size: 115%;
}
table.navi td {
    padding: 0;
}
table.props tr td:first-child {
    width: 5em;
}

table.values {
  width: auto;
  border: 0;
  margin-top: 15px;
  margin-bottom: 15px;
}
table.values a {
  display: block;
}
table.values thead tr {
    border-bottom: 1px dotted gray;
}
table.values th {
  text-align: center;
  font-weight: normal;
}

table.values td.odd,
table.values td:nth-child(odd),
table.values td:first-child {
 background: {{color.chi_table_background_off}};
}

table.values td.even,
table.values td:nth-child(even) {
 background: {{color.chi_table_background}};
}

/* end copied from charpage.html */

/*** Dirichlet series, displayed in HTML ***/

.dirichletseries {
  font-family:"Times New Roman", Times, serif;
}

.dirichletseries em {
  font-style: italic;
}

.dirichletseries td {
  padding-left:0;
  padding-right:0;
}

/*
.dirichletseries td:first-child {
  padding-top:3px;
}
*/

.dirichletseries span.term {
  white-space: nowrap;
}

.dirichletseries sup {
/*  font-size: 75%;
*/
  font-style: italic;
  font-family: KaTeX_Math;
}

/*** Tables for the Siegel corner ***/

/** TODO these definitions are too broad. please make siegel a
 * blueprint (name is e.g. "siegel") and prefix all siegel
 * related definitions with body.siegel
 */
.box1 {
    margin: 20px 5px 20px 5px;
    padding: 1px;
    max-width: 800px;
    overflow: auto;
}

.small{
    font-size: 12px;
}

.error {
    margin: 20px 0 20px 0;
    padding: 10px;
    border: 1px solid {{color.red}};
    color: {{color.red}};
    font-size: 120%;
}

/* TODO: where?*/
.enternumber
{
    border: 1px solid {{color.black}};
}

/* FIXME: I think we no longer use this */
.watermark {
    color: {{color.grey}} !important;
}


.propertylist {
  margin: 2em 0;
  padding: 0;
  border: 1px solid {{color.grey}};
}

.propertylist dt {
  font-weight: bold;
}

.propertylist dd {
  margin-bottom: 1em
}

a.navlink {
  color: {{color.a_nav_text}};
  background-color: {{color.a_nav_background}};
  font-weight: bold;
  font-size: 11px;
  text-align: center;
  padding: 5px;
  padding-top: 3px;
  padding-bottom: 4px;
  border: 1px solid {{color.a_nav_border}};
  outline: 1px solid {{color.a_nav_background}};
  text-decoration: none;
  margin-left: 1px;
  margin-top: 10px;
  vertical-align: top;
}

hr {
  border: 2px solid {{ color.hr_border }};
  margin: 15px 0;
}
/*TODO: above*/
body.knowl hr {
  border: 2px solid {{ color.knowl_border }};
}

/* jquery ui slider */
.slider {
  margin: 15px; 5px;
}

/* tables */
/* TODO: where? do colors get used?*/
table.tablesorter {
    font-family:arial;
    background-color: {{color.light_grey_2}};
    margin:10px 0pt 15px;
    font-size: 8pt;
    width: 100%;
    text-align: left;
}
table.tablesorter thead tr th, table.tablesorter tfoot tr th {
  background-color: {{color.col_main_ll}};/*TODO: or really light grey?*/
  border: 1px solid {{color.white}};
    font-size: 8pt;
    padding: 4px;
}
table.tablesorter thead tr .header {
    background-image: url("static/images/black-unsorted.gif");
    background-repeat: no-repeat;
    background-position: center right;
    cursor: pointer;
  padding-left: 4px;
  padding-right: 15px;
}
table.tablesorter tbody td {
    color: {{color.dark_grey}};
    padding: 4px;
    background-color: {{color.white}};
    vertical-align: top;
}
table.tablesorter tbody tr.odd td {
    background-color:{{color.knowl_background}};
}
table.tablesorter thead tr .headerSortUp {
    background-image: url("static/images/black-asc.gif");
}
table.tablesorter thead tr .headerSortDown {
    background-image: url("static/images/black-desc.gif");
}
table.tablesorter thead tr .headerSortDown, table.tablesorter thead tr .headerSortUp {
    background-color: {{color.light_grey_2}};
}

.dataTables_wrapper {
    width: 557px;
    zoom: 1; /* Feeling sorry for IE */
}

.dataTables_processing {
    position: absolute;
    top: 50%;
    left: 50%;
    width: 250px;
    height: 30px;
    margin-left: -125px;
    margin-top: -15px;
    padding: 14px 0 2px 0;
    border: 1px solid {{color.light_grey_3}};
    text-align: center;
    color: {{color.grey}};
    font-size: 14px;
    background-color: {{color.white}};
}

.dataTables_length {
    width: 100%;
    line-height: 40px;
}

.dataTables_filter {
    width: 100%;
    line-height: 40px;
}

.dataTables_info {
    width: 45%;
    float: left;
    margin: 5px;
}

.dataTables_paginate {
    width: 50%;
    * width: 50px;
    float: right;
    text-align: right;
    margin: 5px;
}

a.paginate_active {
    font-weight: bold;
    padding: 5px;
}

a.paginate_button {
    padding: 5px;
}

/* Pagination nested */
.paginate_disabled_previous, .paginate_enabled_previous, .paginate_disabled_next, .paginate_enabled_next {
    height: 19px;
    width: 19px;
    margin-left: 3px;
    float: left;
}

.paginate_disabled_previous {
    background-image: url('/static/images/back_disabled.jpg');
}

.paginate_enabled_previous {
    background-image: url('/static/images/back_enabled.jpg');
}

.paginate_disabled_next {
    background-image: url('/static/images/forward_disabled.jpg');
}

.paginate_enabled_next {
    background-image: url('/static/images/forward_enabled.jpg');
}

table.display {
    margin: 0 auto;
    clear: both;
    width: 100%;
}

table.display thead th {
    padding: 3px 18px 3px 10px;
    border-bottom: 1px solid {{color.black}};
    font-weight: bold;
    cursor: pointer;
    * cursor: hand;
}

table.display tfoot th {
    padding: 3px 18px 3px 10px;
    border-top: 1px solid {{color.black}};
    font-weight: bold;
}

table.display tr.heading2 td {
    border-bottom: 1px solid {{color.grey}};
}

table.display td {
    padding: 3px 10px;
}

table.display td.center {
    text-align: center;
}

.sorting_asc {
    background: url('/static/images/sort_asc.png') no-repeat center right;
}

.sorting_desc {
    background: url('/static/images/sort_desc.png') no-repeat center right;
}

.sorting {
    background: url('/static/images/sort_both.png') no-repeat center right;
}

.sorting_asc_disabled {
    background: url('/static/images/sort_asc_disabled.png') no-repeat center right;
}

.sorting_desc_disabled {
    background: url('/static/images/sort_desc_disabled.png') no-repeat center right;
}


/* TODO: I think the following are not used. */
/*
table.display tr.odd.gradeA {
    background-color: {{color.col_main_ld}};
}

table.display tr.even.gradeA {
    background-color: {{color.col_main_ll}};
}

table.display tr.odd.gradeC {
    background-color: {{color.knowl_border}};
}

table.display tr.even.gradeC {
    background-color: {{color.knowl_background}};
}

table.display tr.odd.gradeX {
    background-color: {{color.col_light_red_1}};
}

table.display tr.even.gradeX {
    background-color: {{color.col_light_red_2}};
}

table.display tr.odd.gradeU {
    background-color: {{color.light_grey_3}};
}

table.display tr.even.gradeU {
    background-color: {{color.light_grey_1}};
}
*/

.dataTables_scroll {
    clear: both;
}

.dataTables_scrollBody {
    *margin-top: -1px;
}

.top, .bottom {
    padding: 52px 5px 5px;
    background-color: {{color.white_1}};
    border: 1px solid {{color.light_grey_4}};
}

.top .dataTables_info {
    float: none;
}

.clear {
    clear: both;
}

.dataTables_empty {
    text-align: center;
}

tfoot input {
    margin: 0.5em 0;
    width: 100%;
    color: {{color.dark_grey_1}};
}

tfoot input.search_init {
    color: {{color.grey}};
}

td.group {
    background-color: {{color.light_red_grey}};
    border-bottom: 2px solid {{color.red_grey}};
    border-top: 2px solid {{color.red_grey}};
}

td.details {
    background-color: {{color.light_red_grey}};
    border: 2px solid {{color.red_grey}};
}


.example_alt_pagination div.dataTables_info {
    width: 40%;
}

.paging_full_numbers {
    height: 22px;
    line-height: 22px;
}

.paging_full_numbers span.paginate_button,
.paging_full_numbers span.paginate_active {
    border: 1px solid {{color.grey}};
    padding: 2px 5px;
    margin: 0 3px;
    cursor: pointer;
    *cursor: hand;
}

.paging_full_numbers span.paginate_button {
    background-color: {{color.light_grey_3}};
}

.paging_full_numbers span.paginate_button:hover {
    background-color: {{color.light_grey_4}};
}

.paging_full_numbers span.paginate_active {
    background-color: {{color.knowl_1}};
}

table.display tr.even.row_selected td {
    background-color: {{color.blue_grey}};
}

table.display tr.odd.row_selected td {
    background-color: {{color.blue_grey_1}};
}

tr.odd td.sorting_1 {
    background-color: {{color.knowl_l_1}};
}

tr.odd td.sorting_2 {
    background-color: {{color.knowl_l_2}};
}

tr.odd td.sorting_3 {
    background-color: {{color.knowl_l_3}};
}

tr.even td.sorting_1 {
    background-color: {{color.knowl_l_4}};
}

tr.even td.sorting_2 {
    background-color: {{color.knowl_l_5}};
}

tr.even td.sorting_3 {
    background-color: {{color.knowl_l_6}};
}

/*TODO: I think these are not used.*/
/*
tr.odd.gradeA td.sorting_1 {
    background-color: {{color.col_main_ldl_1}};
}

tr.odd.gradeA td.sorting_2 {
    background-color: {{color.col_main_ld_1}};
}

tr.odd.gradeA td.sorting_3 {
    background-color: {{color.col_main_ld_1}};
}

tr.even.gradeA td.sorting_1 {
    background-color: {{color.col_main_ld_2}};
}

tr.even.gradeA td.sorting_2 {
    background-color: {{color.col_main_ll_1}};
}

tr.even.gradeA td.sorting_3 {
    background-color: {{color.col_main_ll_1}};
}

tr.odd.gradeC td.sorting_1 {
    background-color: {{color.knowl_ld_1}}
}

tr.odd.gradeC td.sorting_2 {
    background-color: {{color.knowl_l_7}};
}

tr.odd.gradeC td.sorting_3 {
    background-color: {{color.knowl_l_7}};
}

tr.even.gradeC td.sorting_1 {
    background-color: {{color.knowl_l_8}};
}

tr.even.gradeC td.sorting_2 {
    background-color: {{color.knowl_l_9}};
}

tr.even.gradeC td.sorting_3 {
    background-color: {{color.knowl_l_9}};
}

tr.odd.gradeX td.sorting_1 {
    background-color: {{color.light_red_4}};
}

tr.odd.gradeX td.sorting_2 {
    background-color: {{color.light_red_5}};
}

tr.odd.gradeX td.sorting_3 {
    background-color: {{color.light_red_5}};
}

tr.even.gradeX td.sorting_1 {
    background-color: {{color.light_red_6}};
}

tr.even.gradeX td.sorting_2 {
    background-color: {{color.light_red_7}};
}

tr.even.gradeX td.sorting_3 {
    background-color: {{color.light_red_8}};
}

tr.odd.gradeU td.sorting_1 {
    background-color: {{color.light_grey_5}};
}

tr.odd.gradeU td.sorting_2 {
    background-color: {{color.light_grey_6}};
}

tr.odd.gradeU td.sorting_3 {
    background-color: {{color.light_grey_6}};
}

tr.even.gradeU td.sorting_1 {
    background-color: {{color.light_grey_7}};
}

tr.even.gradeU td.sorting_2 {
    background-color: {{color.light_grey_8}};
}

tr.even.gradeU td.sorting_3 {
    background-color: {{color.light_grey_8}};
}

.ex_highlight #example tbody tr.even:hover, #example tbody tr.even td.highlighted {
    background-color: {{color.light_citron}};
}

.ex_highlight #example tbody tr.odd:hover, #example tbody tr.odd td.highlighted {
    background-color: {{color.light_citron_1}};
}

.ex_highlight_row #example tr.even:hover {
    background-color: {{color.light_citron}};
}

.ex_highlight_row #example tr.even:hover td.sorting_1 {
    background-color: {{color.light_citron_2}};
}

.ex_highlight_row #example tr.even:hover td.sorting_2 {
    background-color: {{color.light_citron_3}};
}

.ex_highlight_row #example tr.even:hover td.sorting_3 {
    background-color: {{color.light_citron_4}};
}

.ex_highlight_row #example tr.odd:hover {
    background-color: {{color.light_citron_1}};
}

.ex_highlight_row #example tr.odd:hover td.sorting_1 {
    background-color: {{color.light_citron_5}};
}

.ex_highlight_row #example tr.odd:hover td.sorting_2 {
    background-color: {{color.light_citron_6}};
}

.ex_highlight_row #example tr.odd:hover td.sorting_3 {
    background-color: {{color.light_citron_7}};
}

table.KeyTable td {
    border: 3px solid transparent;
}

table.KeyTable td.focus {
    border: 3px solid {{color.blue_1}};
}

table.display tr.gradeA {
    background-color: {{color.col_main_ll}};
}

table.display tr.gradeC {
    background-color: {{color.knowl_background}};
}

table.display tr.gradeX {
    background-color: {{color.col_light_red_1}};
}

table.display tr.gradeU {
    background-color: {{color.light_grey_3}};
}
*/

/* TODO: div? */
div.box {
    height: 100px;
    padding: 10px;
    overflow: auto;
    border: 1px solid {{color.knowl_thin_border}};
    background-color: {{color.knowl_background}};
}

div.codebox {
    padding: 5px;
    text-padding: 10px;
    border: 1px solid {{color.knowl_thin_border}};
    border-radius: 5px;
    background-color: {{color.knowl_background}};
    box-shadow: 3px 3px 3px {{color.knowl_shadow}};
    white-space: pre;
}

/* Styling of Maass form plot */

div.maassformplot {
    position: absolute;
    width: 720px;
    position: relative;
    /*    height: 800px;
        overflow: hidden;
        position: relative; */
}

div.maassformplot img {
    width:100%;
    height:auto;
/*    position: absolute;
    top: -200px;
    left: -870px;*/
}

/* End of styling of Maass form plot */



/*Sidebar style*/

#sidebar .L a {
    display: inline;
    padding: 2px;
}

#sidebar .L {
    padding-right: 4px;
}

#sidebar .heading {
    padding-right: 1px;
    margin-bottom: 1px;
}

#sidebar div.L {
    margin: 8px;
}

#sidebar table td a {
    display: block;
    padding: 2px;
    border-radius: 0;
}

#sidebar table td .subtitle {
    color: {{color.sidebar_text}};
}

#sidebar table td.borc .subtitle .future {
    margin-left: 5px;
    padding: 2px 5px
}

#sidebar table td.borc .subtitle a {
    margin-left: 5px;
}

#sidebar table td p {
    padding: 2px 0px;
}

#sidebar table td.full .future  {
    padding: 2px 5px;
}

#sidebar .future {
    color: {{color.sidebar_text_future}};
    display: inherit;
}


#sidebar .beta {
    color: {{color.sidebar_text_beta}};
    display: inherit;
}


#sidebar .beta a {
    color: {{color.sidebar_text_beta}};
}


#sidebar table td .parts {
    padding-left: 15px;
}

#sidebar table td .subitem {
    padding-right: 15px;
}

#sidebar table td.rotation { overflow: hidden; }

#sidebar li a {
    background: inherit;
}

#sidebar .list a {
    display: block;
    background: none;
    padding: 0px;

}
#sidebar h2 {
    margin: 5px 0px 0px;}

p.rotation  {
    transform: rotate(270deg);
}

/* temporary over-side for GL(2) on beta */
body.beta #sidebar table.short:nth-of-type(3) .rotation p.rotation {
    transform: rotate(0deg)
}

#sidebar table th, #sidebar table td {
    text-align: left;
    padding: 2px;
}

#sidebar table.short{
    width: 100%;
    table-layout: fixed;
    border-width: 2px;
    border-bottom: 0px;
    border-style: solid;
    padding: 2px;
    border-spacing: 0px;
    border-color: {{color.sidebar_background}};
    border-collapse: separate;
}

#sidebar table.short td.bor{
    text-align: left;
}

#sidebar table.short td.nbor{
    padding: 0px; text-align: left;
}

#sidebar table.short td.borc{
    text-align: center;
}

#sidebar table.short td.full{
    text-align: left;
}

#sidebar table.short td.off {
    text-align: center;
    background: {{color.sidebar_background_off}};
}



#sidebar ul:first-child a:first-child,
#sidebar h2:first-child a:first-child,
#sidebar h2:first-child {
  margin: 0;
  padding-top: 3px;
}

#sidebar ul:last-child li:last-child,
#sidebar ul:last-child li:last-child a {
  border-bottom-right-radius: 0px;
}

#sidebar .list li {
  padding: 2px 0px;
}

#sidebar .list a {
  padding: 0px;
}

#sidebar table.short2{
    width: 100%;
    table-layout:fixed;
    padding: 10px;
    border-spacing: 0px;
    border-color: {{color.sidebar_background}};
    border-collapse: collapse;
}

#sidebar table.short2 td{
    padding-left: 10px;
}

/*End of Sidebar style*/




/*Table boxes front page*/

table.boxes {
  table-layout: fixed;
  width: 100%; padding: 10;
  margin: 0px;
  margin-left: 15px;
  font-size:1em;
  display:table;
  }
table.boxes > tbody > tr > td {
  padding: 0px 50px 50px 0px;
  overflow: hidden;
  vertical-align: top
  }
table.box {
  background: {{color.box_background}};
  width: 100%; height: 100%;
  padding: 10;
  border-radius: 0px;
  font-size:1em;
  }
table.box td.img {
  background: {{color.box_background_img}};
  width: 150px;
  height: 150px;
  border: 15;
  padding-left: 5px;
  padding-bottom: 0px;
  padding-top: 5px;
  padding-right: 5px;
  }
table.box img {
  border: 15;
  padding: 5;
  }
table td.title {
  font-weight: bold;
  font-size: 110%;
  background: {{color.box_background_title}};
  height: 2em;
  padding: 5;
  padding-left: 10px;
  border-top-right-radius: 10px;
  }
table td.content {
  background: {{color.box_background_img}};
  font-size: 90%;
  padding-left: 15px;
  padding-bottom: 5px;
  vertical-align: top;
  }
div.user {
  font-size: 90%;
  padding: 0px;
  }
div.user ul li {
  line-height: 80%;
  }
table.box td.content ul.list {
  margin: 0px;
  padding-left: 15px; padding-bottom: 5px;
  list-style-type: none;
  list-style-position: inside;
  line-height: 135%;
}

/*End table boxes front page*/

p.short {
  margin: 0px;
}

.table-scroll-wrapper {
    overflow-y:auto;
}

.table-scroll-wrapper table {
    margin-right: 1px;
    margin-bottom: 1px;
    border-collapse: collapse;
}
.table-scroll-wrapper th {
    position: -webkit-sticky; top: 0;
    position: sticky; top: 0;
    z-index:1;
    background:{{color.table_ntdata_background_2}};
    background-clip: padding-box;
}
.cmf-dim-table th.level {
    padding-left: 80px;
}
th.weight-label {
    padding-left: 5px;
    padding-right: 0px;
}

div.table-scroll-wrapper thead tr {
    border-bottom: 0;
}
div.table-scroll-wrapper thead > tr:last-child > th {
    border-bottom: 2px solid {{ color.table_ntdata_border}};
}

.table-scroll-wrapper td.border-right, .table-scroll-wrapper th.border-right {
    border-right: 0; /* We need to put the border on td:after for scrolling */
}
.table-scroll-wrapper .border-right:after {
    content:'';
    position:absolute;
    right: 0;
    top: 0;
    height:100%;
    border-right: 2px solid {{ color.table_ntdata_border}};
}
.table-scroll-wrapper .sticky-col {
    position: -webkit-sticky; left: 0;
    position: sticky; left: 0;
    z-index:2;
    background-clip: padding-box;
}
.table-scroll-wrapper th.sticky-head {
    position: -webkit-sticky; left: 0; top: 0;
    position: sticky; left: 0; top: 0;
    z-index:3;
}
td.nowrap {
    white-space:nowrap;
}
table.ntdata td.nowrap a {
    display: inline;
}

.float-right {
    float:right;
}
.float-left {
    float:left;
}

#complex_embeddings {
    padding-top: 10px;
}

table.coeff_ring_basis {
    margin-left: 14px;
}

table.coeff_ring_basis td {
    vertical-align: top;
}

table.coeff_ring_basis td.LHS {
    text-align: right;
    margin-right: 0;
    padding-right: 0;
}
table.coeff_ring_basis td.eq {
    text-align: center;
    margin-right: 0;
    padding-right: 2px;
    margin-left: 0;
    padding-left: 2px;
}
table.coeff_ring_basis td.RHS {
    text-align: left;
    margin-left: 0;
    padding-left: 0;
}

table.complex-cols td.real {
    font-family: MJX_Math;
    text-align: right;
    margin-right: 0;
    padding-right: 0;
}
table.complex-cols td.imag {
    font-family: MJX_Math;
    text-align: left;
    margin-left: 0;
    padding-left: 0;
}
td.op {
    font-family: MJX_Math;
    text-align: center;
    margin-right: 0;
    padding-right: 2px;
    margin-left: 0;
    padding-left: 2px;
}

table.ntdata td.embedding-wrap {
    margin: 0;
    padding: 0;
}
.table-scroll-wrapper table.sticky-embeddings {
    margin: 0;
    padding: 0;
    min-width: 55px;
}
table.sticky-embeddings td.vstrut {
    margin-left: 0;
    padding-left: 0;
    margin-right: 0;
    padding-right: 0;
}

table.qexp-table td.fdef {
    text-align: right;
    margin-right: 0;
    padding-right: 0;
    vertical-align: top;
}
table.qexp-table td.op {
    vertical-align: top;
}

td.topspace {
    padding-top: 15px;
}
table.qexp-table td.output {
    margin-left: 0;
    padding-left: 0;
    vertical-align: top;
}

.mjx_basic {
    font-family: MJX_Math;
}

input::placeholder {
    color: #cccccc;
}

.table_rotate {
   /* see the word "Weight" on the left edge of the table in
        /ModularForm/GL2/Q/holomorphic/?search_type=Dimensions&dim=1
   */
  transform: rotate(180deg);

  writing-mode: vertical-lr;
  white-space: nowrap;
}

/* an horizontal list with bullet points */
ul.horizontal-list {
  display:inline-block;
  padding:0;
  margin: 0.5em;
  margin-block-start: 0;
}
ul.horizontal-list li {
  display: inline;
  white-space: nowrap;
}
ul.horizontal-list li:after {

  content:" ";
  letter-spacing:1em;
  background: center center no-repeat url(data:image/png;base64,iVBORw0KGgoAAAANSUhEUgAAAAUAAAAFCAYAAACNbyblAAAABGdBTUEAALGPC/xhBQAAAAlwSFlzAAAOwAAADsABataJCQAAABl0RVh0U29mdHdhcmUAcGFpbnQubmV0IDQuMC4xMkMEa+wAAAAnSURBVBhXY/Dz89MA4sNA/B9Ka4AEYQIwfBgkiCwAxjhVopnppwEApxQqhnyQ+VkAAAAASUVORK5CYII=);
}

input.color_selecter {
    margin: 10px;
}

/* the button to show advanced search options */
#advancedtoggle {
    margin-left: 20px;
}

/* the advanced search options themselves, hidden by default */
.advanced {
    display: none;
}

.tset-icon {
  visibility: hidden;
}

.tset-container:hover .tset-icon {
  visibility: visible;
}<|MERGE_RESOLUTION|>--- conflicted
+++ resolved
@@ -39,11 +39,7 @@
 #content > h1:first-of-type,
 #content > h2:first-of-type {
     margin-top: 0px;
-<<<<<<< HEAD
-    padding-top: 0px;
-=======
     padding-top: 2px;
->>>>>>> 187712bb
 }
 
 #content > h2
