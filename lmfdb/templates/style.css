--- conflicted
+++ resolved
@@ -2451,7 +2451,6 @@
     background-color: {{ color.sidebar_background_h2 }};/*same as sidebar tabs*/
 }
 
-<<<<<<< HEAD
 #column-selector, #sort-selecter {
   scrollbar-width: none; /*For Firefox*/;
   -ms-overflow-style: none;  /*For Internet Explorer 10+*/;
@@ -2459,10 +2458,6 @@
 }
 #column-selector:-webkit-scrollbar, #sort-selecter:-webkit-scrollbar { /*For WebKit Browsers*/
     width: 0;
-}
-=======
-#column-selector {
-  overflow-y: auto;
 }
 
 
@@ -2520,4 +2515,3 @@
     visibility: hidden;
 }
 
->>>>>>> fa6f1e6a
