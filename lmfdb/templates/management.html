--- conflicted
+++ resolved
@@ -12,10 +12,7 @@
 <h3> Associate Editors</h3>
 
 <ul>
-<<<<<<< HEAD
-=======
 <li>Michael Bennett, University of British Columbia, Canada</li>
->>>>>>> eeceab00
 <li>Alina Bucur, University of California - San Diego, USA</li>
 <li>Stephan Ehlen, University of Cologne, Germany</li>
 <li>David Farmer, American Institute of Mathematics, USA</li>
