# -*- coding: utf8 -*-
# LMFDB - L-function and Modular Forms Database web-site - www.lmfdb.org
# Copyright (C) 2010-2012 by the LMFDB authors
#
# This library is free software; you can redistribute it and/or
# modify it under the terms of the GNU Library General Public
# License as published by the Free Software Foundation; either
# version 2 of the License, or (at your option) any later version.

"""
This file must not depend on other files from this project.
It's purpose is to parse a config file (create a default one if none
is present) and replace values stored within it with those given
via optional command-line arguments.
"""
import argparse
import sys
import os

class Configuration(object):

    def __init__(self):
        default_config_file = "config.ini";
        root_lmfdb_path = os.path.abspath(os.path.join(os.path.dirname(os.path.abspath(__file__)),'..'));
        if root_lmfdb_path != os.path.abspath(os.getcwd()):
            default_config_file = os.path.relpath(os.path.join(root_lmfdb_path, default_config_file),os.getcwd());

        # 1: parsing command-line arguments
        parser  =  argparse.ArgumentParser(description = 'LMFDB - The L-functions and modular forms database')
        parser.add_argument('-c', '--config-file',
                dest = "config_file",
                metavar = "FILE",
                help = 'configuration file [default: %(default)s]',
                default = default_config_file)

        parser.add_argument(
            '-d', '--debug',
            action = "store_true",
            dest = 'core_debug',
            help = 'enable debug mode')

        parser.add_argument('-p','--port',
                dest = 'web_port',
                metavar = 'PORT',
                help = 'the LMFDB server will be running on PORT [default: %(default)d]',
                type = int,
                default = 37777);
        parser.add_argument('-b', '--bind_ip',
                dest = 'web_bindip',
                metavar ='HOST',
                help = 'the LMFDB server will be listening to HOST [default: %(default)s]',
                default = '127.0.0.1');

        logginggroup = parser.add_argument_group('Logging options:');
        logginggroup.add_argument('--logfile',
                help = 'logfile for flask [default: %(default)s]',
                dest = 'logging_logfile',
                metavar = 'FILE',
                default = 'flasklog');

        logginggroup.add_argument('--logfocus',
                help = 'name of a logger to focus on',
                default = argparse.SUPPRESS);

        # MongoDB options
        mongodbgroup = parser.add_argument_group('MongoDB options')
        mongodbgroup.add_argument('--mongodb-host',
                dest = 'mongodb_host',
                metavar = 'HOST',
                help = 'MongoDB server host [default: %(default)s]',
                default = 'm0.lmfdb.xyz');
        mongodbgroup.add_argument('--mongodb-port',
                dest = 'mongodb_port',
                metavar = 'PORT',
                type = int,
                help = 'MongoDB server port [default: %(default)d]',
                default = 27017);
        mongodbgroup.add_argument('--dbmon',
                dest = 'mongodb_dbmon',
                metavar = 'NAME',
                help = 'monitor MongoDB commands to the specified database (use NAME=* to monitor everything, NAME=~DB to monitor all but DB)',
                default = argparse.SUPPRESS);

        # PostgresSQL options
        postgresqlgroup = parser.add_argument_group('PostgreSQL options')
        postgresqlgroup.add_argument('--postgresql-host',
                dest = 'postgresql_host',
                metavar = 'HOST',
                help = 'PostgreSQL server host or socket directory [default: %(default)s]',
                default = 'devmirror.lmfdb.xyz');
        postgresqlgroup.add_argument('--postgresql-port',
                dest = 'postgresql_port',
                metavar = 'PORT',
                type = int,
                help = 'PostgreSQL server port [default: %(default)d]',
                default = 5432);

        postgresqlgroup.add_argument('--postgresql-user',
                dest = 'postgresql_user',
                metavar = 'USER',
                help = 'PostgreSQL username [default: %(default)s]',
                default = "lmfdb");

        postgresqlgroup.add_argument('--postgresql-pass',
                dest = 'postgresql_password',
                metavar = 'PASS',
                help = 'PostgreSQL password [default: %(default)s]',
                default = "lmfdb");

        # undocumented options
        parser.add_argument('--enable-profiler',
                dest = 'profiler',
                help=argparse.SUPPRESS,
                action='store_true',
                default=argparse.SUPPRESS)

        # undocumented flask options
        parser.add_argument('--enable-reloader',
                dest='use_reloader',
                help=argparse.SUPPRESS,
                action='store_true',
                default=argparse.SUPPRESS)

        parser.add_argument('--disable-reloader',
                dest='use_reloader',
                help=argparse.SUPPRESS,
                action='store_false',
                default=argparse.SUPPRESS)

        parser.add_argument('--enable-debugger',
                dest='use_debugger',
                help=argparse.SUPPRESS,
                action = 'store_true',
                default=argparse.SUPPRESS)

        parser.add_argument('--disable-debugger',
                dest='use_debugger',
                help=argparse.SUPPRESS,
                action='store_false',
                default=argparse.SUPPRESS)
        if os.path.split(sys.argv[0])[-1] == "start-lmfdb.py":
<<<<<<< HEAD
            args = parser.parse_args()
=======
            args = parser.parse_args(sys.argv)
>>>>>>> c28aa379
        else:
            args = parser.parse_args([])
        args_dict = vars(args);
        default_arguments_dict = vars(parser.parse_args([]));
        del default_arguments_dict['config_file'];

        from ConfigParser import ConfigParser

        # reading the config file, creating it if necessary
        # 2/1: does config file exist?
        if not os.path.exists(args.config_file):
            print("Config file: %s not found, creating it with the default values" % args.config_file );
            _cfgp  =  ConfigParser()

            # create sections
            _cfgp.add_section('core')
            _cfgp.add_section('web')
            _cfgp.add_section('mongodb')
            _cfgp.add_section('postgresql')
            _cfgp.add_section('logging');

            for key, val in default_arguments_dict.iteritems():
                sec, opt = key.split('_', 1);
                _cfgp.set(sec, opt, str(val));

            with open(args.config_file, 'wb') as configfile:
                _cfgp.write(configfile)

        # 2/2: reading the config file
        _cfgp  =  ConfigParser()
        _cfgp.read(args.config_file)

        # 3: override specific settings
        for key, val in default_arguments_dict.iteritems():
            # if a nondefault value was passed through command line arguments set it
            if args_dict[key] != val:
                sec, opt = key.split('_');
                _cfgp.set(sec, opt, str(args_dict[key]));

        # some generic functions
        def get(section, key):
            return _cfgp.get(section, key)

        def getint(section, key):
            return _cfgp.getint(section, key)

        def getboolean(section, key):
            return _cfgp.getboolean(section, key)

        def all(sep = '_'):
            ret  =  {}
            for s in _cfgp.sections():
                for k, v in _cfgp.items(s):
                    ret['%s%s%s' % (s, sep, k)]  =  v
            return ret


        self.flask_options = {
                "port": getint('web', 'port'),
                "host": get('web', 'bindip'),
                "debug": getboolean('core', 'debug')
                };
        for opt in ['use_debugger', 'use_reloader']:
            if opt in args_dict:
                self.flask_options[opt] = args_dict[opt];

        self.mongodb_options = {
                "port" : getint("mongodb", "port"),
                "host" : get("mongodb", "host"),
                "replicaset" : None};
        if "mongodb_dbmon" in args_dict:
            self.mongodb_options["mongodb_dbmon"] = args_dict["mongodb_dbmon"];

        self.postgresql_options = {
                "port": getint("postgresql", "port"),
                "host": get("postgresql", "host"),
                "dbname": "lmfdb"};

        # optional items
        for elt in ['user','password']:
            if _cfgp.has_option("postgresql", elt):
                self.postgresql_options[elt] = get("postgresql", elt);

        self.logging_options = {'logfile': get('logging', 'logfile')};
        if "logfocus" in args_dict:
            self.logging_options["logfocus"] = args_dict["logfocus"];

    def get_all(self):
        return { 'flask_options' : self.flask_options, 'mongodb_options' : self.mongodb_options, 'postgresql_options' : self.postgresql_options, 'logging_options' : self.logging_options}

    def get_flask(self):
        return self.flask_options;

    def get_mongodb(self):
        return self.mongodb_options;

    def get_postgresql(self):
        return self.postgresql_options;

    def get_logging(self):
        return self.logging_options;
<|MERGE_RESOLUTION|>--- conflicted
+++ resolved
@@ -139,12 +139,9 @@
                 action='store_false',
                 default=argparse.SUPPRESS)
         if os.path.split(sys.argv[0])[-1] == "start-lmfdb.py":
-<<<<<<< HEAD
             args = parser.parse_args()
-=======
-            args = parser.parse_args(sys.argv)
->>>>>>> c28aa379
         else:
+            # only read config file
             args = parser.parse_args([])
         args_dict = vars(args);
         default_arguments_dict = vars(parser.parse_args([]));
