--- conflicted
+++ resolved
@@ -292,11 +292,7 @@
 @knowledge_page.route("/edit/<ID>")
 @login_required
 def edit(ID):
-<<<<<<< HEAD
     from psycopg2 import DatabaseError
-=======
-    from pymongo.errors import OperationFailure
->>>>>>> 8a17fb7d
     if not allowed_knowl_id.match(ID):
         flask.flash("""Oops, knowl id '%s' is not allowed.
                   It must consist of lowercase characters,
@@ -518,51 +514,14 @@
 
 @knowledge_page.route("/", methods=['GET', 'POST'])
 def index():
-<<<<<<< HEAD
     cur_cat = request.args.get("category", "")
 
-    filtermode = "filter" in request.args
+    filtermode = "filtered" in request.args
     from knowl import knowl_qualities
-    filters = [request.args.get(quality, "") == "on" or not filtermode for quality in knowl_qualities]
-=======
-    # bypassing the Knowl objects to speed things up
-    from knowl import get_knowls
-# See issue #1169
-#    try:
-#        get_knowls().ensure_index('_keywords')
-#        get_knowls().ensure_index('cat')
-#    except pymongo.errors.OperationFailure:
-#        pass
-
-    cur_cat = request.args.get("category", "")
-    qualities = []
-
-    defaults = "filtered" not in request.args
-    filtermode = "filtered" in request.args
-    searchmode = "search" in request.args
-    categorymode = "category" in request.args
-
-    from knowl import knowl_qualities
-
     if request.method == 'POST':
-        reviewed = request.form.get("reviewed", "") == "on" or defaults
-        ok = request.form.get("ok", "") == "on" or defaults
-        beta = request.form.get("beta", "") == "on" or defaults
-    if request.method == 'GET':
-        quals = list(request.args.getlist('qualities'))
-        reviewed = "reviewed" in quals
-        ok = "ok" in quals
-        beta = "beta" in quals
-
-    if reviewed:
-        qualities.append("reviewed")
-    if ok:
-        qualities.append("ok")
-    if beta:
-        qualities.append("beta")
-
-    s_query = {}
->>>>>>> 8a17fb7d
+        filters = [request.args.get(quality, "") == "on" or not filtermode for quality in knowl_qualities]
+    elif request.method == 'GET':
+        filters = request.args.getlist('filters')
 
     search = request.args.get("search", "")
     knowls = knowldb.search(cur_cat, filters, search.lower())
@@ -595,10 +554,4 @@
                            filters=tuple(filters),
                            categories = knowldb.get_categories(),
                            cur_cat = cur_cat,
-<<<<<<< HEAD
-                           categorymode = bool(cur_cat))
-=======
-                           categorymode = categorymode,
-                           filtermode = filtermode,
-                           qualities = qualities)
->>>>>>> 8a17fb7d
+                           categorymode = bool(cur_cat))