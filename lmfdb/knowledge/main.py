# This Blueprint is about adding a Knowledge Base to the LMFDB website.
# referencing content, dynamically inserting information into the website, …
#
# This is more than just a web of entries in a wiki, because content is "transcluded".
# Transclusion is an actual concept, you can read about it here:
# https://en.wikipedia.org/wiki/Transclusion
#
# a "Knowl" (see knowl.py) is our base class for any bit of "knowledge". we might
# subclass it into "theorem", "proof", "description", and much more if necessary
# (i.e. when it makes sense to add additional fields, e.g. for referencing each other)
#
# author: Harald Schilly <harald.schilly@univie.ac.at>

import string
import re
import json
import time
from xml.etree import ElementTree
from collections import Counter, defaultdict
from lmfdb.app import app, is_beta
from flask import (abort, flash, jsonify, make_response,
                   redirect, render_template, render_template_string,
                   request, url_for)
from markupsafe import Markup
from flask_login import login_required, current_user
from .knowl import Knowl, knowldb, knowl_title, knowl_exists, knowl_url_prefix, knowl_definition, external_definition_link, utc_now_naive
from lmfdb.users import admin_required, knowl_reviewer_required
from lmfdb.users.pwdmanager import userdb
from lmfdb.utils import to_dict, code_snippet_knowl
import markdown
from lmfdb.knowledge import logger
from lmfdb.utils.datetime_utils import datetime_to_timestamp_in_ms, timestamp_in_ms_to_datetime
from lmfdb.utils import flash_error
from lmfdb.knowledge import knowledge_page


_cache_time = 120


# know IDs are restricted by this regex
allowed_knowl_id = re.compile("^[a-z0-9._-]+$")
allowed_annotation_id = re.compile(r"^[a-zA-Z0-9._\-~]+$")  # all unreserved URL characters


def allowed_id(ID):
    if ID.endswith('comment'):
        main_knowl = ".".join(ID.split(".")[:-2])
        return knowldb.knowl_exists(main_knowl)
    if ID.endswith('top') or ID.endswith('bottom') or ID.startswith("columns."):
        if not allowed_annotation_id.match(ID):
            label = '.'.join(ID.split(".")[1:-1])
            flash_error("Label '%s' contains characters not allowed by knowl database; updated allowed_id function or change label scheme" % label)
            return False
    elif not allowed_knowl_id.match(ID):
        flash_error("""Oops, knowl id '%s' is not allowed.
                  It must consist of lowercase characters,
                  no spaces, numbers or '.', '_' and '-'.""", ID)
        return False
    return True

# Tell markdown to not escape or format inside a given block


class IgnorePattern(markdown.inlinepatterns.Pattern):
    def handleMatch(self, m):
        return m.group(2)


class HashTagPattern(markdown.inlinepatterns.Pattern):
    def handleMatch(self, m):
        el = ElementTree.Element("a")
        el.set('href', url_for('knowledge.index') + '?search=%23' + m.group(2))
        el.text = '#' + m.group(2)
        return el


class KnowlTagPatternWithTitle(markdown.inlinepatterns.Pattern):
    def handleMatch(self, m):
        tokens = m.group(2).split("|")
        kid = tokens[0].strip()
        if len(tokens) > 1:
            tit = ''.join(tokens[1:])
            return "{{ KNOWL('%s', title='%s') }}" % (kid, tit.strip())
        return "{{ KNOWL('%s') }}" % kid


# Initialise the markdown converter, sending a wikilink [[topic]] to the L-functions wiki
md = markdown.Markdown(extensions=['markdown.extensions.wikilinks'],
                       extension_configs={'wikilinks': [('base_url', 'https://wiki.l-functions.org/')]})
# priority above escape (180), but below backtick (190)
# Prevent $..$, $$..$$, \(..\), \[..\] blocks from being processed by Markdown
md.inlinePatterns.register(IgnorePattern(r'(?<![\\\$])(\$[^\$].*?\$)'), 'math$', 186)
md.inlinePatterns.register(IgnorePattern(r'(?<![\\])(\$\$.+?\$\$)'), 'math$$', 185)
md.inlinePatterns.register(IgnorePattern(r'(\\\(.+?\\\))'), 'math\\(', 184)
md.inlinePatterns.register(IgnorePattern(r'(\\\[.+?\\\])'), 'math\\[', 183)

# Tell markdown to turn hashtags into search urls
hashtag_keywords_rex = r'#([a-zA-Z][a-zA-Z0-9-_]{1,})\b'
md.inlinePatterns.register(HashTagPattern(hashtag_keywords_rex), 'hashtag', 182)

# Tells markdown to process "wikistyle" knowls with optional title
# should cover [[[ KID ]]] and [[[ KID | title ]]]
knowltagtitle_regex = r'\[\[\[[ ]*([^\]]+)[ ]*\]\]\]'
md.inlinePatterns.register(KnowlTagPatternWithTitle(knowltagtitle_regex), 'knowltagtitle', 181)

# global (application wide) insertion of the variable "Knowl" to create
# lightweight Knowl objects inside the templates.


def first_bracketed_string(text, depth=0, lbrack="{", rbrack="}"):
    """If text is of the form {A}B, return {A},B.

    Otherwise, return "",text.

    """

    thetext = text.strip()

    if not thetext:
        logger.error("empty string sent to first_bracketed_string()")
        return ""

    previouschar = ""
    # we need to keep track of the previous character because \{ does not
    # count as a bracket

    if depth == 0 and thetext[0] != lbrack:
        return "", thetext

    elif depth == 0:
        firstpart = lbrack
        depth = 1
        thetext = thetext[1:]
    else:
        firstpart = ""   # should be some number of brackets?

    while depth > 0 and thetext:
        currentchar = thetext[0]
        if currentchar == lbrack and previouschar != "\\":
            depth += 1
        elif currentchar == rbrack and previouschar != "\\":
            depth -= 1
        firstpart += currentchar
        if previouschar == "\\" and currentchar == "\\":
            previouschar = "\n"
        else:
            previouschar = currentchar

        thetext = thetext[1:]

    if depth == 0:
        return firstpart, thetext

    logger.error("no matching bracket %s in %s XX", lbrack, thetext)

    # firstpart should be everything
    # but take away the bracket that doesn't match
    return "", firstpart[1:]


def ref_to_link(txt):
    """ Convert citations to links

        In a future version the bibliographic entry will be downloaded and saved.
    """
    text = txt.group(1)  # because it was a match in a regular expression

    thecite, everythingelse = first_bracketed_string(text)
    thecite = thecite[1:-1]    # strip curly brackets
    thecite = thecite.replace("\\", "")  # \href --> href

    refs = thecite.split(",")
    ans = []

    # print "refs",refs

    for ref in refs:
        ref = ref.strip()    # because \cite{A, B, C,D} can have spaces
<<<<<<< HEAD
        # Special case for href (no colon by design) and for MR (no colon in many existing cases)
        for site in ["href", "mr"]:
            if ref.lower().startswith(site):
                xid = ref[len(site):].lstrip(":")
                break
        else:
            pieces = ref.split(":")
            if len(pieces) != 2:
                # Improperly formatted ref
                continue
            site, xid = pieces
            site = site.lower()
        try:
            url, disp, fragment = external_definition_link(site, xid)
        except ValueError:
            continue
        link = f'{{{{ LINK_EXT("{disp}", "{url}") | safe}}}}'
        if fragment:
            link += f" ({fragment})"
        ans.append()
    return "[" + ", ".join(ans) + "]" + everythingelse
=======
        this_link = ""
        if ref.startswith("href"):
            the_link = re.sub(r".*{([^}]+)}{.*", r"\1", ref)
            click_on = re.sub(r".*}{([^}]+)}\s*", r"\1", ref)
            this_link = '{{ LINK_EXT("' + click_on + '","' + the_link + '") | safe}}'
        elif ref.startswith("doi"):
            ref = ref.replace(":", "")  # could be doi:: or doi: or doi
            the_doi = ref[3:]    # remove the "doi"
            this_link = '{{ LINK_EXT("DOI:' + the_doi + '","https://doi.org/' + the_doi + '")| safe }}'
        elif ref.lower().startswith("mr"):
            ref = ref.replace(":", "")
            the_mr = ref[2:]    # remove the "MR"
            this_link = '{{ LINK_EXT("MR:' + the_mr + '", '
            this_link += '"https://mathscinet.ams.org/mathscinet-getitem?mr='
            this_link += the_mr + '") | safe}}'
        elif ref.lower().startswith("arxiv"):
            ref = ref.replace(":", "")
            the_arx = ref[5:]    # remove the "arXiv"
            this_link = '{{ LINK_EXT("arXiv:' + the_arx + '", '
            this_link += '"https://arxiv.org/abs/'
            this_link += the_arx + '")| safe}}'
        elif ref.lower().startswith("zbl"):
            ref = ref.replace(":", "")
            the_zbl = ref[3:]    # remove the "Zbl"
            this_link = '{{ LINK_EXT("Zbl:' + the_zbl + '", '
            this_link += '"https://zbmath.org/?q=an:'
            this_link += the_zbl + '")| safe}}'

        if this_link:
            if ans:
                ans += ", "
            ans += this_link

    return '[' + ans + ']' + everythingelse
>>>>>>> 703f9c8b


def md_latex_accents(text):
    r"""
    Convert \"o to &ouml; and similar TeX-style markup.
    """
    knowl_content = text

    knowl_content = re.sub(r'\\"([a-zA-Z])', r"&\1uml;", knowl_content)
    knowl_content = re.sub(r'\\"{([a-zA-Z])}', r"&\1uml;", knowl_content)
    knowl_content = re.sub(r"\\'([a-zA-Z])", r"&\1acute;", knowl_content)
    knowl_content = re.sub(r"\\'{([a-zA-Z])}", r"&\1acute;", knowl_content)
    knowl_content = re.sub(r"\\`([a-zA-Z])", r"&\1grave;", knowl_content)
    knowl_content = re.sub(r"\\`{([a-zA-Z])}", r"&\1grave;", knowl_content)
    knowl_content = re.sub(r"``(?P<a>[\S\s]*?)''", r"&ldquo;\1&rdquo;", knowl_content)

    return knowl_content


def md_preprocess(text):
    r"""
    Markdown preprocessor: html paragraph breaks before display math,
    \cite{MR:...} and \cite{arXiv:...} converted to links.
    """
    knowl_content = text

    # put a blank line above display equations so that knowls open in the correct location
    knowl_content = re.sub(r"([^\n])\n\\begin{eq", r"\1\n\n\\begin{eq", knowl_content)

    while "\\cite{" in knowl_content:
        knowl_content = re.sub(r"\\cite({.*)", ref_to_link, knowl_content, 0, re.DOTALL)

    knowl_content = md_latex_accents(knowl_content)

    return knowl_content


@app.context_processor
def ctx_knowledge():
    return {'Knowl': Knowl,
            'knowl_title': knowl_title,
            'knowl_url_prefix': knowl_url_prefix,
            "KNOWL_EXISTS": knowl_exists,
            "knowl_definition": knowl_definition,
            "external_definition_link": external_definition_link}


@app.template_filter("render_knowl")
def render_knowl_in_template(knowl_content, **kwargs):
    """
    This function does the actual rendering, for render and the template_filter
    render_knowl_in_template (ultimately for KNOWL_INC)
    """
    render_me = """\
  {%% include "knowl-defs.html" %%}
  {%% from "knowl-defs.html" import KNOWL with context %%}
  {%% from "knowl-defs.html" import KNOWL_LINK with context %%}
  {%% from "knowl-defs.html" import KNOWL_INC with context %%}
  {%% from "knowl-defs.html" import DEFINES with context %%}
  {%% from "knowl-defs.html" import TEXT_DATA with context %%}
  {%% from "knowl-defs.html" import LINK_EXT with context %%}

  %(content)s
  """
    knowl_content = md_preprocess(knowl_content)

    # markdown enabled
    render_me = render_me % {'content': md.convert(knowl_content)}
    # Pass the text on to markdown.  Note, backslashes need to be escaped for
    # this, but not for the javascript markdown parser
    try:
        return render_template_string(render_me, **kwargs)
    except Exception as e:
        return "ERROR in the template: %s. Please edit it to resolve the problem." % e


# a jinja test for figuring out if this is a knowl or not
# usage: {% if K is knowl_type %} ... {% endif %}
def test_knowl_type(k):
    return isinstance(k, Knowl)


app.jinja_env.tests['knowl_type'] = test_knowl_type


# blueprint specific definition of the body_class variable


@knowledge_page.context_processor
def body_class():
    return {'body_class': 'knowl'}


def get_bread(breads=[]):
    bc = [("Knowledge", url_for(".index"))]
    bc.extend(breads)
    return bc


@knowledge_page.route("/test")
def test():
    """
    just a test page
    """
    logger.info("test")
    return render_template("knowl-test.html",
                           bread=get_bread([("Test", url_for(".test"))]),
                           title="Knowledge test",
                           k1=Knowl("k1"))


@knowledge_page.route("/edit/<ID>")
@login_required
def edit(ID):
    from psycopg2 import DatabaseError
    if not allowed_id(ID):
        return redirect(url_for(".index"))
    knowl = Knowl(ID, editing=True)
    for elt in knowl.edit_history:
        # We will be printing these within a javascript ` ` string
        # so need to escape backticks
        elt['content'] = json.dumps(elt['content'])
    author = knowl._last_author
    # Existing comments can only be edited by admins and the author
    if knowl.type == -2 and author and not (current_user.is_admin() or current_user.get_id() == author):
        flash_error("You can only edit your own comments")
        return redirect(url_for(".show", ID=knowl.source))

    lock = None
    if request.args.get("lock", "") != 'ignore':
        try:
            lock = knowldb.is_locked(knowl.id)
        except DatabaseError as e:
            logger.info("Oops, failed to get the lock. Error: %s" % e)
    author_edits = lock and lock['username'] == current_user.get_id()
    logger.debug(author_edits)
    if author_edits:
        lock = None
    if not lock:
        try:
            knowldb.set_locked(knowl, current_user.get_id())
        except DatabaseError as e:
            logger.info("Oops, failed to set the lock. Error: %s" % e)

    b = get_bread([("Edit '%s'" % ID, url_for('.edit', ID=ID))])
    if knowl.type == -2:
        title = "Comment on '%s'" % knowl.source
    elif knowl.type == 0:
        title = "Edit Knowl '%s'" % ID
    elif knowl.type == 2:
        if knowl.source:
            title = f"Edit column information for '{knowl.source_name}' in '{knowl.source}'"
        else:
            title = f"Edit description for '{knowl.source_name}'"
    else:
        ann_type = 'Top' if knowl.type == 1 else 'Bottom'
        title = 'Edit %s Knowl for <a href="/%s">%s</a>' % (ann_type, knowl.source, knowl.source_name)
    return render_template("knowl-edit.html",
                           title=title,
                           k=knowl,
                           bread=b,
                           lock=lock)


@knowledge_page.route("/show/<ID>")
def show(ID):
    timestamp = request.args.get('timestamp')
    try:
        timestamp = int(timestamp)
    except (TypeError, ValueError):
        timestamp = None
    if timestamp is not None:
        timestamp = timestamp_in_ms_to_datetime(timestamp)
    k = Knowl(ID, timestamp=timestamp, showing=True)
    if k.exists():
        r = render_knowl(ID, footer="0", raw=True)
        title = k.title or "'%s'" % k.id
        if not is_beta():
            if k.status == 0:
                title += " (awaiting review)"
            else:
                title += " (reviewed)"
    else:
        if current_user.is_admin() and k.exists(allow_deleted=True):
            k = Knowl(ID, showing=True, allow_deleted=True)
            r = render_knowl(ID, footer="0", raw=True, allow_deleted=True)
            title = (k.title or "'%s'" % k.id) + " (DELETED)"
        else:
            return abort(404, "No knowl found with the given id")
    for elt in k.edit_history:
        # We will be printing these within a javascript ` ` string
        # so need to escape backticks
        elt['content'] = json.dumps(elt['content'])
    # Modify the comments list to add information on whether this user can delete
    if k.type != -2:
        for i, (cid, author, timestamp) in enumerate(k.comments):
            can_delete = (current_user.is_admin() or current_user.get_id() == author)
            author_name = userdb.lookup(author)["full_name"]
            k.comments[i] = (cid, author_name, timestamp, can_delete)
    if k.type == 2:
        caturl = url_for('.index', category=k.category, column="on")
    else:
        caturl = url_for('.index', category=k.category)
    b = get_bread([(k.category, caturl), ('%s' % title, url_for('.show', ID=ID))])

    return render_template("knowl-show.html",
                           title=title,
                           k=k,
                           cur_username=current_user.get_id(),
                           render=r,
                           bread=b)


@knowledge_page.route("/remove_author/<ID>")
@login_required
def remove_author(ID):
    k = Knowl(ID)
    uid = current_user.get_id()
    if uid not in k.authors:
        flash_error("You are not an author on %s", k.id)
    elif len(k.authors) == 1:
        flash_error("You cannot remove yourself unless there are other authors")
    else:
        knowldb.remove_author(ID, uid)
    return redirect(url_for(".show", ID=ID))


@knowledge_page.route("/content/<ID>/<int:timestamp>")
def content(ID, timestamp):
    if timestamp is not None:
        timestamp = timestamp_in_ms_to_datetime(timestamp)
    data = Knowl(ID, timestamp=timestamp).content
    resp = make_response(data)
    # cache and allow CORS
    resp.headers['Cache-Control'] = 'max-age=%d, public' % (_cache_time,)
    resp.headers['Access-Control-Allow-Origin'] = '*'
    return resp


@knowledge_page.route("/content/<ID>")
def raw_without_timestamp(ID):
    return content(ID, timestamp=None)


@knowledge_page.route("/raw/<ID>/<int:timestamp>")
def raw(ID):
    data = render_knowl(ID, footer="0", raw=True)
    resp = make_response(data)
    # cache  and allow CORS
    resp.headers['Cache-Control'] = 'max-age=%d, public' % (_cache_time,)
    resp.headers['Access-Control-Allow-Origin'] = '*'
    return resp


@knowledge_page.route("/history")
@knowledge_page.route("/history/<int:limit>")
def history(limit=25):
    h_items = knowldb.get_history(limit)
    bread = get_bread([("History", url_for('.history', limit=limit))])
    return render_template("knowl-history.html",
                           title="Knowledge history",
                           bread=bread,
                           history=h_items,
                           limit=limit)


@knowledge_page.route("/comment_history")
@knowledge_page.route("/comment_history/<int:limit>")
@login_required
def comment_history(limit=25):
    h_items = knowldb.get_comment_history(limit)
    bread = get_bread([("Comment History", url_for('.comment_history', limit=limit))])
    return render_template("knowl-comment-history.html",
                           title="Comment history",
                           bread=bread,
                           history=h_items,
                           limit=limit)


@knowledge_page.route("/delete/<ID>")
@admin_required
def delete(ID):
    k = Knowl(ID)
    k.delete()
    flash(Markup("Knowl %s has been deleted." % ID))
    return redirect(url_for(".index"))


@knowledge_page.route("/resurrect/<ID>")
@admin_required
def resurrect(ID):
    k = Knowl(ID)
    k.resurrect()
    flash(Markup("Knowl %s has been resurrected." % ID))
    return redirect(url_for(".show", ID=ID))


@knowledge_page.route("/review/<ID>/<int:timestamp>")
@knowl_reviewer_required
def review(ID, timestamp):
    timestamp = timestamp_in_ms_to_datetime(timestamp)
    k = Knowl(ID, timestamp=timestamp)
    k.review(who=current_user.get_id())
    flash(Markup("Knowl %s has been positively reviewed." % ID))
    return redirect(url_for(".show", ID=ID))


@knowledge_page.route("/demote/<ID>/<int:timestamp>")
@knowl_reviewer_required
def demote(ID, timestamp):
    timestamp = timestamp_in_ms_to_datetime(timestamp)
    k = Knowl(ID, timestamp=timestamp)
    k.review(who=current_user.get_id(), set_beta=True)
    flash(Markup("Knowl %s has been returned to beta." % ID))
    return redirect(url_for(".show", ID=ID))


def review_helper(data):
    try:
        info = to_dict(data)
        beta = None
        ID = info.get('review')
        if ID:
            beta = False
        else:
            ID = info.get('beta')
            if ID:
                beta = True
        if beta is not None:
            k = Knowl(ID)
            k.review(who=current_user.get_id(), set_beta=beta)
            return jsonify({"success": 1})
        raise ValueError
    except Exception:
        return jsonify({"success": 0})


def prep_review(knowls):
    for k in knowls:
        k.rendered = render_knowl(k.id, footer="0", raw=True, k=k)
        k.reviewed_content = json.dumps(k.reviewed_content)
        k.content = json.dumps(k.content)


@knowledge_page.route("/review_recent/<int:days>/")
@knowl_reviewer_required
def review_recent(days):
    if request.args:
        return review_helper(request.args)
    knowls = knowldb.needs_review(days)
    prep_review(knowls)
    b = get_bread([("Reviewing recent", url_for('.review_recent', days=days))])
    return render_template("knowl-review-recent.html",
                           title="Reviewing %s days of knowls" % days,
                           knowls=knowls,
                           bread=b)


@knowledge_page.route("/review_stale")
@knowl_reviewer_required
def review_stale():
    if request.args:
        return review_helper(request.args)
    knowls = knowldb.stale_knowls()
    prep_review(knowls)
    b = get_bread([("Reviewing stale", url_for('.review_stale'))])
    return render_template("knowl-review-recent.html",
                           title="Reviewing stale knowls",
                           knowls=knowls,
                           bread=b)


@knowledge_page.route("/broken_links")
def broken_links():
    bad_knowls = knowldb.broken_links_knowls()
    bad_code = [(code_snippet_knowl(D[0]), D[1]) for D in knowldb.broken_links_code()]
    b = get_bread([("Broken links", url_for('.broken_links'))])
    return render_template("knowl-broken-links.html",
                           title="Broken knowl links",
                           bad_knowls=bad_knowls,
                           bad_code=bad_code,
                           bread=b)


@knowledge_page.route("/orphans")
def orphans():
    orphans = knowldb.orphans()
    b = get_bread([("Orphaned knowls", " ")])
    return render_template("knowl-orphans.html",
                           title="Orphaned knowls",
                           orphans=orphans,
                           bread=b)


@knowledge_page.route("/columns")
def columns():
    from lmfdb import db
    bad_cat = knowldb.search(category="columns", types=["normal", "top", "bottom"])
    knowls = defaultdict(dict)
    for k in knowldb.search(types=["column"], projection=['id', 'cat', 'content']):
        if k['cat'] == "columns" and k['id'].count('.') == 2:
            pieces = k['id'].split('.')
            if k['content'].strip():
                knowls[pieces[1]][pieces[2]] = k['content']
        else:
            bad_cat.append(k)
    missing_tables = {tbl: sorted(db[tbl].search_cols) + sorted(db[tbl].extra_cols) for tbl in db.tablenames if tbl not in knowls}
    bad_tables = {tbl: klist for tbl, klist in knowls.items() if tbl not in db.tablenames}
    for tbl in bad_tables:
        del knowls[tbl]
    missing_knowls = defaultdict(list)
    for tbl in knowls:
        table = db[tbl]
        for col in sorted(table.search_cols) + sorted(table.extra_cols):
            if col not in knowls[tbl]:
                missing_knowls[tbl].append(col)
    b = get_bread([("Missing columns", " ")])
    return render_template("knowl-columns.html",
                           title="Missing columns",
                           missing_knowls=missing_knowls,
                           missing_tables=missing_tables,
                           bad_tables=bad_tables,
                           bad_cat=bad_cat,
                           knowls=knowls,
                           bread=b)


@knowledge_page.route("/new_comment/<ID>")
def new_comment(ID):
    time = datetime_to_timestamp_in_ms(utc_now_naive())
    cid = '%s.%s.comment' % (ID, time)
    return edit(ID=cid)


@knowledge_page.route("/delete_comment/<ID>")
def delete_comment(ID):
    try:
        comment = Knowl(ID)
        if comment.type != -2:
            raise ValueError
        # We allow admins and the original author to delete comments.
        if not (current_user.is_admin() or current_user.get_id() == comment.authors[0]):
            raise ValueError
        comment.delete()
    except ValueError:
        flash_error("Only admins and the original author can delete comments")
    return redirect(url_for(".show", ID=comment.source))


@knowledge_page.route("/edit", methods=["POST"])
@login_required
def edit_form():
    ID = request.form['id']
    return redirect(url_for(".edit", ID=ID))


@knowledge_page.route("/save", methods=["POST"])
@login_required
def save_form():
    ID = request.form['id']
    if not ID:
        raise Exception("no id")

    if not allowed_id(ID):
        return redirect(url_for(".index"))

    FINISH_RENAME = request.form.get('finish_rename', '')
    UNDO_RENAME = request.form.get('undo_rename', '')
    if FINISH_RENAME:
        k = Knowl(ID)
        k.actually_rename()
        flash(Markup("Renaming complete; the history of %s has been merged into %s" % (ID, k.source_name)))
        return redirect(url_for(".show", ID=k.source_name))
    elif UNDO_RENAME:
        k = Knowl(ID)
        k.undo_rename()
        flash(Markup("Renaming undone; the history of %s has been merged back into %s" % (k.source_name, ID)))
        return redirect(url_for(".show", ID=ID))
    NEWID = request.form.get('krename', '').strip()
    k = Knowl(ID, saving=True, renaming=bool(NEWID))
    new_title = request.form['title']
    if not new_title.strip():
        flash_error("Title required.")
        return redirect(url_for(".show", ID=ID))
    new_content = request.form['content']
    who = current_user.get_id()
    if new_title != k.title or new_content != k.content:
        if not k.content and not k.title and k.exists(allow_deleted=True):
            # Creating a new knowl with the same id as one that had previously been deleted
            k.resurrect()
            flash(Markup("Knowl successfully created.  Note that a knowl with this id existed previously but was deleted; its history has been restored."))
        k.title = new_title
        k.content = new_content
        k.timestamp = utc_now_naive()
        k.status = 0
        k.save(who=who)
    if NEWID:
        if not current_user.is_admin():
            flash_error("You do not have permissions to rename knowl")
        elif not allowed_id(NEWID):
            pass
        else:
            try:
                if k.sed_safety == 0:
                    time.sleep(0.01)
                    k.actually_rename(NEWID)
                    flash(Markup("Knowl renamed to {0} successfully.".format(NEWID)))
                else:
                    k.start_rename(NEWID, who)
            except ValueError as err:
                flash_error(str(err), "error")
            else:
                if k.sed_safety == 1:
                    flash(Markup("Knowl rename process started. You can change code references using"))
                    flash(Markup("git grep -l '{0}' | xargs sed -i '' -e 's/{0}/{1}/g' (Mac)".format(ID, NEWID)))
                    flash(Markup("git grep -l '{0}' | xargs sed -i 's/{0}/{1}/g' (Linux)".format(ID, NEWID)))
                elif k.sed_safety == -1:
                    flash(Markup("Knowl rename process started.  This knowl appears in the code (see references below), but cannot trivially be replaced with grep/sed"))
                ID = NEWID
    if k.type == -2:
        return redirect(url_for(".show", ID=k.source))
    else:
        return redirect(url_for(".show", ID=ID))


@knowledge_page.route("/render/<ID>", methods=["GET", "POST"])
def render(ID):
    return render_knowl(ID)


def render_knowl(ID, footer=None, kwargs=None,
        raw=False, k=None, allow_deleted=False, timestamp=None):
    """
    this method renders the given Knowl (ID) to insert it
    dynamically in a website. It is intended to be used
    by an AJAX call, but should do a similar job server-side
    only, too.

    Note, that the used knowl-render.html template is *not*
    based on any globally defined website and just creates
    a small and simple html snippet!

    the keyword 'raw' is used in knowledge.show and knowl_inc to
    include *just* the string and not the response object.
    """
    # logger.debug("kwargs: %s", request.args)
    kwargs = kwargs or dict(request.args.items())
    # logger.debug("kwargs: %s" , kwargs)
    if timestamp is None:
        # fetch and convert the ms timestamp to datetime
        try:
            timestamp = timestamp_in_ms_to_datetime(int(kwargs['timestamp']))
        except KeyError:
            pass

    if k is None:
        try:
            k = Knowl(ID, allow_deleted=allow_deleted, timestamp=timestamp)
        except Exception:
            logger.critical("Failed to render knowl %s" % ID)
            errmsg = "Sorry, the knowledge database is currently unavailable."
            return errmsg if raw else make_response(errmsg)

        # If we are rendering a reviewed knowl on nonbeta,
        # we always include the timestamp
        if timestamp is None and k.status == 1 and not is_beta():
            kwargs['timestamp'] = k.ms_timestamp

    # kw_params is inserted *verbatim* into the url_for(...) function inside the template
    # the idea is to pass the keyword arguments of the knowl further along the chain
    # of links, in this case the title and the permalink!
    # so, this kw_params should be plain python, e.g. "a=1, b='xyz'"
    kw_params = ', '.join(('%s="%s"' % (k, v) for k, v in kwargs.items()))
    logger.debug("kw_params: %s" % kw_params)

    # this is a very simple template based on no other template to render one single Knowl
    # for inserting into a website via AJAX or for server-side operations.
    if request.method == "POST":
        con = request.form['content']
        foot = footer or request.form['footer']
    else:
        con = request.args.get("content", k.content)
        foot = footer or request.args.get("footer", "1")

    # authors = []
    # for a in k.author_links():
    #  authors.append("<a href='%s'>%s</a>" %
    #    (url_for('users.profile', userid=a['_id']), a['full_name'] or a['_id'] ))
    # authors = ', '.join(authors)

    render_me = """\
  {%% include "knowl-defs.html" %%}
  {%% from "knowl-defs.html" import KNOWL with context %%}
  {%% from "knowl-defs.html" import KNOWL_LINK with context %%}
  {%% from "knowl-defs.html" import KNOWL_INC with context %%}
  {%% from "knowl-defs.html" import DEFINES with context %%}
  {%% from "knowl-defs.html" import TEXT_DATA with context %%}
  {%% from "knowl-defs.html" import LINK_EXT with context %%}

  <div class="knowl">"""
    if foot == "1":
        render_me += """\
  <div class="knowl-header">
    <a href="{{ url_for('.show', ID='%(ID)s', %(kw_params)s ) }}">%(title)s</a>
  </div>""" % {'ID': k.id, 'title': (k.title or k.id), 'kw_params': kw_params}

    render_me += """<div><div class="knowl-content">%(content)s</div></div>"""

    review_status = ""
    if foot == "1":
        render_me += """\
  <div class="knowl-footer">
    <a href="{{ url_for('.show', ID='%(ID)s', %(kw_params)s) }}">permalink</a>
    {%% if user_is_authenticated %%}
      &middot;
      <a href="{{ url_for('.edit', ID='%(ID)s') }}">edit</a>
    {%% endif %%}
    %(review_status)s
  </div>"""
        # """ &middot; Authors: %(authors)s """
        if k.status == 0 and k.type != -2:
            review_status = """&middot; (awaiting review)"""
    render_me += "</div>"
    # render_me = render_me % {'content' : con, 'ID' : k.id }
    con = md_preprocess(con)

    # markdown enabled
    render_me = render_me % {'content': md.convert(con),
                             'ID': k.id, 'review_status': review_status,
                             'kw_params': kw_params}  # , 'authors' : authors }
    # Pass the text on to markdown.  Note, backslashes need to be escaped for
    # this, but not for the javascript markdown parser

    # logger.debug("rendering template string:\n%s" % render_me)

    # TODO improve the error message
    # so that the user has a clue. Most likely, the {{ KNOWL('...') }} has the wrong syntax!
    try:
        data = render_template_string(render_me, k=k, **kwargs)
        if raw:
            # note, this is just internally for the .show method, raw rendering
            # doesn't exist right now and will wrap this into a make_reponse!
            return data
        resp = make_response(data)
        # cache if it is a usual GET
        if request.method != 'POST':
            resp.headers['Cache-Control'] = 'max-age=%d, public' % (_cache_time,)
            resp.headers['Access-Control-Allow-Origin'] = '*'
        return resp
    except Exception as e:
        return "ERROR in the template: %s. Please edit it to resolve the problem." % e


@knowledge_page.route("/", methods=['GET', 'POST'])
def index():
    from psycopg2 import DataError
    cur_cat = request.args.get("category", "")

    from .knowl import knowl_status_code, knowl_type_code
    if request.method == 'POST':
        data = request.form
    else:
        data = request.args
    qualities = [quality for quality in knowl_status_code if data.get(quality, "") == "on"]
    if not qualities:
        qualities = ["reviewed", "beta"]

    types = [typ for typ in knowl_type_code if data.get(typ, "") == "on"]
    if not types:
        types = ["normal"]

    search = request.args.get("search", "")
    regex = (request.args.get("regex", "") == "on")
    keywords = search if regex else search.lower()
    # for the moment the two boxes types and search are two forms, thus as temporary fix we search on all types when one searches by keyword or regex
    if search:
        types = list(knowl_type_code)
    try:
        # We omit the category so that we can compute the number of results in each category.
        # Eventually it would be good to do the category filtering client-side
        all_knowls = knowldb.search(filters=qualities, types=types, keywords=keywords, regex=regex)
    except DataError as e:
        knowls = {}
        if regex and "invalid regular expression" in str(e):
            flash_error("The string %s is not a valid regular expression", keywords)
        else:
            flash_error("Unexpected error %s occurred during knowl search", str(e))
        all_knowls = []
    categories = Counter()
    if cur_cat:
        # Always include the current category
        categories[cur_cat] = 0
    knowls = []
    for k in all_knowls:
        cat = k["id"].split(".")[0]
        categories[cat] += 1
        if cur_cat in ["", cat]:
            knowls.append(k)

    def first_char(k):
        t = k['title'].replace("$", "").replace("\\", "")
        if len(t) == 0 or t[0] not in string.ascii_letters + string.digits:
            return "?"
        return t[0].upper()

    def get_table(k):
        return k['id'].split(".")[1]

    def knowl_sort_key(knowl):
        '''sort knowls, special chars at the end'''
        if cur_cat == "columns":
            return knowl['id']
        title = knowl['title'].replace("$", "").replace("\\", "")
        if title and title[0] in string.ascii_letters:
            return (0, title.lower())
        elif title and title[0] in string.digits:
            return (1, title.lower())
        else:
            return (2, title.lower())

    knowls = sorted(knowls, key=knowl_sort_key)
    from itertools import groupby
    if cur_cat == "columns":
        knowls = groupby(knowls, get_table)
    else:
        knowls = groupby(knowls, first_char)
    knowl_qualities = ["reviewed", "beta"]
    # if current_user.is_authenticated:
    #     knowl_qualities.append("in progress")
    if current_user.is_admin():
        knowl_qualities.append("deleted")
    b = []
    if cur_cat:
        b = [(cur_cat, url_for('.index', category=cur_cat))]
    return render_template("knowl-index.html",
                           title="Knowledge database",
                           bread=get_bread(b),
                           knowls=knowls,
                           search=search,
                           knowl_qualities=knowl_qualities,
                           qualities=qualities,
                           use_regex=regex,
                           categories=categories,
                           cur_cat=cur_cat,
                           knowl_types=list(knowl_type_code),
                           types=types)<|MERGE_RESOLUTION|>--- conflicted
+++ resolved
@@ -176,7 +176,6 @@
 
     for ref in refs:
         ref = ref.strip()    # because \cite{A, B, C,D} can have spaces
-<<<<<<< HEAD
         # Special case for href (no colon by design) and for MR (no colon in many existing cases)
         for site in ["href", "mr"]:
             if ref.lower().startswith(site):
@@ -198,43 +197,6 @@
             link += f" ({fragment})"
         ans.append()
     return "[" + ", ".join(ans) + "]" + everythingelse
-=======
-        this_link = ""
-        if ref.startswith("href"):
-            the_link = re.sub(r".*{([^}]+)}{.*", r"\1", ref)
-            click_on = re.sub(r".*}{([^}]+)}\s*", r"\1", ref)
-            this_link = '{{ LINK_EXT("' + click_on + '","' + the_link + '") | safe}}'
-        elif ref.startswith("doi"):
-            ref = ref.replace(":", "")  # could be doi:: or doi: or doi
-            the_doi = ref[3:]    # remove the "doi"
-            this_link = '{{ LINK_EXT("DOI:' + the_doi + '","https://doi.org/' + the_doi + '")| safe }}'
-        elif ref.lower().startswith("mr"):
-            ref = ref.replace(":", "")
-            the_mr = ref[2:]    # remove the "MR"
-            this_link = '{{ LINK_EXT("MR:' + the_mr + '", '
-            this_link += '"https://mathscinet.ams.org/mathscinet-getitem?mr='
-            this_link += the_mr + '") | safe}}'
-        elif ref.lower().startswith("arxiv"):
-            ref = ref.replace(":", "")
-            the_arx = ref[5:]    # remove the "arXiv"
-            this_link = '{{ LINK_EXT("arXiv:' + the_arx + '", '
-            this_link += '"https://arxiv.org/abs/'
-            this_link += the_arx + '")| safe}}'
-        elif ref.lower().startswith("zbl"):
-            ref = ref.replace(":", "")
-            the_zbl = ref[3:]    # remove the "Zbl"
-            this_link = '{{ LINK_EXT("Zbl:' + the_zbl + '", '
-            this_link += '"https://zbmath.org/?q=an:'
-            this_link += the_zbl + '")| safe}}'
-
-        if this_link:
-            if ans:
-                ans += ", "
-            ans += this_link
-
-    return '[' + ans + ']' + everythingelse
->>>>>>> 703f9c8b
-
 
 def md_latex_accents(text):
     r"""
