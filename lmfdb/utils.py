--- conflicted
+++ resolved
@@ -839,11 +839,7 @@
         url = ajax_url(ajax_more, callback, *arg_list, inline=True, text=text)
         return """<span id='%(nonce)s'>%(res)s <a onclick="$('#%(nonce)s').load('%(url)s', function() { MathJax.Hub.Queue(['Typeset',MathJax.Hub,'%(nonce)s']);}); return false;" href="#">%(text)s</a></span>""" % locals()
     else:
-<<<<<<< HEAD
         return res
-=======
-        return res
-
 
 def image_src(G):
     return ajax_url(image_callback, G, _ajax_sticky=True)
@@ -1012,5 +1008,4 @@
         return("0.5")
     elif float(abs(numb + 0.5)) < truncation:
         return("-0.5")
-    return(str(numb)[0:int(localprecision)])
->>>>>>> a6b926f2
+    return(str(numb)[0:int(localprecision)])