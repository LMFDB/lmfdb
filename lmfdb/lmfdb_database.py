<<<<<<< HEAD
import datetime
try:
    from datetime import UTC                # Py 3.11+
except ImportError:                         # Py ≤3.10
    from datetime import timezone as _tz
    UTC = _tz.utc
=======
>>>>>>> e5712afb
import inspect
import os
import shutil
import signal
import subprocess
from psycopg2.sql import SQL
from lmfdb.utils.config import Configuration
from psycodict.utils import DelayCommit
from psycodict.database import PostgresDatabase
from psycodict.searchtable import PostgresSearchTable
from psycodict.statstable import PostgresStatsTable

def overrides(super_class):
    def overrider(method):
        super_method = getattr(super_class, method.__name__)
        assert super_method
        if not method.__doc__:
            method.__doc__ = super_method.__doc__
        method.__signature__ = inspect.signature(super_method)
        return method
    return overrider


class LMFDBStatsTable(PostgresStatsTable):
    saving = True


class LMFDBSearchTable(PostgresSearchTable):
    _stats_table_class_ = LMFDBStatsTable

    def __init__(self, *args, **kwds):
        PostgresSearchTable.__init__(self, *args, **kwds)
        self._verifier = None  # set when importing lmfdb.verify

    def description(self, table_description=None):
        """
        We use knowls to implement the table description API.
        """
        from lmfdb.knowledge.knowl import knowldb
        if table_description is None:
            current = knowldb.get_table_description(self.search_table)
            if current:
                return current.content
            else:
                return "(description not yet updated on this server)"
        else:
            knowldb.set_table_description(self.search_table, table_description)

    def column_description(self, col=None, description=None, drop=False):
        """
        We use knowls to implement the column description API.
        """
        from lmfdb.knowledge.knowl import knowldb
        allcols = self.search_cols + self.extra_cols
        current = knowldb.get_column_descriptions(self.search_table)
        current = {col: kwl.content for col, kwl in current.items()}
        if not drop and description is None:
            # We want to allow the set of columns to be out of date temporarily, on prod for example
            if col is None:
                for col in allcols:
                    if col not in current:
                        current[col] = "(description not yet updated on this server)"
                return current
            return current.get(col, "(description not yet updated on this server)")
        else:
            if not (drop or col is None or col in allcols):
                raise ValueError(f"{col} is not a column of this table")
            if drop:
                if col is None:
                    raise ValueError("Must specify column name to drop")
                knowldb.drop_column(self.search_table, col)
            elif col is None:
                assert isinstance(description, dict)
                for col in description:
                    if col not in allcols:
                        raise ValueError(f"{col} is not a column of this table")
                    assert isinstance(description[col], str)
                    knowldb.set_column_description(self.search_table, col, description[col])
            else:
                assert isinstance(description, str)
                knowldb.set_column_description(self.search_table, col, description)

    def port_column_knowls(self, other_table, keep_old=True):
        """
        This function either copies column knowls from another table or change the ids to this table's.

        INPUT:

        - ``other_table`` -- a string, the name of the other table.
        - ``keep_old`` -- if true, new knowls for this table will be created from the column knowls for the old table.  Otherwise, the old knowls will be renamed, or deleted if they are not columns of this table.
        """
        from lmfdb.knowledge.knowl import knowldb
        from lmfdb.utils.datetime_utils import utc_now_naive
        knowls = knowldb.get_column_description(other_table)
        with DelayCommit(self):
            for col, knowl in knowls.items():
                if col in self.col_type:
                    if keep_old:
                        new_knowl = knowl.copy(ID=f'columns.{self.search_table}.{col}', timestamp=utc_now_naive())
                        who = self._db.login()
                        new_knowl.save(who, most_recent=knowl, minor=True)
                    else:
                        knowldb.actually_rename(knowl, new_name=f'columns.{self.search_table}.{col}')
                elif not keep_old:
                    knowldb.delete(knowl)

    def _check_verifications_enabled(self):
        """
        Check whether verifications have been enabled in this session (by importing db from lmfdb.verify and implementing an appropriate file).
        """
        if not self._db.is_verifying:
            raise ValueError("Verification not enabled by default; import db from lmfdb.verify to enable")
        if self._verifier is None:
            raise ValueError("No verifications defined for this table; add a class {0} in lmfdb/verify/{0}.py to enable".format(self.search_table))

    def verify(
        self,
        speedtype="all",
        check=None,
        label=None,
        ratio=None,
        logdir=None,
        parallel=4,
        follow=["errors", "log", "progress"],
        poll_interval=0.1,
        debug=False,
    ):
        """
        Run the tests on this table defined in the lmfdb/verify folder.

        If parallel is True, sage should be in your path or aliased appropriately.

        Note that if check is not provided and parallel is False, no output will be printed, files
        will still be written to the log directory.

        INPUT:

        - ``speedtype`` -- a string: "overall", "overall_long", "fast", "slow" or "all".
        - ``check`` -- a string, giving the function name for a particular test.
            If provided, ``speedtype`` will be ignored.
        - ``label`` -- a string, giving the label for a particular object on which to run tests
            (as in the label_col attribute of the verifier).
        - ``ratio`` -- for slow and fast tests, override the ratio of rows to be tested. Only valid
            if ``check`` is provided.
        - ``logdir`` -- a directory to output log files.  Defaults to LMFDB_ROOT/logs/verification.
        - ``parallel`` -- A cap on the number of threads to use in parallel (if 0, doesn't use parallel).
            If ``check`` or ``label`` is set, parallel is ignored and tests are run directly.
        - ``follow`` -- Which output logs to print to stdout.  'log' contains failed tests,
            'errors' details on errors in tests, and 'progress' shows progress in running tests.
            If False or empty, a subprocess.Popen object to the subprocess will be returned.
        - ``poll_interval`` -- The polling interval to follow the output if executed in parallel.
        - ``debug`` -- if False, will redirect stdout and stderr for the spawned process to /dev/null.
        """
        self._check_verifications_enabled()
        if ratio is not None and check is None:
            raise ValueError("You can only provide a ratio if you specify a check")
        lmfdb_root = os.path.abspath(os.path.join(os.path.dirname(os.path.realpath(__file__)), ".."))
        if logdir is None:
            logdir = os.path.join(lmfdb_root, "logs", "verification")
        if not os.path.exists(logdir):
            os.makedirs(logdir)
        if label is not None:
            parallel = 0
        verifier = self._verifier
        if check is None:
            olddir = os.path.join(logdir, "old")
            if not os.path.exists(olddir):
                os.makedirs(olddir)

            def move_to_old(tname):
                for suffix in [".log", ".errors", ".progress", ".started", ".done"]:
                    filename = os.path.join(logdir, tname + suffix)
                    if os.path.exists(filename):
                        n = 0
                        oldfile = os.path.join(olddir, tname + str(n) + suffix)
                        while os.path.exists(oldfile):
                            n += 1
                            oldfile = os.path.join(olddir, tname + str(n) + suffix)
                        shutil.move(filename, oldfile)

            if speedtype == "all":
                types = verifier.all_types()
            else:
                types = [verifier.speedtype(speedtype)]
            tabletypes = [
                "%s.%s" % (self.search_table, typ.shortname)
                for typ in types
                if verifier.get_checks_count(typ) > 0
            ]
            if len(tabletypes) == 0:
                raise ValueError(
                    "No checks of type %s defined for %s"
                    % (", ".join(typ.__name__ for typ in types), self.search_table)
                )
            for tname in tabletypes:
                move_to_old(tname)
            if parallel:
                parallel = min(parallel, len(tabletypes))
                for tabletype in tabletypes:
                    print("Starting %s" % tabletype)
                cmd = os.path.abspath(os.path.join(
                    os.path.dirname(os.path.realpath(__file__)),
                    "verify",
                    "verify_tables.py",
                ))
                cmd = [
                    "sage",
                    "-python",
                    cmd,
                    "-j%s" % int(parallel),
                    logdir,
                    str(self.search_table),
                    speedtype,
                ]
                if debug:
                    pipe = subprocess.Popen(cmd)
                else:
                    DEVNULL = open(os.devnull, "wb")
                    pipe = subprocess.Popen(cmd, stdout=DEVNULL, stderr=DEVNULL)
                if follow:
                    from lmfdb.verify.follower import Follower

                    try:
                        Follower(logdir, tabletypes, follow, poll_interval).follow()
                    finally:
                        # kill the subprocess
                        # From the man page, the following will terminate child processes
                        if pipe.poll() is None:
                            pipe.send_signal(signal.SIGTERM)
                            pipe.send_signal(signal.SIGTERM)
                else:
                    return pipe
            else:
                for typ in types:
                    if verifier.get_checks_count(typ) == 0:
                        print("No %s checks defined for %s" % (typ.__name__, self.search_table))
                    else:
                        print("Starting %s checks for %s" % (typ.__name__, self.search_table))
                        verifier.run(typ, logdir, label)
        else:
            msg = "Starting check %s" % check
            if label is not None:
                msg += " for label %s" % label
            print(msg)
            verifier.run_check(check, label=label, ratio=ratio)

    def list_verifications(self, details=True):
        """
        Lists all verification functions available for this table.

        INPUT:

        - ``details`` -- if True, details such as the docstring, ratio of rows on which the test
            is run by default and the constraint on rows for which this test is run are shown.
        """
        self._check_verifications_enabled()
        green = "\033[92m"
        red = "\033[91m"
        stop = "\033[0m"

        def show_check(name, check, typ):
            if typ.__name__ in ["overall", "fast"]:
                color = green
            else:
                color = red
            print("* " + color + name + stop)
            if details:
                if check.ratio < 1:
                    ratio_fmt = "Ratio of rows: {val:.2%}"
                else:
                    ratio_fmt = "Ratio of rows: {val:.0%}"
                for line in inspect.getdoc(check).split("\n"):
                    print(" " * 4 + line)
                for attr, fmt in [
                    ("disabled", "Disabled"),
                    ("ratio", ratio_fmt),
                    ("max_failures", "Max failures: {val}"),
                    ("timeout", "Timeout after: {val}s"),
                    ("constraint", "Constraint: {val}"),
                    ("projection", "Projection: {val}"),
                    ("report_slow", "Report slow test after: {val}s"),
                    ("max_slow", "Maximum number of slow tests: {val}"),
                ]:
                    cattr = getattr(check, attr, None)
                    tattr = getattr(typ, attr, None)
                    if cattr is not None and cattr != tattr:
                        print(" " * 6 + fmt.format(val=cattr))

        verifier = self._verifier
        for typ in ["over", "fast", "long", "slow"]:
            color = green if typ in ["over", "fast"] else red
            typ = verifier.speedtype(typ)
            if verifier.get_checks_count(typ) > 0:
                name = color + typ.__name__ + stop
                print("\n{0} checks (default {1:.0%} of rows, {2}s timeout)".format(
                        name, float(typ.ratio), typ.timeout
                ))
                for checkname, check in inspect.getmembers(verifier.__class__):
                    if isinstance(check, typ):
                        show_check(checkname, check, typ)

    @overrides(PostgresSearchTable)
    def add_column(self, *args, **kwds):
        if "force_description" not in kwds:
            kwds["force_description"] = True
        return super().add_column(*args, **kwds)

class LMFDBDatabase(PostgresDatabase):
    """
    ATTRIBUTES:

    In addition to the attributes on PostgresDatabase:

    - ``is_verifying`` -- whether this database has been configured with verifications (import from lmfdb.verify if you want this to be True)
    """
    _search_table_class_ = LMFDBSearchTable

    def __init__(self, **kwargs):
        # This will write the default configuration file if needed
        config = Configuration()
        PostgresDatabase.__init__(self, config, **kwargs)
        self.is_verifying = False  # set to true when importing lmfdb.verify
        self.__editor = config.logging_options["editor"]

    def login(self):
        """
        Identify an editor by their lmfdb username.

        The goal is to associate changes with people and keep a record of changes made.
        There is no real security against malicious use.

        Note that you can permanently log in by setting the editor
        field in the logging section of your config.ini file.
        """
        if not self.__editor:
            print("Please provide your knowl username,")
            print("so that we can associate database changes with individuals.")
            print(
                "Note that you can also do this by setting the editor field "
                "in the logging section of your config.ini file."
            )
            uid = input("Username: ")
            selecter = SQL("SELECT username FROM userdb.users WHERE username = %s")
            cur = self._execute(selecter, [uid])
            if cur.rowcount == 0:
                raise ValueError("That username not present in database!")
            self.__editor = uid
        return self.__editor

    def log_db_change(self, operation, tablename=None, **data):
        """
        Log a change to the database.

        INPUT:

        - ``operation`` -- a string, explaining what operation was performed
        - ``tablename`` -- the name of the table that the change is affecting
        - ``**data`` -- any additional information to install in the logging table (will be stored as a json dictionary)
        """
        from lmfdb.utils.datetime_utils import utc_now_naive
        uid = self.login()
        inserter = SQL(
            "INSERT INTO userdb.dbrecord (username, time, tablename, operation, data) "
            "VALUES (%s, %s, %s, %s, %s)"
        )
<<<<<<< HEAD
        self._execute(inserter, [uid, datetime.datetime.now(UTC), tablename, operation, data])
=======
        self._execute(inserter, [uid, utc_now_naive(), tablename, operation, data])
>>>>>>> e5712afb

    def verify(
        self,
        speedtype="all",
        logdir=None,
        parallel=8,
        follow=["errors", "log", "progress"],
        poll_interval=0.1,
        debug=False,
    ):
        """
        Run verification tests on all tables (if defined in the lmfdb/verify folder).
        For more granular control, see the ``verify`` function on a particular table.

        sage should be in your path or aliased appropriately.

        INPUT:

        - ``speedtype`` -- a string: "overall", "overall_long", "fast", "slow" or "all".
        - ``logdir`` -- a directory to output log files.  Defaults to LMFDB_ROOT/logs/verification.
        - ``parallel`` -- A cap on the number of threads to use in parallel
        - ``follow`` -- The polling interval to follow the output.
            If 0, a parallel subprocess will be started and a subprocess.Popen object to it will be returned.
        - ``debug`` -- if False, will redirect stdout and stderr for the spawned process to /dev/null.
        """
        if not self.is_verifying:
            raise ValueError("Verification not enabled by default; import db from lmfdb.verify to enable")
        if parallel <= 0:
            raise ValueError("Non-parallel runs not supported for whole database")
        lmfdb_root = os.path.abspath(os.path.join(os.path.dirname(os.path.realpath(__file__)), "..", ".."))
        if logdir is None:
            logdir = os.path.join(lmfdb_root, "logs", "verification")
        if not os.path.exists(logdir):
            os.makedirs(logdir)
        types = None
        tabletypes = []
        for tablename in self.tablenames:
            table = self[tablename]
            verifier = table._verifier
            if verifier is not None:
                if types is None:
                    if speedtype == "all":
                        types = verifier.all_types()
                    else:
                        types = [verifier.speedtype(speedtype)]
                for typ in types:
                    if verifier.get_checks_count(typ) != 0:
                        tabletypes.append("%s.%s" % (tablename, typ.shortname))
        if len(tabletypes) == 0:
            # Shouldn't occur....
            raise ValueError("No verification tests defined!")
        parallel = min(parallel, len(tabletypes))
        cmd = os.path.abspath(os.path.join(os.path.abspath(__file__), "..", "verify", "verify_tables.py"))
        cmd = ["sage", "-python", cmd, "-j%s" % int(parallel), logdir, "all", speedtype]
        if debug:
            pipe = subprocess.Popen(cmd)
        else:
            DEVNULL = open(os.devnull, "wb")
            pipe = subprocess.Popen(cmd, stdout=DEVNULL, stderr=DEVNULL)
        if follow:
            from lmfdb.verify.follower import Follower

            try:
                Follower(logdir, tabletypes, follow, poll_interval).follow()
            finally:
                # kill the subprocess
                # From the man page, the following will terminate child processes
                pipe.send_signal(signal.SIGTERM)
                pipe.send_signal(signal.SIGTERM)
        else:
            return pipe

    def reset_all_stats(self):
        """
        This function clears all stats and counts (extra=False) from tables where statistics have been added, then adds all relevant statistics.
        """
        from . import website # loads all the modules
        assert website
        from lmfdb.utils.display_stats import StatsDisplay

        def find_subs(L):
            # Assume no multiple inheritance
            new_subs = sum([C.__subclasses__() for C in L], [])
            if new_subs:
                new_subs = find_subs(new_subs)
            return L + new_subs
        all_subs = find_subs([StatsDisplay])[1:]
        with DelayCommit(self):
            cleared_tables = set()
            for disp in all_subs:
                print("Resetting statistics for %s" % (disp.table.search_table))
                tbls = set()
                if disp.table not in cleared_tables:
                    tbls.add(disp.table)
                for attr in disp.stat_list:
                    if "table" in attr and attr["table"] not in cleared_tables:
                        tbls.add(attr["table"])
                for tbl in tbls:
                    tbl.stats._clear_stats_counts(extra=False)
                cleared_tables.update(tbls)
                disp().setup(delete=False)

    @overrides(PostgresDatabase)
    def create_table(self, name, *args, **kwargs):
        if "_" not in name:
            raise ValueError("Table name '%s' must contain an underscore; first part gives the LMFDB section" % name,)
        if "force_description" not in kwargs:
            kwargs["force_description"] = True
        return PostgresDatabase.create_table(self, name, *args, **kwargs)

    @overrides(PostgresDatabase)
    def drop_table(self, name, *args, **kwargs):
        cols = self[name].search_cols + self[name].extra_cols
        super().drop_table(name, *args, **kwargs)
        from lmfdb.knowledge.knowl import knowldb
        knowldb.drop_table(name)
        for col in cols:
            knowldb.drop_column(name, col)
        print("Deleted table and column descriptions from knowl database")

db = LMFDBDatabase()<|MERGE_RESOLUTION|>--- conflicted
+++ resolved
@@ -1,12 +1,3 @@
-<<<<<<< HEAD
-import datetime
-try:
-    from datetime import UTC                # Py 3.11+
-except ImportError:                         # Py ≤3.10
-    from datetime import timezone as _tz
-    UTC = _tz.utc
-=======
->>>>>>> e5712afb
 import inspect
 import os
 import shutil
@@ -372,11 +363,7 @@
             "INSERT INTO userdb.dbrecord (username, time, tablename, operation, data) "
             "VALUES (%s, %s, %s, %s, %s)"
         )
-<<<<<<< HEAD
-        self._execute(inserter, [uid, datetime.datetime.now(UTC), tablename, operation, data])
-=======
         self._execute(inserter, [uid, utc_now_naive(), tablename, operation, data])
->>>>>>> e5712afb
 
     def verify(
         self,
