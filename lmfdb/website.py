--- conflicted
+++ resolved
@@ -93,17 +93,14 @@
 assert groups.abstract
 from . import inventory_app
 assert inventory_app
-<<<<<<< HEAD
 from . import groups
 assert groups
 from .groups import abstract
 assert groups.abstract
 from .groups import glnQ
 assert groups.glnQ
-=======
 from . import maass_forms
 assert maass_forms
->>>>>>> f30908dd
 
 from .lmfdb_database import db
 if db.is_verifying:
