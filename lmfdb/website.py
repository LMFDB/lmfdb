#-*- coding: utf-8 -*-
# LMFDB - L-function and Modular Forms Database web-site - www.lmfdb.org
# Copyright (C) 2010-2012 by the LMFDB authors
#
# This library is free software; you can redistribute it and/or
# modify it under the terms of the GNU Library General Public
# License as published by the Free Software Foundation; either
# version 2 of the License, or (at your option) any later version.
"""
start this via $ sage -python website.py --port <portnumber>
add --debug if you are developing (auto-restart, full stacktrace in browser, ...)
"""
from __future__ import print_function, absolute_import
import os
# Needs to be done first so that other modules and gunicorn can use logging
from .logger import info
from .app import app, set_running  # So that we can set it running below

# Importing the following top-level modules adds blueprints
# to the app and imports further modules to make them functional
# Note that this necessarily includes everything, even code in still in an alpha state
from . import api
assert api
from . import api2
assert api2
from . import belyi
assert belyi
from . import bianchi_modular_forms
assert bianchi_modular_forms
from . import hilbert_modular_forms
assert hilbert_modular_forms
from . import half_integral_weight_forms
assert half_integral_weight_forms
from . import siegel_modular_forms
assert siegel_modular_forms
# from . import modular_forms
# assert modular_forms
from . import elliptic_curves
assert elliptic_curves
from . import ecnf
assert ecnf
from . import number_fields
assert number_fields
from . import lfunctions
assert lfunctions
from . import genus2_curves
assert genus2_curves
from . import sato_tate_groups
assert sato_tate_groups
from . import users
assert users
from . import knowledge
assert knowledge
from . import characters
assert characters
from . import local_fields
assert local_fields
from . import galois_groups
assert galois_groups
from . import artin_representations
assert artin_representations
from . import tensor_products
assert tensor_products
from . import zeros
assert zeros
from . import crystals
assert crystals
from . import permutations
assert permutations
from . import hypergm
assert hypergm
from . import motives
assert motives
from . import riemann
assert riemann
from . import lattice
assert lattice
from . import higher_genus_w_automorphisms
assert higher_genus_w_automorphisms
from . import abvar
assert abvar
from .abvar import fq
assert fq
from . import modlmf
assert modlmf
from . import rep_galois_modl
assert rep_galois_modl
from . import hecke_algebras
assert hecke_algebras
from . import groups
assert groups
from .groups import abstract
assert groups.abstract
from . import inventory_app
assert inventory_app
<<<<<<< HEAD
from . import maass_forms
assert maass_forms
=======
from . import groups
assert groups
from .groups import abstract
assert groups.abstract
from .groups import glnQ
assert groups.glnQ
>>>>>>> 2c0aaf0e

from .lmfdb_database import db
if db.is_verifying:
    raise RuntimeError("Cannot start website while verifying (SQL injection vulnerabilities)")


def main():
    info("main: ...done.")
    from .utils.config import Configuration

    flask_options = Configuration().get_flask()

    if "profiler" in flask_options and flask_options["profiler"]:
        info("Profiling!")
        from werkzeug.contrib.profiler import ProfilerMiddleware

        app.wsgi_app = ProfilerMiddleware(
            app.wsgi_app, restrictions=[30], sort_by=("cumulative", "time", "calls")
        )
        del flask_options["profiler"]

    if "COCALC_PROJECT_ID" in os.environ:
        from .utils.cocalcwrap import CocalcWrap
        # we must accept external connections
        flask_options["host"] = "0.0.0.0"
        app.wsgi_app = CocalcWrap(app.wsgi_app)
        stars = "\n" + "*" * 80
        info(stars +
             "\n\033[1mCocalc\033[0m environment detected!\n" +
             "Visit" +
             "\n  \033[1m https://cocalc.com" +
             app.wsgi_app.app_root +
             " \033[0m" +
             "\nto access this LMFDB instance" +
             stars
             )

    set_running()
    app.run(**flask_options)<|MERGE_RESOLUTION|>--- conflicted
+++ resolved
@@ -93,17 +93,15 @@
 assert groups.abstract
 from . import inventory_app
 assert inventory_app
-<<<<<<< HEAD
 from . import maass_forms
 assert maass_forms
-=======
 from . import groups
 assert groups
 from .groups import abstract
 assert groups.abstract
 from .groups import glnQ
 assert groups.glnQ
->>>>>>> 2c0aaf0e
+
 
 from .lmfdb_database import db
 if db.is_verifying:
