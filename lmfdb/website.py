# -*- coding: utf8 -*-
# LMFDB - L-function and Modular Forms Database web-site - www.lmfdb.org
# Copyright (C) 2010-2012 by the LMFDB authors
#
# This library is free software; you can redistribute it and/or
# modify it under the terms of the GNU Library General Public
# License as published by the Free Software Foundation; either
# version 2 of the License, or (at your option) any later version.
"""
start this via $ sage -python website.py --port <portnumber>
add --debug if you are developing (auto-restart, full stacktrace in browser, ...)
"""
from base import *

import pages
import hilbert_modular_form
import siegel_modular_form
import modular_forms
import elliptic_curve
import quadratic_twists
import plot_example
import number_fields
import lfunction_db
import lfunctions
# import maass_form_picard
# import maass_waveforms
import users
import knowledge
import upload
import DirichletCharacter
import local_fields
import galois_groups
import number_field_galois_groups
import artin_representations
import zeros
<<<<<<< HEAD
import permutations
=======
import crystals
>>>>>>> 484b2117

import raw
from modular_forms.maass_forms.picard import mwfp

import sys

try:
    import password
    logging.info("password imported")
    readwrite_password = password.readwrite_password
except:
    logging.warning("no password!")
    readwrite_password = ''


@app.errorhandler(404)
def not_found(error):
    return render_template("404.html"), 404


@app.errorhandler(500)
def not_found(error):
    return render_template("500.html"), 500


@app.route("/")
def index():
    return render_template('index.html', titletag="The L-functions and modular forms database", title="", bread=None)


def root_static_file(name):
    import flask
    def static_fn():
        import os
        fn = os.path.join('.', "static", name)
        if os.path.exists(fn):
            return open(fn).read()
        import logging
        logging.critical("root_static_file: file %s not found!" % fn)
        return flask.redirect(404)
    app.add_url_rule('/%s' % name, 'static_%s' % name, static_fn)
map(root_static_file, ['favicon.ico'])


@app.route("/robots.txt")
def robots_txt():
    if "lmfdb.org".lower() in request.url_root.lower():
        fn = os.path.join('.', "static", "robots.txt")
        if os.path.exists(fn):
            return open(fn).read()
    return "User-agent: *\nDisallow: / \n"


@app.route("/hg/<arg>")
def hg(arg):
    if arg == "":
        return "Use /hg/parent, /hg/log or /hg/identify"
    import os
    if arg == "parent":
        f = os.popen("hg parent")
    elif arg == "tip":
        f = os.popen("hg tip")
    elif arg == "identify":
        f = os.popen("hg identify")
    else:
        return "Unrecognized command. Allowed are parent, tip and identify."
    text = f.read()
    return str(text)


@app.route("/style.css")
def css():
    from flask import make_response
    response = make_response(render_template("style.css"))
    response.headers['Content-type'] = 'text/css'
    # don't cache css file, if in debug mode.
    from flask import current_app
    if current_app.debug:
        response.headers['Cache-Control'] = 'no-cache, no-store'
    else:
        response.headers['Cache-Control'] = 'public, max-age=600'
    return response


@app.route('/a/<int:a>')
def a(a):
    a = Integer(a)
    return r'\(' + str(a / (1 + a)) + r'\)'


@app.route("/example/")
@app.route("/example/<blah>")
def example(blah=None):
    return render_template("example.html", blah=blah)


@app.route("/modular/")
@app.route("/ModularForm/")
@app.route("/AutomorphicForm/")
def modular_form_toplevel():
    return redirect(url_for("mf.render_modular_form_main_page"))
    # return render_template("modular_form_space.html", info = { })


@app.route("/calc")
def calc():
    return request.args['ep']


@app.route("/form")
def form_example():
    sidebar = [('topic1', [("abc", "#"), ("def", "#")]), ("topic2", [("ghi", "#"), ("jkl", "#")])]
    info = {'sidebar': sidebar}
    return render_template("form.html", info=info)


@app.route("/Character/Dirichlet/")
@app.route("/Character/Dirichlet/<arg1>")
@app.route("/Character/Dirichlet/<arg1>/<arg2>")
def render_Character(arg1=None, arg2=None):
    return DirichletCharacter.render_webpage(request, arg1, arg2)


@app.route('/ModularForm/GSp/Q')
@app.route('/ModularForm/GSp/Q/<group>')
@app.route('/ModularForm/GSp/Q/<group>/<page>')
@app.route('/ModularForm/GSp/Q/<group>/<page>/<weight>')
@app.route('/ModularForm/GSp/Q/<group>/<page>/<weight>/<form>')
def ModularForm_GSp4_Q_top_level(group=None, page=None, weight=None, form=None):
    args = request.args
    if group:
        args = {}
        for k in request.args:
            args[k] = request.args[k]
        args['group'] = group
        if None != weight:
            page = 'specimen'
        args['page'] = page
        if 'specimen' == page:
            args['weight'] = weight
            args['form'] = form
    return siegel_modular_form.render_webpage(args)


@app.route('/example_plot')
def render_example_plot():
    return plot_example.render_plot(request.args)


@app.route("/not_yet_implemented")
def not_yet_implemented():
    return render_template("not_yet_implemented.html", title="Not Yet Implemented")

# the checklist is for testing on a high-level


@app.route("/checklist-list")
def checklist_list():
    return render_template("checklist.html", body_class="checklist")


@app.route("/checklist")
def checklist():
    return render_template("checklist-fs.html")


def usage():
    print """
Usage: %s [OPTION]...

  -p, --port=NUM      bind to port NUM (default 37777)
  -h, --host=HOST     bind to host HOST (default "127.0.0.1")
  -l, --log=FILE      log to FILE (default "flasklog")
      --dbport=NUM    bind the MongoDB to the given port (default 37010)
      --debug         enable debug mode
      --logfocus=NAME enter name of logger to focus on
      --help          show this help
""" % sys.argv[0]


def main():

    import getopt
    try:
        opts, args = getopt.getopt(sys.argv[1:],
                                   "p:h:l:",
                                   ["port=", "host=", "dbport=", "log=", "logfocus=", "debug", "help",
                                    # undocumented, see below
                                    "enable-reloader", "disable-reloader",
                                    "enable-debugger", "disable-debugger",
                                    ])
    except getopt.GetoptError, err:
        sys.stderr.write("%s: %s\n" % (sys.argv[0], err))
        sys.stderr.write("Try '%s --help' for usage\n" % sys.argv[0])
        sys.exit(2)

    # default options to pass to the app.run()
    options = {"port": 37777, "host": "127.0.0.1", "debug": False}
    # the logfocus can be set to the string-name of a logger you want
    # follow on the debug level and all others will be set to warning
    logfocus = None
    logfile = "flasklog"
    dbport = 37010

    for opt, arg in opts:
        if opt == "--help":
            usage()
            sys.exit()
        elif opt in ("-p", "--port"):
            options["port"] = int(arg)
        elif opt in ("-h", "--host"):
            options["host"] = arg
        elif opt in ("-l", "--log"):
            logfile = arg
        elif opt in ("--dbport"):
            dbport = int(arg)
        elif opt == "--debug":
            options["debug"] = True
        elif opt == "--logfocus":
            logfocus = arg
        # undocumented: the following allow changing the defaults for
        # these options to werkzeug (they both default to False unless
        # --debug is set, in which case they default to True but can
        # be turned off)
        elif opt == "--enable-reloader":
            options["use_reloader"] = True
        elif opt == "--disable-reloader":
            options["use_reloader"] = False
        elif opt == "--enable-debugger":
            options["use_debugger"] = True
        elif opt == "--disable-debugger":
            options["use_debugger"] = False

    import logging
    root_logger = logging.getLogger()
    root_logger.setLevel(logging.INFO)
    root_logger.name = "LMFDB"
    import utils
    formatter = logging.Formatter(utils.LmfdbFormatter.fmtString.split(r'[')[0])
    ch = logging.StreamHandler()
    ch.setFormatter(formatter)
    root_logger.addHandler(ch)

    file_handler = logging.FileHandler(logfile)
    file_handler.setLevel(logging.WARNING)
    app.logger.addHandler(file_handler)

    import base
    base._init(dbport, readwrite_password)
    base.set_logfocus(logfocus)
    logging.info("... done.")

    # just for debugging
    # if options["debug"]:
    #  logging.info(str(app.url_map))

    app.run(**options)


if __name__ == '__main__':
    main()
else:
    # this bit is so that we can import website.py to use
    # with gunicorn.
    import logging
    logfile = "flasklog"
    file_handler = logging.FileHandler(logfile)
    file_handler.setLevel(logging.WARNING)
    import base
    base._init(37010, readwrite_password)
    app.logger.addHandler(file_handler)


def getDownloadsFor(path):
    return "bar"<|MERGE_RESOLUTION|>--- conflicted
+++ resolved
@@ -33,11 +33,8 @@
 import number_field_galois_groups
 import artin_representations
 import zeros
-<<<<<<< HEAD
+import crystals
 import permutations
-=======
-import crystals
->>>>>>> 484b2117
 
 import raw
 from modular_forms.maass_forms.picard import mwfp
