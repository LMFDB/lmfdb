# -*- coding: utf8 -*-
# LMFDB - L-function and Modular Forms Database web-site - www.lmfdb.org
# Copyright (C) 2010-2012 by the LMFDB authors
#
# This library is free software; you can redistribute it and/or
# modify it under the terms of the GNU Library General Public
# License as published by the Free Software Foundation; either
# version 2 of the License, or (at your option) any later version.
"""
start this via $ sage -python website.py --port <portnumber>
add --debug if you are developing (auto-restart, full stacktrace in browser, ...)
"""
from base import *

import pages
import hilbert_modular_form
import siegel_modular_form
import modular_forms
import elliptic_curve
import quadratic_twists
import plot_example
import number_fields
import lfunction_db
import lfunctions
# import maass_form_picard
# import maass_waveforms
import users
import knowledge
import upload
import characters
import local_fields
import galois_groups
import number_field_galois_groups
import artin_representations
import zeros
import crystals
import permutations
import hypergm

import raw
from modular_forms.maass_forms.picard import mwfp

import sys

try:
    import password
    logging.info("password imported")
    readwrite_password = password.readwrite_password
except:
    logging.warning("no password!")
    readwrite_password = ''


@app.errorhandler(404)
def not_found_404(error):
    return render_template("404.html"), 404


@app.errorhandler(500)
def not_found_500(error):
    return render_template("500.html"), 500


@app.route("/")
def index():
    return render_template('index.html', titletag="The L-functions and modular forms database", title="", bread=None)


def root_static_file(name):
    import flask

    def static_fn():
        import os
        fn = os.path.join(os.path.dirname(os.path.abspath(__file__)), "static", name)
        if os.path.exists(fn):
            return open(fn).read()
        import logging
        logging.critical("root_static_file: file %s not found!" % fn)
        return flask.redirect(404)
    app.add_url_rule('/%s' % name, 'static_%s' % name, static_fn)
map(root_static_file, ['favicon.ico'])


@app.route("/robots.txt")
def robots_txt():
    if "lmfdb.org".lower() in request.url_root.lower():
        fn = os.path.join(os.path.dirname(os.path.abspath(__file__)), "static", "robots.txt")
        if os.path.exists(fn):
            return open(fn).read()
    return "User-agent: *\nDisallow: / \n"


# TODO what is that? we have git now btw ...
@app.route("/hg/<arg>")
def hg(arg):
    if arg == "":
        return "Use /hg/parent, /hg/log or /hg/identify"
    import os
    if arg == "parent":
        f = os.popen("hg parent")
    elif arg == "tip":
        f = os.popen("hg tip")
    elif arg == "identify":
        f = os.popen("hg identify")
    else:
        return "Unrecognized command. Allowed are parent, tip and identify."
    text = f.read()
    return str(text)


@app.route("/style.css")
def css():
    from flask import make_response
    response = make_response(render_template("style.css"))
    response.headers['Content-type'] = 'text/css'
    # don't cache css file, if in debug mode.
    from flask import current_app
    if current_app.debug:
        response.headers['Cache-Control'] = 'no-cache, no-store'
    else:
        response.headers['Cache-Control'] = 'public, max-age=600'
    return response


@app.route('/a/<int:a>')
def a(a):
    a = Integer(a)
    return r'\(' + str(a / (1 + a)) + r'\)'


@app.route("/example/")
@app.route("/example/<blah>")
def example(blah=None):
    return render_template("example.html", blah=blah)


@app.route("/modular/")
@app.route("/ModularForm/")
@app.route("/AutomorphicForm/")
def modular_form_toplevel():
    return redirect(url_for("mf.render_modular_form_main_page"))
    # return render_template("modular_form_space.html", info = { })


@app.route("/calc")
def calc():
    return request.args['ep']


@app.route("/form")
def form_example():
    sidebar = [('topic1', [("abc", "#"), ("def", "#")]), ("topic2", [("ghi", "#"), ("jkl", "#")])]
    info = {'sidebar': sidebar}
    return render_template("form.html", info=info)

<<<<<<< HEAD
=======


>>>>>>> a8c1070f
@app.route('/ModularForm/GSp/Q')
@app.route('/ModularForm/GSp/Q/<group>')
@app.route('/ModularForm/GSp/Q/<group>/<page>')
@app.route('/ModularForm/GSp/Q/<group>/<page>/<weight>')
@app.route('/ModularForm/GSp/Q/<group>/<page>/<weight>/<form>')
def ModularForm_GSp4_Q_top_level(group=None, page=None, weight=None, form=None):
    args = request.args
    if group:
        args = {}
        for k in request.args:
            args[k] = request.args[k]
        args['group'] = group
        if None != weight:
            page = 'specimen'
        args['page'] = page
        if 'specimen' == page:
            args['weight'] = weight
            args['form'] = form
    return siegel_modular_form.render_webpage(args)


@app.route('/example_plot')
def render_example_plot():
    return plot_example.render_plot(request.args)


@app.route("/not_yet_implemented")
def not_yet_implemented():
    return render_template("not_yet_implemented.html", title="Not Yet Implemented")

# the checklist is for testing on a high-level


@app.route("/checklist-list")
def checklist_list():
    return render_template("checklist.html", body_class="checklist")


@app.route("/checklist")
def checklist():
    return render_template("checklist-fs.html")


def usage():
    print """
Usage: %s [OPTION]...

  -p, --port=NUM      bind to port NUM (default 37777)
  -h, --host=HOST     bind to host HOST (default "127.0.0.1")
  -l, --log=FILE      log to FILE (default "flasklog")
  -t, --threading     multithread the database authentications
      --dbport=NUM    bind the MongoDB to the given port (default base.DEFAULT_DB_PORT)
      --debug         enable debug mode
      --logfocus=NAME enter name of logger to focus on
      --help          show this help
""" % sys.argv[0]

def get_configuration():
    # default options to pass to the app.run()
    options = {"port": 37777, "host": "127.0.0.1", "debug": False}
    # Default option to pass to _init
    threading_opt = False 
    # the logfocus can be set to the string-name of a logger you want
    # follow on the debug level and all others will be set to warning
    logfocus = None
    logfile = "flasklog"
    import base
    dbport = base.DEFAULT_DB_PORT
    try:
      import getopt
      try:
          opts, args = getopt.getopt(sys.argv[1:],
                                     "p:h:l:t",
                                     ["port=", "host=", "dbport=", "log=", "logfocus=", "debug", "help", "threading", 
                                      # undocumented, see below
                                      "enable-reloader", "disable-reloader",
                                      "enable-debugger", "disable-debugger",
                                      ])
      except getopt.GetoptError, err:
          sys.stderr.write("%s: %s\n" % (sys.argv[0], err))
          sys.stderr.write("Try '%s --help' for usage\n" % sys.argv[0])
          #sys.exit(2)

      for opt, arg in opts:
          if opt == "--help":
              usage()
              sys.exit()
          elif opt in ("-p", "--port"):
              options["port"] = int(arg)
          elif opt in ("-h", "--host"):
              options["host"] = arg
          elif opt in ("-t", "--threading"):
              threading_opt = True
          elif opt in ("-l", "--log"):
              logfile = arg
          elif opt in ("--dbport"):
              dbport = int(arg)
          elif opt == "--debug":
              options["debug"] = True
          elif opt == "--logfocus":
              logfocus = arg
          # undocumented: the following allow changing the defaults for
          # these options to werkzeug (they both default to False unless
          # --debug is set, in which case they default to True but can
          # be turned off)
          elif opt == "--enable-reloader":
              options["use_reloader"] = True
          elif opt == "--disable-reloader":
              options["use_reloader"] = False
          elif opt == "--enable-debugger":
              options["use_debugger"] = True
          elif opt == "--disable-debugger":
              options["use_debugger"] = False
    except:
        pass # something happens on the server -> TODO: FIXME
    return { 'flask_options' : options, 'dbport' : dbport , 'threading_opt' : threading_opt }

configuration = get_configuration()

def main():
    base.set_logfocus(logfocus)
    logging.info("... done.")

    # just for debugging
    # if options["debug"]:
    #  logging.info(str(app.url_map))

    app.run(**configuration['flask_options'])

if True:
    # this bit is so that we can import website.py to use
    # with gunicorn.
    import logging
    logfile = "flasklog"
    file_handler = logging.FileHandler(logfile)
    file_handler.setLevel(logging.WARNING)

    root_logger = logging.getLogger()
    root_logger.setLevel(logging.INFO)
    root_logger.name = "LMFDB"

    import utils
    formatter = logging.Formatter(utils.LmfdbFormatter.fmtString.split(r'[')[0])
    ch = logging.StreamHandler()
    ch.setFormatter(formatter)
    root_logger.addHandler(ch)

    logging.info("configuration: %s" % configuration)
    import base
    base._init(configuration['dbport'], readwrite_password, parallel_authentication = configuration["threading_opt"])
    app.logger.addHandler(file_handler)

def getDownloadsFor(path):
    return "bar"<|MERGE_RESOLUTION|>--- conflicted
+++ resolved
@@ -153,11 +153,6 @@
     info = {'sidebar': sidebar}
     return render_template("form.html", info=info)
 
-<<<<<<< HEAD
-=======
-
-
->>>>>>> a8c1070f
 @app.route('/ModularForm/GSp/Q')
 @app.route('/ModularForm/GSp/Q/<group>')
 @app.route('/ModularForm/GSp/Q/<group>/<page>')
