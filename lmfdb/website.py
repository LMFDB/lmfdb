--- conflicted
+++ resolved
@@ -45,11 +45,7 @@
 import lattice
 import higher_genus_w_automorphisms
 import modlmf
-<<<<<<< HEAD
 import rep_galois_modl
-
-=======
->>>>>>> 72e5bbf6
 
 import raw
 from modular_forms.maass_forms.picard import mwfp
