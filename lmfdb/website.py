#-*- coding: utf-8 -*-
# LMFDB - L-function and Modular Forms Database web-site - www.lmfdb.org
# Copyright (C) 2010-2012 by the LMFDB authors
#
# This library is free software; you can redistribute it and/or
# modify it under the terms of the GNU Library General Public
# License as published by the Free Software Foundation; either
# version 2 of the License, or (at your option) any later version.
"""
start this via $ sage -python website.py --port <portnumber>
add --debug if you are developing (auto-restart, full stacktrace in browser, ...)
"""

from lmfdb.logger import info
import lmfdb.app # So that we can set it running below
from lmfdb.app import app

# Importing the following top-level modules adds blueprints
# to the app and imports further modules to make them functional
# Note that this necessarily includes everything, even code in still in an alpha state
#import logging # Needs to be done first so that other modules and gunicorn can use logging
#assert logging
#import backend
#assert backend
#import utils
#assert utils
import api
assert api
import belyi
assert belyi
import bianchi_modular_forms
assert bianchi_modular_forms
import hilbert_modular_forms
assert hilbert_modular_forms
import half_integral_weight_forms
assert half_integral_weight_forms
import siegel_modular_forms
assert siegel_modular_forms
import modular_forms
assert modular_forms
import elliptic_curves
assert elliptic_curves
import ecnf
assert ecnf
import number_fields
assert number_fields
import lfunction_db
assert lfunction_db
import lfunctions
assert lfunctions
import genus2_curves
assert genus2_curves
import sato_tate_groups
assert sato_tate_groups
import users
assert users
import knowledge
assert knowledge
import characters
assert characters
import local_fields
assert local_fields
import galois_groups
assert galois_groups
import artin_representations
assert artin_representations
import tensor_products
assert tensor_products
import zeros
assert zeros
import crystals
assert crystals
import permutations
assert permutations
import hypergm
assert hypergm
import motives
assert motives
import riemann
assert riemann
import lattice
assert lattice
import higher_genus_w_automorphisms
assert higher_genus_w_automorphisms
import abvar
assert abvar
import abvar.fq
assert abvar.fq
import modlmf
assert modlmf
import rep_galois_modl
assert rep_galois_modl
import hecke_algebras
assert hecke_algebras
from inventory_app.inventory_app import inventory_app
assert inventory_app

<<<<<<< HEAD

def timestamp():
    return '[%s UTC]'%time.strftime("%Y-%m-%d %H:%M:%S",time.gmtime())

@app.before_request
def redirect_nonwww():
    """Redirect lmfdb.org requests to www.lmfdb.org"""
    from urlparse import urlparse, urlunparse
    urlparts = urlparse(request.url)
    if urlparts.netloc == 'lmfdb.org':
        replaced = urlparts._replace(netloc='www.lmfdb.org')
        return redirect(urlunparse(replaced), code=301)

@app.errorhandler(404)
def not_found_404(error):
    app.logger.info('%s 404 error for URL %s %s'%(timestamp(),request.url,error.description))
    messages = error.description if isinstance(error.description,(list,tuple)) else (error.description,)
    return render_template("404.html", title='LMFDB Page Not Found', messages=messages), 404

@app.errorhandler(500)
def not_found_500(error):
    app.logger.error("%s 500 error on URL %s %s"%(timestamp(),request.url, error.args))
    return render_template("500.html", title='LMFDB Error'), 500

@app.errorhandler(503)
def not_found_503(error):
    return render_template("503.html"), 503

#@app.route("/") is now handled in pages.py

def root_static_file(name):
    def static_fn():
        fn = os.path.join(os.path.dirname(os.path.abspath(__file__)), "static", name)
        if os.path.exists(fn):
            return open(fn).read()
        logging.critical("root_static_file: file %s not found!" % fn)
        return abort(404, 'static file %s not found.' % fn)
    app.add_url_rule('/%s' % name, 'static_%s' % name, static_fn)
map(root_static_file, ['favicon.ico'])


@app.route("/robots.txt")
def robots_txt():
    if "www.lmfdb.org".lower() in request.url_root.lower():
        fn = os.path.join(os.path.dirname(os.path.abspath(__file__)), "static", "robots.txt")
        if os.path.exists(fn):
            return open(fn).read()
    # not running on www.lmfdb.org
    else:
        fn = os.path.join(os.path.dirname(os.path.abspath(__file__)), "static", "default_robots.txt")
        if os.path.exists(fn):
            return open(fn).read()
    return "User-agent: *\nDisallow: / \n"

@app.route("/style.css")
def css():
    from lmfdb.config import Configuration
    color = Configuration().get_color()
    response = make_response(render_template("style.css", color_template=color))
    response.headers['Content-type'] = 'text/css'
    # don't cache css file, if in debug mode.
    if current_app.debug:
        response.headers['Cache-Control'] = 'no-cache, no-store'
    else:
        response.headers['Cache-Control'] = 'public, max-age=600'
    return response

@app.before_request
def get_menu_cookie():
    g.show_menu = request.cookies.get('showmenu') != "False"

@app.after_request
def set_menu_cookie(response):
    if hasattr(g, 'show_menu'):
        response.set_cookie("showmenu", str(g.show_menu))
    return response

@app.route('/_menutoggle/<show>')
def menutoggle(show):
    g.show_menu = show != "False"
    url = request.referrer or url_for('index')
    return redirect(url)

@app.route("/not_yet_implemented")
def not_yet_implemented():
    return render_template("not_yet_implemented.html", title="Not Yet Implemented")

# the checklist is used for human testing on a high-level, supplements test.sh

@app.route("/checklist-list")
def checklist_list():
    return render_template("checklist.html", body_class="checklist")


@app.route("/checklist")
def checklist():
    return render_template("checklist-fs.html")

=======
from lmfdb.backend.database import db
if db.is_verifying:
    raise RuntimeError("Cannot start website while verifying (SQL injection vulnerabilities)")
>>>>>>> 3709b13c

def main():
    info("main: ...done.")
    from lmfdb.utils.config import Configuration
    flask_options = Configuration().get_flask();

    if "profiler" in flask_options and flask_options["profiler"]:
        print "Profiling!"
        from werkzeug.contrib.profiler import ProfilerMiddleware
        app.wsgi_app = ProfilerMiddleware(app.wsgi_app, restrictions = [30], sort_by=('cumulative','time','calls'))
        del flask_options["profiler"]

    lmfdb.app.set_running()
    app.run(**flask_options)



<|MERGE_RESOLUTION|>--- conflicted
+++ resolved
@@ -95,110 +95,9 @@
 from inventory_app.inventory_app import inventory_app
 assert inventory_app
 
-<<<<<<< HEAD
-
-def timestamp():
-    return '[%s UTC]'%time.strftime("%Y-%m-%d %H:%M:%S",time.gmtime())
-
-@app.before_request
-def redirect_nonwww():
-    """Redirect lmfdb.org requests to www.lmfdb.org"""
-    from urlparse import urlparse, urlunparse
-    urlparts = urlparse(request.url)
-    if urlparts.netloc == 'lmfdb.org':
-        replaced = urlparts._replace(netloc='www.lmfdb.org')
-        return redirect(urlunparse(replaced), code=301)
-
-@app.errorhandler(404)
-def not_found_404(error):
-    app.logger.info('%s 404 error for URL %s %s'%(timestamp(),request.url,error.description))
-    messages = error.description if isinstance(error.description,(list,tuple)) else (error.description,)
-    return render_template("404.html", title='LMFDB Page Not Found', messages=messages), 404
-
-@app.errorhandler(500)
-def not_found_500(error):
-    app.logger.error("%s 500 error on URL %s %s"%(timestamp(),request.url, error.args))
-    return render_template("500.html", title='LMFDB Error'), 500
-
-@app.errorhandler(503)
-def not_found_503(error):
-    return render_template("503.html"), 503
-
-#@app.route("/") is now handled in pages.py
-
-def root_static_file(name):
-    def static_fn():
-        fn = os.path.join(os.path.dirname(os.path.abspath(__file__)), "static", name)
-        if os.path.exists(fn):
-            return open(fn).read()
-        logging.critical("root_static_file: file %s not found!" % fn)
-        return abort(404, 'static file %s not found.' % fn)
-    app.add_url_rule('/%s' % name, 'static_%s' % name, static_fn)
-map(root_static_file, ['favicon.ico'])
-
-
-@app.route("/robots.txt")
-def robots_txt():
-    if "www.lmfdb.org".lower() in request.url_root.lower():
-        fn = os.path.join(os.path.dirname(os.path.abspath(__file__)), "static", "robots.txt")
-        if os.path.exists(fn):
-            return open(fn).read()
-    # not running on www.lmfdb.org
-    else:
-        fn = os.path.join(os.path.dirname(os.path.abspath(__file__)), "static", "default_robots.txt")
-        if os.path.exists(fn):
-            return open(fn).read()
-    return "User-agent: *\nDisallow: / \n"
-
-@app.route("/style.css")
-def css():
-    from lmfdb.config import Configuration
-    color = Configuration().get_color()
-    response = make_response(render_template("style.css", color_template=color))
-    response.headers['Content-type'] = 'text/css'
-    # don't cache css file, if in debug mode.
-    if current_app.debug:
-        response.headers['Cache-Control'] = 'no-cache, no-store'
-    else:
-        response.headers['Cache-Control'] = 'public, max-age=600'
-    return response
-
-@app.before_request
-def get_menu_cookie():
-    g.show_menu = request.cookies.get('showmenu') != "False"
-
-@app.after_request
-def set_menu_cookie(response):
-    if hasattr(g, 'show_menu'):
-        response.set_cookie("showmenu", str(g.show_menu))
-    return response
-
-@app.route('/_menutoggle/<show>')
-def menutoggle(show):
-    g.show_menu = show != "False"
-    url = request.referrer or url_for('index')
-    return redirect(url)
-
-@app.route("/not_yet_implemented")
-def not_yet_implemented():
-    return render_template("not_yet_implemented.html", title="Not Yet Implemented")
-
-# the checklist is used for human testing on a high-level, supplements test.sh
-
-@app.route("/checklist-list")
-def checklist_list():
-    return render_template("checklist.html", body_class="checklist")
-
-
-@app.route("/checklist")
-def checklist():
-    return render_template("checklist-fs.html")
-
-=======
 from lmfdb.backend.database import db
 if db.is_verifying:
     raise RuntimeError("Cannot start website while verifying (SQL injection vulnerabilities)")
->>>>>>> 3709b13c
 
 def main():
     info("main: ...done.")
