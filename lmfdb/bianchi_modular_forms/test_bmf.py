--- conflicted
+++ resolved
@@ -118,23 +118,6 @@
 
         # A dimension 1 example
         L1_sage_code = self.tc.get('/ModularForm/GL2/ImaginaryQuadratic/2.0.3.1/18333.3/a/download/sage').get_data(as_text=True)
-<<<<<<< HEAD
-        L1_level = self.check_sage_compiles_and_extract_var(L1_sage_code, 'NN')
-        assert L1_level.norm() == Integer(18333)
-        assert 'NN = ZF.ideal((6111, 3*a + 5052))' in L1_sage_code
-        assert '(27*a-22,),(-29*a+15,),(-29*a+14,),(29*a-11,),(-29*a+18,),(-29*a+9,)' == L1_sage_code[1575:1575+68]
-        assert '(27*a-22,),(-29*a+15,),(-29*a+14,),(29*a-11,),(-29*a+18,),(-29*a+9,)' in L1_sage_code
-        assert 'hecke_eigenvalues_array = [0, -1, 2, -1, 1, -3, 4, 0, -2, -8, 7, -9, -8, -4, -9, 8, 10, -11,' in L1_sage_code
-        """
-        Observe that example 1 above checks equality of the level norm between
-        the loaded sage code and what appears on the homepage, but then checks
-        for a particular presentation of that ideal in the text file. The problem
-        with this is that the choice of generators for the ideal are not unique,
-        and could potentially change from one sage release to the next. An
-        alternative is to check for equality of the ideals themselves, and that
-        is the strategy adopted in the following example.
-        """
-=======
         L1_variables = self.check_sage_compiles_and_extract_variables(L1_sage_code)
         assert L1_variables['NN'].norm() == Integer(18333)
         a = L1_variables['a']
@@ -145,7 +128,6 @@
         hecke_av_start = [0, -1, 2, -1, 1, -3, 4, 0, -2, -8, 7, -9, -8, -4, -9, 8, 10, -11]
         assert L1_variables['hecke_eigenvalues_array'][:len(hecke_av_start)] == hecke_av_start
 
->>>>>>> 441c15d7
 
         # A dimension 2 example
         L2_sage_code = self.tc.get('/ModularForm/GL2/ImaginaryQuadratic/2.0.4.1/377.1/a2/download/sage').get_data(as_text=True)
