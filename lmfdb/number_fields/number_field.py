# -*- coding: utf-8 -*-D

import ast
import os
import re
from io import BytesIO

import time

from flask import abort, render_template, request, url_for, redirect, send_file, make_response, Markup
from sage.all import ZZ, QQ, PolynomialRing, NumberField, latex, prime_range, RealField, log

from lmfdb import db
from lmfdb.app import app
from lmfdb.utils import (
    web_latex, to_dict, coeff_to_poly, pol_to_html, comma, format_percentage,
    flash_error, display_knowl, CountBox, prop_int_pretty,
    SearchArray, TextBox, YesNoBox, YesNoMaybeBox, SubsetNoExcludeBox,
    SubsetBox, TextBoxWithSelect, parse_bool_unknown, parse_posints,
    clean_input, nf_string_to_label, parse_galgrp, parse_ints, parse_bool,
    parse_signed_ints, parse_primes, parse_bracketed_posints, parse_nf_string,
    parse_floats, parse_subfield, search_wrap, parse_padicfields,
    raw_typeset, raw_typeset_poly, flash_info, input_string_to_poly,
    raw_typeset_int, compress_poly_Q)
from lmfdb.utils.web_display import compress_int
from lmfdb.utils.interesting import interesting_knowls
from lmfdb.utils.search_columns import SearchColumns, SearchCol, CheckCol, MathCol, ProcessedCol, MultiProcessedCol, CheckMaybeCol
from lmfdb.api import datapage
from lmfdb.galois_groups.transitive_group import (
    cclasses_display_knowl,character_table_display_knowl,
    group_phrase, galois_group_data, transitive_group_display_knowl,
    group_cclasses_knowl_guts, group_pretty_and_nTj, knowl_cache,
    group_character_table_knowl_guts, group_alias_table)
from lmfdb.number_fields import nf_page, nf_logger
from lmfdb.number_fields.web_number_field import (
    field_pretty, WebNumberField, nf_knowl_guts, factor_base_factor,
    factor_base_factorization_latex, fake_label, formatfield)

assert nf_logger

def bread_prefix(): return [('Number fields', url_for(".number_field_render_webpage"))]

Completename = 'Completeness of the data'
dnc = 'data not computed'

FIELD_LABEL_RE = re.compile(r'^\d+\.\d+\.(\d+(e\d+)?(t\d+(e\d+)?)*)\.\d+$')

nfields = None
max_deg = None
init_nf_flag = False

# For imaginary quadratic field class group data
class_group_data_directory = os.path.expanduser('~/data/class_numbers')


def init_nf_count():
    global nfields, init_nf_flag, max_deg
    if not init_nf_flag:
        nfields = db.nf_fields.count()
        max_deg = db.nf_fields.max('degree')
        init_nf_flag = True


def group_cclasses_data(n, t):
    return Markup(group_cclasses_knowl_guts(n, t))


def group_character_table_data(n, t):
    return Markup(group_character_table_knowl_guts(n, t))


def number_field_data(label):
    return Markup(nf_knowl_guts(label))

def nf_label_pretty(label):
    if len(label) <= 25:
        return label
    s = label.split('.')
    s[2] = s[2][:3] + '...' + s[2][-3:]
    return '.'.join(s)


# fixed precision display of float, rounding off
def fixed_prec(r, digs=3):
    if r>10**7:
        e = int(log(abs(r),10))
        return r'%.3f\times 10^{%d}' % (r/10**e, e)
    n = RealField(200)(r)*(10**digs)
    n = str(n.round())
    head = int(n[:-digs])
    if head >= 10**4:
        head = comma(head, r'\,')
    #print(head)
    return str(head) + '.' + n[-digs:]


@app.context_processor
def ctx_galois_groups():
    return {'galois_group_data': galois_group_data,
            'group_cclasses_data': group_cclasses_data,
            'group_character_table_data': group_character_table_data}


@app.context_processor
def ctx_raw_typeset():
    return {'raw_typeset': raw_typeset}


@app.context_processor
def ctx_number_fields():
    return {'number_field_data': number_field_data,
            'global_numberfield_summary': global_numberfield_summary,}

def global_numberfield_summary():
    init_nf_count()
    return r'This database contains %s <a title="number fields" knowl="nf">number fields</a> of <a title="degree" knowl="nf.degree">degree</a> $n\leq %d$.  Here are some <a href="%s">further statistics</a>.  In addition, extensive data on <a href="%s">class groups of quadratic imaginary fields</a> is available for download.' %(comma(nfields),max_deg,url_for('number_fields.statistics'), url_for('number_fields.render_class_group_data'))


def learnmore_list():
    return [('Source and acknowledgments', url_for(".source")),
            (Completename, url_for(".render_discriminants_page")),
            ('Reliability of the data', url_for(".reliability")),
            ('Number field labels', url_for(".render_labels_page")),
            ('Galois group labels', url_for(".render_groups_page")),
            ('Quadratic imaginary class groups', url_for(".render_class_group_data"))]


# Return the learnmore list with the matchstring entry removed
def learnmore_list_remove(matchstring):
    return [t for t in learnmore_list() if t[0].find(matchstring) < 0]


def poly_to_field_label(pol):
    try:
        wnf = WebNumberField.from_polynomial(pol)
        return wnf.get_label()
    except Exception:
        return None


@nf_page.route("/Source")
def source():
    learnmore = learnmore_list_remove('Source')
    t = 'Source and acknowledgments for number field pages'
    bread = bread_prefix() + [('Source', ' ')]
    return render_template("multi.html", kids=['rcs.source.nf',
                                               'rcs.ack.nf',
                                               'rcs.cite.nf'],
        title=t, bread=bread, learnmore=learnmore)


@nf_page.route("/Reliability")
def reliability():
    learnmore = learnmore_list_remove('Reliability')
    t = 'Reliability of number field data'
    bread = bread_prefix() + [('Reliability', ' ')]
    return render_template("single.html", kid='rcs.rigor.nf',
        title=t, bread=bread, learnmore=learnmore)


@nf_page.route("/GaloisGroups")
def render_groups_page():
    info = {}
    learnmore = learnmore_list_remove('Galois group')
    t = 'Galois group labels'
    bread = bread_prefix() + [('Galois group labels', ' ')]
    return render_template("galois_groups.html", al=group_alias_table(), info=info, title=t, bread=bread, learnmore=learnmore)


@nf_page.route("/FieldLabels")
def render_labels_page():
    info = {}
    learnmore = learnmore_list_remove('number field labels')
    t = 'Labels for number fields'
    bread = bread_prefix() + [('Labels', '')]
    return render_template("single.html", info=info, kid='nf.label', title=t, bread=bread, learnmore=learnmore)


@nf_page.route("/Completeness")
def render_discriminants_page():
    learnmore = learnmore_list_remove('Completeness')
    t = 'Completeness of number field data'
    bread = [('Number fields', url_for(".number_field_render_webpage")), ('Completeness', ' ')]
    return render_template("single.html", kid='rcs.cande.nf',
        title=t, bread=bread, learnmore=learnmore)


@nf_page.route("/QuadraticImaginaryClassGroups")
def render_class_group_data():
    info = to_dict(request.args)
    #nf_logger.info('******************* ')
    #for k in info.keys():
    # nf_logger.info(str(k) + ' ---> ' + str(info[k]))
    #nf_logger.info('******************* ')
    learnmore = learnmore_list_remove('Quadratic imaginary')
    t = 'Class groups of quadratic imaginary fields'
    bread = bread_prefix() + [(t, ' ')]
    info['message'] = ''
    info['filename'] = 'none'
    if 'Fetch' in info:
        if 'k' in info:
            # remove non-digits
            k = re.sub(r'\D', '', info['k'])
            if not k:
                info['message'] = 'The value of k is either invalid or empty'
                return class_group_request_error(info, bread)
            k = int(k)
            if k>4095:
                info['message'] = 'The value of k is too large'
                return class_group_request_error(info, bread)
        else:
            info['message'] = 'The value of k is missing'
            return class_group_request_error(info, bread)
        info['filenamebase'] = str(info['filenamebase'])
        if info['filenamebase'] in ['cl3mod8', 'cl7mod8', 'cl4mod16', 'cl8mod16']:
            filepath = "%s/%s/%s.%d.gz" % (class_group_data_directory,info['filenamebase'],info['filenamebase'],k)
            if os.path.isfile(filepath) and os.access(filepath, os.R_OK):
                return send_file(filepath, as_attachment=True)
            else:
                info['message'] = 'File not found'
                return class_group_request_error(info, bread)
        else:
            info['message'] = 'Invalid congruence requested'
            return class_group_request_error(info, bread)

    return render_template("class_group_data.html", info=info, title=t, bread=bread, learnmore=learnmore)


def class_group_request_error(info, bread):
    t = 'Class groups of quadratic imaginary fields'
    return render_template("class_group_data.html", info=info, title=t, bread=bread)


# Helper for stats page
# Input is 3 parallel lists
# li has list of values for a fixed Galois group, each n
# tots is a list of the total number of fields in each degree n
# t is the list of t numbers
def galstatdict(li, tots, t):
    return [{'cnt': comma(li[nn]),
             'prop': format_percentage(li[nn], tots[nn]),
             'query': url_for(".number_field_render_webpage")+'?degree=%d&galois_group=%s'%(nn + 1, "%dt%d" % (nn + 1, t[nn]))} for nn in range(len(li))]


@nf_page.route("/stats")
def statistics():
    fields = db.nf_fields
    nfstatdb = fields.stats
    title = 'Number field statistics'
    bread = bread_prefix() + [('Statistics', '')]
    init_nf_count()
    ntrans = [0, 1, 1, 2, 5, 5, 16, 7, 50, 34, 45, 8, 301, 9, 63, 104, 1954,
              10, 983, 8, 1117, 164, 59, 7, 25000, 211, 96, 2392, 1854, 8, 5712]
    degree_stats = nfstatdb.column_counts('degree')
    n = [degree_stats[elt + 1] for elt in range(23)]

    degree_r2_stats = nfstatdb.column_counts(['degree', 'r2'])
    # if a count is missing it is because it is zero
    nsig = [[degree_r2_stats.get((deg+1, s), 0) for s in range((deg+3)//2)]
            for deg in range(23)]
    # Galois groups
    nt_stats = nfstatdb.column_counts(['degree', 'galois_label'])
    nt_stats = {(key[0],int(key[1].split('T')[1])): value for (key,value) in nt_stats.items()}
    # if a count is missing it is because it is zero
    nt_all = [[nt_stats.get((deg+1, t+1), 0) for t in range(ntrans[deg+1])]
              for deg in range(23)]
    nt = [nt_all[j] for j in range(7)]
    # Galois group families
    cn = galstatdict([u[0] for u in nt_all], n, [1 for u in nt_all])
    sn = galstatdict([u[max(len(u)-1,0)] for u in nt_all], n, [len(u) for u in nt_all])
    an = galstatdict([u[max(len(u)-2,0)] for u in nt_all], n, [len(u)-1 for u in nt_all])
    # t-numbers for D_n
    dn_tlist = [1, 1, 2, 3, 2, 3, 2, 6, 3, 3, 2, 12, 2, 3, 2, 56, 2, 13, 2, 10,
                5, 3, 2]
    dn = galstatdict([nt_stats[(j+1,dn_tlist[j])] for j in range(len(dn_tlist))], n, dn_tlist)

    hdeg_stats = {j: nfstatdb.column_counts('degree', {'class_number': {'$lt': 1+10**j, '$gt': 10**(j-1)}}) for j in range(1, 12)}
    hdeg_stats[0] = nfstatdb.column_counts('degree', {'class_number': 1})
    h = [sum(hdeg_stats[j].get(k+1,0) for k in range(max_deg)) for j in range(12)]
    # if a count is missing it is because it is zero
    hdeg = [[hdeg_stats[j].get(deg+1, 0) for j in range(12)] for deg in range(23)]
    has_hdeg_stats = nfstatdb.column_counts('degree', {'class_number': {'$exists': True}})
    has_hdeg = [has_hdeg_stats[deg+1] for deg in range(23)]
    has_h = sum(has_hdeg[j] for j in range(len(has_hdeg)))
    hdeg = [[{'cnt': comma(hdeg[nn][j]),
              'prop': format_percentage(hdeg[nn][j], has_hdeg[nn]),
              'query': url_for(".number_field_render_webpage")+'?degree=%d&class_number=%s' % (nn + 1, str(1 + 10**(j - 1)) + '-' + str(10**j))}
             for j in range(len(h))]
            for nn in range(len(hdeg))]

    has_hdeg = [{'cnt': comma(has_hdeg[nn]),
                 'prop': format_percentage(has_hdeg[nn], n[nn]),
                 'query': url_for(".number_field_render_webpage")+'?degree=%d&class_number=1-10000000000000' % (nn + 1)} for nn in range(len(has_hdeg))]
    maxt = 1+max([len(entry) for entry in nt])

    nt = [[{'cnt': comma(nt[nn][tt]),
            'prop': format_percentage(nt[nn][tt], n[nn]),
            'query': url_for(".number_field_render_webpage")+'?degree=%d&galois_group=%s' % (nn + 1, "%dt%d" % (nn + 1, tt + 1))}
           for tt in range(len(nt[nn]))]
          for nn in range(len(nt))]
    # Totals for signature table
    sigtotals = [comma(
                 sum([nsig[nn][r2]
                 for nn in range(max(r2*2 - 1, 0), 23)]))
                 for r2 in range(12)]
    nsig = [[{'cnt': comma(nsig[nn][r2]),
             'prop': format_percentage(nsig[nn][r2], n[nn]),
             'query': url_for(".number_field_render_webpage")+'?degree=%d&signature=[%d,%d]'%(nn+1,nn+1-2*r2,r2)} for r2 in range(len(nsig[nn]))] for nn in range(len(nsig))]
    h = [{'cnt': comma(h[j]),
          'prop': format_percentage(h[j], has_h),
          'label': '$10^{' + str(j - 1) + r'}<h\leq 10^{' + str(j) + '}$',
          'query': url_for(".number_field_render_webpage")+'?class_number=%s' % (str(1 + 10**(j - 1)) + '-' + str(10**j))} for j in range(len(h))]
    h[0]['label'] = '$h=1$'
    h[1]['label'] = r'$1<h\leq 10$'
    h[2]['label'] = r'$10<h\leq 10^2$'
    h[0]['query'] = url_for(".number_field_render_webpage")+'?class_number=1'

    # Class number 1 by signature
    sigclass1 = nfstatdb.column_counts(['degree', 'r2'], {'class_number': 1})
    sighasclass = nfstatdb.column_counts(['degree', 'r2'], {'class_number': {'$exists': True}})
    sigclass1 = [[{'cnt': comma(sigclass1.get((nn+1,r2),0)),
                   'prop': format_percentage(sigclass1.get((nn+1,r2),0), sighasclass.get((nn+1,r2),0)) if sighasclass.get((nn+1,r2),0) > 0 else 0,
                   'show': sighasclass.get((nn+1,r2),0) > 0,
                   'query': url_for(".number_field_render_webpage")+'?degree=%d&signature=[%d,%d]&class_number=1' % (nn + 1, nn + 1 - 2*r2, r2)}
                  for r2 in range(len(nsig[nn]))] for nn in range(len(nsig))]

    n = [{'cnt': comma(n[nn]),
          'prop': format_percentage(n[nn], nfields),
          'query': url_for(".number_field_render_webpage")+'?degree=%d' % (nn + 1)}
         for nn in range(len(n))]

    info = {'degree': n,
            'nt': nt,
            'nsig': nsig,
            'sigtotals': sigtotals,
            'h': h,
            'has_h': comma(has_h),
            'has_h_pct': format_percentage(has_h, nfields),
            'hdeg': hdeg,
            'has_hdeg': has_hdeg,
            'sigclass1': sigclass1,
            'total': comma(nfields),
            'maxt': maxt,
            'cn': cn, 'dn': dn, 'an': an, 'sn': sn,
            'maxdeg': max_deg}
    return render_template("nf-statistics.html",
                           info=info,
                           title=title,
                           bread=bread)


@nf_page.route("/")
def number_field_render_webpage():
    info = to_dict(request.args, search_array=NFSearchArray())
    sig_list = sum([[[d - 2 * r2, r2] for r2 in range(
        1 + (d // 2))] for d in range(1, 11)], []) + sum([[[d, 0]] for d in range(11, 21)], [])
    sig_list = [str(s).replace(' ','') for s in sig_list[:16]]
    if not request.args:
        init_nf_count()
        discriminant_list_endpoints = [-10000, -1000, -100, 0, 100, 1000, 10000, 100000, 1000000]
        discriminant_list = ["%s..%s" % (start, end - 1) for start, end in zip(
            discriminant_list_endpoints[:-1], discriminant_list_endpoints[1:])]
        info['degree_list'] = list(range(1, max_deg + 1))
        info['signature_list'] = sig_list
        info['class_number_list'] = list(range(1, 25))
        info['count'] = '50'
        info['nfields'] = comma(nfields)
        info['maxdeg'] = max_deg
        info['discriminant_list'] = discriminant_list
        t = 'Number fields'
        bread = bread_prefix()
        return render_template("nf-index.html", info=info, title=t, bread=bread, learnmore=learnmore_list())
    else:
        return number_field_search(info)


def coeff_to_nf(c):
    return NumberField(coeff_to_poly(c), 'a')


def sig2sign(sig):
    return -1 if sig[1] % 2 else 1


def list2string(li):
    """
    Turn a list into a string (without brackets)
    """
    return ','.join(str(x) for x in li)


def string2list(s):
    s = str(s)
    if not s:
        return []
    return [int(a) for a in s.split(',')]


def render_field_webpage(args):
    data = None
    info = {}
    bread = bread_prefix()

    # This function should not be called unless label is set.
    label = clean_input(args['label'])
    nf = WebNumberField(label)
    data = {}
    if nf.is_null():
        if re.match(r'^\d+\.\d+\.\d+\.\d+$', label):
            flash_error("Number field %s was not found in the database.", label)
        else:
            flash_error("%s is not a valid label for a number field.", label)
        return redirect(url_for(".number_field_render_webpage"))

    info['wnf'] = nf
    data['degree'] = nf.degree()
    data['class_number'] = nf.class_number_latex()
    ram_primes = nf.ramified_primes()
    t = nf.galois_t()
    n = nf.degree()
    data['is_galois'] = nf.is_galois()
    data['autstring'] = r'\Gal' if data['is_galois'] else r'\Aut'
    data['is_abelian'] = nf.is_abelian()
    if nf.is_abelian():
        conductor = nf.conductor()
        data['conductor'] = conductor
        dirichlet_chars = nf.dirichlet_group()
        if dirichlet_chars:
            data['dirichlet_group'] = [r'<a href = "%s">$\chi_{%s}(%s,&middot;)$</a>' % (url_for('characters.render_Dirichletwebpage',modulus=data['conductor'], number=j), data['conductor'], j) for j in dirichlet_chars]
            if len(data['dirichlet_group']) == 1:
                data['dirichlet_group'] = r'<span style="white-space:nowrap">$\lbrace$' + data['dirichlet_group'][0] + r'$\rbrace$</span>'
            else:
                data['dirichlet_group'] = r'$\lbrace$' + ', '.join(data['dirichlet_group'][:-1]) + ', <span style="white-space:nowrap">' + data['dirichlet_group'][-1] + r'$\rbrace$</span>'
        if data['conductor'].is_prime() or data['conductor'] == 1:
            data['conductor'] = r"\(%s\)" % str(data['conductor'])
        else:
            factored_conductor = factor_base_factor(data['conductor'], ram_primes)
            factored_conductor = factor_base_factorization_latex(factored_conductor, cutoff=30)
            data['conductor'] = r"\(%s=%s\)" % (str(data['conductor']), factored_conductor)
    data['galois_group'] = group_pretty_and_nTj(n,t,True)
    data['auts'] = db.gps_transitive.lookup(r'{}T{}'.format(n,t))['auts']
    data['cclasses'] = cclasses_display_knowl(n, t)
    data['character_table'] = character_table_display_knowl(n, t)
    data['class_group'] = nf.class_group()
    data['class_group_invs'] = nf.class_group_invariants()
    data['signature'] = nf.signature()
    data['coefficients'] = nf.coeffs()
    nf.make_code_snippets()
    D = nf.disc()
    data['disc_factor'] = nf.disc_factored_latex()
    if D.abs().is_prime() or D == 1:
        data['discriminant'] = raw_typeset_int(D)
    else:
        data['discriminant'] = raw_typeset_int(D, extra=r"\(\medspace = %s\)" % data['disc_factor'])
    if nf.frobs():
        data['frob_data'], data['seeram'] = see_frobs(nf.frobs())
    else:  # fallback in case we haven't computed them in a case
        data['frob_data'], data['seeram'] = frobs(nf)
    # This could put commas in the rd, we don't want to trigger spaces
    data['rd'] = r'\(%s\)' % fixed_prec(nf.rd(),2)
    # Bad prime information
    npr = len(ram_primes)
    ramified_algebras_data = nf.ramified_algebras_data()
    if isinstance(ramified_algebras_data, str):
        loc_alg = ''
    else:
        # [label, latex, e, f, c, gal]
        loc_alg = ''
        for j in range(npr):
            if ramified_algebras_data[j] is None:
                loc_alg += '<tr><td>%s</td><td colspan="7">Data not computed</td></tr>'%str(ram_primes[j]).rstrip('L')
            else:
                from lmfdb.local_fields.main import show_slope_content
                primefirstline=True
                mydat = ramified_algebras_data[j]
                p = ram_primes[j]
                pcomp = compress_int(p, cutoff=20)[0]
                prawtyp = raw_typeset_int(p, cutoff=20)
                loc_alg += '<tr><td rowspan="%d">%s</td>'%(len(mydat),prawtyp)
                for mm in mydat:
                    if primefirstline:
                        primefirstline=False
                    else:
                        loc_alg += '<tr>'
                    if len(mm)==4:         # not in database
                        if mm[1]*mm[2]==1: # Q_p
                            loc_alg += '<td>$\\Q_{%s}$</td><td>$x$</td><td>$1$</td><td>$1$</td><td>$0$</td><td>%s</td><td>$%s$</td>'%(pcomp,transitive_group_display_knowl("1T1", "Trivial"), show_slope_content([],1,1))
                        elif mm[1]*mm[2]==2: # quadratic
                            loc_alg += '<td></td><td>Deg $2$</td><td>${}$</td><td>${}$</td><td>${}$</td><td>{}</td><td>${}$</td>'.format(mm[1],mm[2],mm[3],transitive_group_display_knowl("2T1", "$C_2$"), show_slope_content([],mm[1],mm[2]))
                        elif mm[1]==1: # unramified
                            # nT1 is cyclic except for n = 32
                            cyc = 33 if mm[2] == 32 else 1
                            loc_alg += '<td></td><td>Deg ${}$</td><td>${}$</td><td>${}$</td><td>${}$</td><td>{}</td><td>${}$</td>'.format(mm[1]*mm[2],mm[1],mm[2],mm[3],transitive_group_display_knowl(f"{mm[2]}T{cyc}"), show_slope_content([],mm[1],mm[2]))
                        else:
                            loc_alg += '<td></td><td>Deg ${}$</td><td>${}$</td><td>${}$</td><td>${}$</td><td></td><td></td>'.format(
                                mm[1]*mm[2], mm[1], mm[2], mm[3])
                    else:
                        lab = mm[0]
                        myurl = url_for('local_fields.by_label', label=lab)
                        if mm[3]*mm[2] == 1:
                            lab = r'$\Q_{%s}$'%str(p)
                        loc_alg += '<td><a href="%s">%s</a></td><td>$%s$</td><td>$%d$</td><td>$%d$</td><td>$%d$</td><td>%s</td><td>$%s$</td>'%(myurl,lab,mm[1],mm[2],mm[3],mm[4],mm[5],show_slope_content(mm[8],mm[6],mm[7]))
            loc_alg += '</tr>\n'
        loc_alg += '</tbody></table>\n'

    ram_primes_raw = str(ram_primes).replace('L', '')[1:-1]
    ram_primes = [rf'\({compress_int(z,cutoff=30)[0]}\)' for z in ram_primes]
    ram_primes = (', ').join(ram_primes)
    # Get rid of python L for big numbers
    #ram_primes = ram_primes.replace('L', '')
    if not ram_primes:
        ram_primes = r'\textrm{None}'
    if nf.is_cm_field():
        # Reflex fields table
        table = ""
        reflex_fields = db.nf_fields_reflex.search({"nf_label" : label})
        reflex_fields_list = []
        field_labels_dict = dict()
        for reflex_field in reflex_fields:
            if len(reflex_field['rf_coeffs']) > 1:
                reflex_fields_list.append(['', reflex_field['rf_coeffs'], reflex_field['multiplicity']])
                field_labels_dict[tuple(reflex_field['rf_coeffs'])] = "N/A"
        field_labels = db.nf_fields.search({"$or":[{"coeffs" : a[1]} for a in reflex_fields_list]}, ["label", "coeffs"])
        for field in field_labels:
            field_labels_dict[tuple(field["coeffs"])] = field["label"]
        for reflex_field in reflex_fields_list:
            reflex_field[0] = fake_label(field_labels_dict[tuple(reflex_field[1])], reflex_field[1])
        total = 2 ** (nf.degree()//2 - 1)
        reflex_fields_list.sort()
        #print(reflex_fields_list)
        for reflex_field in reflex_fields_list:
            if table != "":
                table = table + ', '
            if field_labels_dict[tuple(reflex_field[1])] == "N/A":
                table = table + formatfield(reflex_field[1], data={'label' : field_labels_dict[tuple(reflex_field[1])]})
            else:
                table = table + formatfield(reflex_field[1], data={'label' : field_labels_dict[tuple(reflex_field[1])]})
            if reflex_field[2] > 1:
                table = table + '$^{' + str(reflex_field[2]) + '}$'
            total = total - reflex_field[2]
        if total > 0:
            if table != "":
                table = table + ', '
            table = table + 'unavailable$^{' + str(total) + '}$'
        data['reflex_fields'] = table
    data['phrase'] = group_phrase(n, t)
    zkraw = nf.zk()
    zk = [compress_poly_Q(x, 'a') for x in zkraw]
    zk = ['$%s$' % x for x in zk]
    zk = ', '.join(zk)
    zkraw = ', '.join(zkraw)
    grh_label = '<small>(<a title="assuming GRH" knowl="nf.assuming_grh">assuming GRH</a>)</small>' if nf.used_grh() else ''
    # Short version for properties
    grh_lab = nf.short_grh_string()
    if 'computed' in str(data['class_number']):
        grh_lab=''
        grh_label=''
    pretty_label = field_pretty(label)
    if label != pretty_label:
        pretty_label = "%s: %s" % (label, pretty_label)

    info.update(data)
    rootof1raw = unlatex(nf.root_of_1_gen())
    rootofunity = raw_typeset(rootof1raw, nf.root_of_1_gen(),
        extra='&nbsp;(order ${}$)'.format(nf.root_of_1_order()))

    myunits = nf.units()
    if 'not' not in myunits:
        myunits = [unlatex(z) for z in myunits]
        Ra = PolynomialRing(QQ,'a')
        myunits = [Ra(z) for z in myunits]
        unit_compress = [compress_poly_Q(x, 'a') for x in myunits]
        unit_compress = ['$%s$' % x for x in unit_compress]
        unit_compress = ', '.join(unit_compress)
        myunits = str(myunits)[1:-1] # remove brackets
        myunits = raw_typeset(myunits, unit_compress)

    if ram_primes != 'None':
        ram_primes = raw_typeset(ram_primes_raw, ram_primes)
    info.update({
        'label': pretty_label,
        'label_raw': label,
        'polynomial': raw_typeset_poly(nf.poly()),
        'ram_primes': ram_primes,
        'integral_basis': raw_typeset(zkraw, zk),
        'regulator': web_latex(nf.regulator()),
        'unit_rank': nf.unit_rank(),
        'root_of_unity': rootofunity,
        'fund_units': myunits,
        'cnf': nf.cnf(),
        'grh_label': grh_label,
        'loc_alg': loc_alg,
        'monogenic': nf.monogenic(),
        'index': nf.index(),
        'inessential': nf.inessentialp()
    })

    bread.append(('%s' % nf_label_pretty(info['label_raw']), ' '))
    info['downloads_visible'] = True
    info['downloads'] = [('worksheet', '/')]
    info['friends'] = []
    if nf.can_class_number():
        # hide ones that take a long time to compute on the fly
        # note that the first degree 4 number field missed the zero of the zeta function
        if abs(D**n) < 50000000:
            info['friends'].append(('L-function', "/L/NumberField/%s" % label))
    info['friends'].append(('Galois group', "/GaloisGroup/%dT%d" % (n, t)))
    if 'dirichlet_group' in info:
        info['friends'].append(('Dirichlet character group',
                                url_for("characters.dirichlet_group_table",
                                        modulus=int(conductor),
                                        char_number_list=','.join(
                                            str(a) for a in dirichlet_chars),
                                        poly=nf.poly())))
    resinfo = []
    galois_closure = nf.galois_closure()
    if galois_closure[0]>0:
        if galois_closure[1]:
            resinfo.append(('gc', galois_closure[1]))
            if galois_closure[2]:
                info['friends'].append(('Galois closure',url_for(".by_label", label=galois_closure[2][0])))
        else:
            resinfo.append(('gc', [dnc]))

    sextic_twins = nf.sextic_twin()
    if sextic_twins[0]>0:
        if sextic_twins[1]:
            resinfo.append(('sex', r' $\times$ '.join(sextic_twins[1])))
        else:
            resinfo.append(('sex', dnc))

    siblings = nf.siblings()
    # [degsib list, label list]
    # first is list of [deg, num expected, list of knowls]
    if siblings[0]:
        for sibdeg in siblings[0]:
            if not sibdeg[2]:
                sibdeg[2] = dnc
            else:
                nsibs = len(sibdeg[2])
                sibdeg[2] = ', '.join(sibdeg[2])
                if nsibs<sibdeg[1]:
                    sibdeg[2] += ', some '+dnc

        resinfo.append(('sib', siblings[0]))
        for lab in siblings[1]:
            if lab:
                labparts = lab.split('.')
                info['friends'].append(("Degree %s sibling" % labparts[0],
                                        url_for(".by_label", label=lab)))

    arith_equiv = nf.arith_equiv()
    if arith_equiv[0]>0:
        if arith_equiv[1]:
            resinfo.append(('ae', ', '.join(arith_equiv[1]), len(arith_equiv[1])))
            for aelab in arith_equiv[2]:
                info['friends'].append(('Arithmetically equivalent sibling',url_for(".by_label", label=aelab)))
        else:
            resinfo.append(('ae', dnc, len(arith_equiv[1])))

    info['resinfo'] = resinfo
    learnmore = learnmore_list()
    title = "Number field %s" % info['label']

    if npr == 1:
        primes = 'prime'
    else:
        primes = 'primes'
    ram_primes = ','.join([str(z).rstrip('L') for z in nf.ramified_primes()])
    if len(ram_primes) > 30:
        ram_primes = 'see page'
    else:
        ram_primes = '$%s$' % ram_primes

    properties = [('Label', nf_label_pretty(label)),
                  ('Degree', prop_int_pretty(data['degree'])),
                  ('Signature', '$%s$' % data['signature']),
                  ('Discriminant', prop_int_pretty(D)),
                  ('Root discriminant', data['rd']),
                  ('Ramified ' + primes + '', ram_primes),
                  ('Class number', '%s %s' % (data['class_number'], grh_lab)),
                  ('Class group', '%s %s' % (data['class_group_invs'], grh_lab)),
                  ('Galois group', group_pretty_and_nTj(data['degree'], t))]
    downloads = [('Stored data to gp',
                  url_for('.nf_download', nf=label, download_type='data'))]
    for lang in [["Magma","magma"], ["SageMath","sage"], ["Pari/GP", "gp"], ["Oscar", "oscar"]]:
        downloads.append(('Code to {}'.format(lang[0]),
                          url_for(".nf_download", nf=label, download_type=lang[1])))
    downloads.append(('Underlying data', url_for(".nf_datapage", label=label)))
    from lmfdb.artin_representations.math_classes import NumberFieldGaloisGroup
    from lmfdb.artin_representations.math_classes import artin_label_pretty
    try:
        info["tim_number_field"] = NumberFieldGaloisGroup(nf._data['coeffs'])
        arts = [z.label() for z in info["tim_number_field"].artin_representations()]
        #print arts
        for ar in arts:
            info['friends'].append(('Artin representation '+artin_label_pretty(ar),
                url_for("artin_representations.render_artin_representation_webpage", label=ar)))
        v = nf.factor_perm_repn(info["tim_number_field"])

        def dopow(m):
            if m == 0:
                return ''
            if m == 1:
                return '*'
            return '*<sup>%d</sup>' % m

        info["mydecomp"] = [dopow(x) for x in v]
    except AttributeError:
        pass
    return render_template("nf-show-field.html", properties=properties, title=title, bread=bread, code=nf.code, friends=info.pop('friends'), downloads=downloads, learnmore=learnmore, info=info, formatfield=formatfield, KNOWL_ID="nf.%s"%label)


def format_coeffs2(coeffs):
    return format_coeffs(string2list(coeffs))


def format_coeffs(coeffs):
    return pol_to_html(str(coeff_to_poly(coeffs)))
#    return web_latex(coeff_to_poly(coeffs))

#@nf_page.route("/")
# def number_fields():
#    if len(request.args) != 0:
#        return number_field_search(**request.args)
#    info['learnmore'] = [('Number field labels', url_for(".render_labels_page")), ('Galois group labels',url_for(".render_groups_page")), (Completename,url_for(".render_discriminants_page"))]
#    return render_template("nf-index.html", info = info)


def url_for_label(label):
    return url_for(".by_label", label=label)

@nf_page.route("/<label>")
def by_label(label):
    if label == "random":
        #This version leaves the word 'random' in the URL:
        #return render_field_webpage({'label': label})
        return redirect(url_for_label(db.nf_fields.random()), 301)
    try:
        nflabel = nf_string_to_label(clean_input(label))
        if label != nflabel:
            return redirect(url_for_label(nflabel), 301)
        return render_field_webpage({'label': nflabel})
    except ValueError as err:
        flash_error("%s is not a valid input for a <span style='color:black'>label</span>.  %s", label, str(err))
        return redirect(url_for(".number_field_render_webpage"))

@nf_page.route("/data/<label>")
def nf_datapage(label):
    if not FIELD_LABEL_RE.fullmatch(label):
        return abort(404, f"Invalid label {label}")
    title = f"Number field data - {label}"
    bread = bread_prefix() + [(label, url_for(".by_label", label=label)), ("Data", " ")]
    return datapage(label, "nf_fields", title=title, bread=bread)

@nf_page.route("/interesting")
def interesting():
    return interesting_knowls(
        "nf",
        db.nf_fields,
        url_for_label,
        title=r"Some interesting number fields",
        bread=bread_prefix() + [("Interesting", " ")],
        learnmore=learnmore_list(),
    )

download_format = {
    'gp' : { 'com1': '/*', 'com2' : '*/', 'assign': '=', 'llist' : '[', 'rlist': ']', 'ltup': '[', 'rtup': ']' , 'ext': 'gp', 'eol': '\\', 'noc': True },
    'magma' : { 'com1': '/*', 'com2': '*/', 'assign': ':=', 'llist': '[', 'rlist': ']', 'ltup': '<', 'rtup': '>', 'ext': 'm', 'noc': True },
    'mathematica' : { 'com1' : '(*', 'com2' : '*)', 'assign': '=', 'llist': '{', 'rlist': '}', 'ltup': '{', 'rtup': '}', 'ext': 'ma' },
    'oscar' : { 'com1': '#=', 'com2': '=#', 'assign': '=', 'llist': '[', 'rlist': ']', 'ltup': '(', 'rtup': ')', 'ext': 'jl' },
    'sage' : { 'com': '#', 'com1': '', 'com2': '', 'assign': '=', 'llist': '[', 'rlist': ']', 'ltup': '(', 'rtup': ')', 'ext': 'sage' },
}

download_preamble = {
    'gp' : '',
    'magma' : 'R<x> := PolynomialRing(Rationals());',
    'mathematica' : '',
    'oscar' : 'Rx, x = PolynomialRing(QQ)',
    'sage' : 'x = polygen(QQ)',
}

download_makedata = {
    'gp' : '', # don't try to make fields in gp, even with nfinit it may take a very long time
    'magma' : 'function make_data() return [NumberField(r[2]) : r in data]; end function;',
    'mathematica' : '',
    'oscar' : 'function make_data() return [NumberField(r[2]) for r in data] end',
    'sage' : 'def make_data(): return [NumberField(r[1],"a") for r in data]',
}
download_makedata_comment = {
    'magma': 'To create a list L of fields, type "L := make_data();"',
    'sage': 'To create a list L of {short_name}, type "L = make_data()"',
    'gp': '',
    'mathematica': '',
    'oscar': 'To create a list L of {short_name}, type "L = make_data()"',
}


def download_search(info):
    dltype = info.get('Submit')
    dlformat = download_format[dltype]
    filename = 'fields' + '.' + dlformat['ext']
    mydate = time.strftime("%d %B %Y")
    com = dlformat.get('com','')
    eol = dlformat.get('eol','')
    s = dlformat['com1'] + "\n"
    s += com + ' Number fields downloaded from the LMFDB downloaded %s\n'% mydate
    s += com + ' Below is a list called data. Each entry has the form:\n'
    s += com + '   [label, polynomial, discriminant, t-number, class group]\n'
    s += com + ' Here the t-number is for the Galois group\n'
    s += com + ' If a class group was not computed, the entry is [-1]\n'
    if download_makedata_comment.get(dltype):
        s += com + download_makedata_comment[dltype] + '\n'
    if dlformat['com1']:
        s += dlformat['com2'] + '\n'
    s += download_preamble[dltype] + '\n'
    s += '\n' + 'data ' + dlformat['assign'] + ' ' + dlformat['llist'] + eol + '\n'
    Qx = PolynomialRing(QQ,'x')
    # reissue saved query here
    res = db.nf_fields.search(ast.literal_eval(info["query"]))
    for f in res:
        pol = Qx(f['coeffs'])
        D = f['disc_abs'] * f['disc_sign']
        gal_t = int(f['galois_label'].split('T')[1])
        if 'class_group' in f:
            cl = f['class_group']
        else:
            cl = [-1]
        entry = ', '.join(['"'+str(f['label'])+'"', str(pol), str(D), str(gal_t), str(cl)])
        s += dlformat['ltup'] + entry + dlformat['rtup'] + ',' + eol + '\n'
    if dlformat.get('noc',''):
        s = s[:-2-len(eol)] + eol + '\n'
    s += dlformat['rlist'] +';\n'
    if download_makedata.get(dltype):
        s += download_makedata[dltype] + '\n'
    strIO = BytesIO()
    strIO.write(s.encode('utf-8'))
    strIO.seek(0)
    return send_file(strIO,
                     download_name=filename,
                     as_attachment=True)


def number_field_jump(info):
    query = {'label_orig': info['jump']}
    try:
        parse_nf_string(info, query, 'jump', name="Label", qfield='label')
        # we end up parsing the string twice, but that is okay
        F1, _, _ = input_string_to_poly(info['jump'])
        # we only use the output of input_string_to_poly with single-letter variable names
        if F1 and len(str(F1.parent().gen())) == 1 and F1.list() != db.nf_fields.lookup(query['label'], 'coeffs'):
            flash_info(r"The requested field $\Q[{}]/\langle {}\rangle$ is isomorphic to the field below, but uses a different defining polynomial.".format(str(F1.parent().gen()), latex(F1)))
        return redirect(url_for(".by_label", label=query['label']))
    except ValueError:
        return redirect(url_for(".number_field_render_webpage"))

# This doesn't seem to be used currently
#def number_field_algebra(info):
#    fields = info['algebra'].split('_')
#    fields2 = [WebNumberField.from_coeffs(a) for a in fields]
#    for j in range(len(fields)):
#        if fields2[j] is None:
#            fields2[j] = WebNumberField.fakenf(fields[j])
#    t = 'Number field algebra'
#    info = {'results': fields2}
#    return render_template("number_field_algebra.html", info=info, title=t, bread=bread)

nf_columns = SearchColumns([
    ProcessedCol("label", "nf.label", "Label",
                 lambda label: '<a href="%s">%s</a>' % (url_for_label(label), nf_label_pretty(label)),
                 default=True),
    SearchCol("poly", "nf.defining_polynomial", "Polynomial", default=True),
    MathCol("degree", "nf.degree", "Degree", align="center"),
    MultiProcessedCol("signature", "nf.signature", "Signature", ["r2", "degree"], lambda r2, degree: '[%s,%s]' % (degree - 2*r2, r2 ), align="center"),
    MathCol("disc", "nf.discriminant", "Discriminant", default=True, align="left"),
    MathCol("num_ram", "nf.ramified_primes", "Ram. prime count", short_title="ramified prime count"),
    MathCol("rd", "nf.root_discriminant", "Root discriminant"),
    CheckCol("cm", "nf.cm_field", "CM field"),
    CheckCol("is_galois", "nf.galois_group", "Galois"),
    CheckMaybeCol("monogenic", "nf.monogenic", "Monogenic"),
    SearchCol("galois", "nf.galois_group", "Galois group", default=True),
    SearchCol("class_group_desc", "nf.ideal_class_group", "Class group", default=True),
    MathCol("torsion_order", "nf.unit_group", "Unit group torsion", align="center"),
    MultiProcessedCol("unit_rank", "nf.rank", "Unit group rank", ["r2", "degree"], lambda r2, degree: degree - r2 + - 1, align="center", mathmode=True),
    MathCol("regulator", "nf.regulator", "Regulator", align="left")],
    db_cols=["class_group", "coeffs", "degree", "r2", "disc_abs", "disc_sign", "galois_label", "label", "ramps", "used_grh", "cm", "is_galois", "torsion_order", "regulator", "rd", "monogenic", "num_ram"])

def nf_postprocess(res, info, query):
    galois_labels = [rec["galois_label"] for rec in res if rec.get("galois_label")]
    cache = knowl_cache(list(set(galois_labels)))
    for rec in res:
        wnf = WebNumberField.from_data(rec)
        rec["poly"] = wnf.web_poly()
        rec["disc"] = wnf.disc_factored_latex()
        rec["galois"] = wnf.galois_string(cache=cache)
        rec["class_group_desc"] = wnf.class_group_invariants()
    return res

@search_wrap(table=db.nf_fields,
             title='Number field search results',
             err_title='Number field search error',
             columns=nf_columns,
             per_page=50,
             shortcuts={'jump':number_field_jump,
                        #'algebra':number_field_algebra,
                        'download':download_search},
             url_for_label=url_for_label,
             postprocess=nf_postprocess,
             bread=lambda:[('Number fields', url_for(".number_field_render_webpage")),
                           ('Search results', '.')],
             learnmore=learnmore_list)
def number_field_search(info, query):
    parse_posints(info,query,'degree')
    parse_galgrp(info,query, qfield=('galois_label', 'degree'))
    parse_bracketed_posints(info,query,'signature',qfield=('degree','r2'),exactlength=2, allow0=True, extractor=lambda L: (L[0]+2*L[1],L[1]))
    parse_signed_ints(info,query,'discriminant',qfield=('disc_sign','disc_abs'))
    parse_floats(info, query, 'rd')
    parse_floats(info, query, 'regulator')
    parse_posints(info,query,'class_number')
    parse_ints(info,query,'num_ram')
    parse_bool(info,query,'cm_field',qfield='cm')
    parse_bool(info,query,'is_galois')
    parse_bracketed_posints(info,query,'class_group',check_divisibility='increasing',process=int)
    parse_primes(info,query,'ur_primes',name='Unramified primes',
                 qfield='ramps',mode='exclude')
    parse_primes(info,query,'ram_primes',name='Ramified primes',
                 qfield='ramps',mode=info.get('ram_quantifier'),radical='disc_rad',cardinality='num_ram')
    parse_subfield(info, query, 'subfield', qfield='subfields', name='Intermediate field')
    parse_padicfields(info, query, 'completions', qfield='local_algs', name='$p$-adic completions', flag_unramified=True)
    parse_bool_unknown(info,query,'monogenic')
    parse_posints(info,query,'index')
    parse_primes(info,query,'inessentialp',name='Inessential primes',
                 qfield='inessentialp', mode=info.get('inessential_quantifier'))
    info['wnf'] = WebNumberField.from_data
    info['gg_display'] = group_pretty_and_nTj


def residue_field_degrees_function(nf):
    """ Given the result of pari(nfinit(...)), returns a function that has
            input: a prime p
            output: the residue field degrees at the prime p
    """
    D = nf.disc()

    def decomposition(p):
        if not ZZ(p).divides(D):
            return [z[3] for z in nf.idealprimedec(p)]
        else:
            raise ValueError("Expecting a prime not dividing D")

    return decomposition


# Format Frobenius cycle types coming from the database
def see_frobs(frob_data):
    ans = []
    seeram = False
    plist = prime_range(2, 60)
    for i, p in enumerate(plist):
        dec = frob_data[i][1]
        if dec[0] == 0:
            ans.append([p, 'R'])
            seeram = True
        else:
            s = '$'
            firstone = True
            for j in dec:
                if not firstone:
                    s += r'{,}\,'
                if j[0] < 15:
                    s += r'{\href{%s}{%d} }'%(url_for('local_fields.by_label',
                        label="%d.%d.0.1"%(p,j[0])), j[0])
                else:
                    s += str(j[0])
                if j[1] > 1:
                    s += '^{' + str(j[1]) + '}'
                firstone = False
            s += '$'
            ans.append([p, s])
    return ans, seeram


# Compute Frobenius cycle types, returns string nicely presenting this
def frobs(nf):
    frob_at_p = residue_field_degrees_function(nf.gpK())
    D = nf.disc()
    ans = []
    seeram = False
    for p in prime_range(2, 60):
        if not ZZ(p).divides(D):
            # [3] ,   [2,1]
            dec = frob_at_p(p)
            vals = list(set(dec))
            vals = sorted(vals, reverse=True)
            dec = [[x, dec.count(x)] for x in vals]
            #dec2 = ["$" + str(x[0]) + ('^{' + str(x[1]) + '}$' if x[1] > 1 else '$') for x in dec]
            s = '$'
            firstone = True
            for j in dec:
                if not firstone:
                    s += r'{,}\,'
                if j[0]<15:
                    s += r'{\href{%s}{%d} }'%(url_for('local_fields.by_label',
                        label="%d.%d.0.1"%(p,j[0])), j[0])
                else:
                    s += str(j[0])
                if j[1] > 1:
                    s += '^{' + str(j[1]) + '}'
                firstone = False
            s += '$'
            ans.append([p, s])
        else:
            ans.append([p, 'R'])
            seeram = True
    return ans, seeram


# utility for downloading data
def unlatex(s):
    s = re.sub(r'\\+', r'\\',s)
    s = s.replace(r'&nbsp;', r' ')
    s = s.replace('\\(', '')
    s = s.replace('\\)', '')
    s = re.sub(r'\\frac{(.+?)}{(.+?)}', r'(\1)/(\2)', s)
    s = s.replace(r'{',r'(')
    s = s.replace(r'}',r')')
    s = re.sub(r'([^\s+,*-])\s*a', r'\1*a',s)
    return s


@nf_page.route('/<nf>/download/<download_type>')
def nf_download(**args):
    typ = args['download_type']
    if typ == 'data':
        response = make_response(nf_data(**args))
    else:
        response = make_response(nf_code(**args))
    response.headers['Content-type'] = 'text/plain'
    return response


def nf_data(**args):
    label = args['nf']
    nf = WebNumberField(label)
    data = '/* Data is in the following format\n'
    data += '   Note, if the class group has not been computed, it, the class number, the fundamental units, regulator and whether grh was assumed are all 0.\n'
    data += '[polynomial,\ndegree,\nt-number of Galois group,\nsignature [r,s],\ndiscriminant,\nlist of ramifying primes,\nintegral basis as polynomials in a,\n1 if it is a cm field otherwise 0,\nclass number,\nclass group structure,\n1 if grh was assumed and 0 if not,\nfundamental units,\nregulator,\nlist of subfields each as a pair [polynomial, number of subfields isomorphic to one defined by this polynomial]\n]'
    data += '\n*/\n\n'
    zk = nf.zk()
    Ra = PolynomialRing(QQ, 'a')
    zk = [str(Ra(x)) for x in zk]
    zk = ', '.join(zk)
    subs = nf.subfields()
    subs = [[coeff_to_poly(string2list(z[0])),z[1]] for z in subs]

    # Now add actual data
    data += '[%s, '%nf.poly()
    data += '%s, '%nf.degree()
    data += '%s, '%nf.galois_t()
    data += '%s, '%nf.signature()
    data += '%s, '%nf.disc()
    data += '%s, '%nf.ramified_primes()
    data += '[%s], '%zk
    data += '%s, '%str(1 if nf.is_cm_field() else 0)
    if nf.can_class_number():
        units = ','.join(unlatex(z) for z in nf.units())
        data += '%s, '%nf.class_number()
        data += '%s, '%nf.class_group_invariants_raw()
        data += '%s, '%(1 if nf.used_grh() else 0)
        data += '[%s], '%units
        data += '%s, '%nf.regulator()
    else:
        data += '0,0,0,0,0, '
    data += '%s'%subs
    data += ']'
    return data


sorted_code_names = ['field', 'poly', 'degree', 'signature',
                     'discriminant', 'ramified_primes', 'automorphisms',
                     'integral_basis', 'class_group', 'unit_group',
                     'unit_rank', 'unit_torsion_gen',
<<<<<<< HEAD
                     'fundamental_units', 'regulator', 'class_number_formula',
                     'intermediate_fields', 'galois_group', 'prime_cycle_types']
=======
                     'fundamental_units', 'regulator',
                     'class_number_formula', 'galois_group',
                     'prime_cycle_types']
>>>>>>> df63c0ff

code_names = {'field': 'Define the number field',
              'poly': 'Defining polynomial',
              'degree': 'Degree over Q',
              'signature': 'Signature',
              'discriminant': 'Discriminant',
              'ramified_primes': 'Ramified primes',
              'automorphisms': 'Autmorphisms',
              'integral_basis': 'Integral basis',
              'class_group': 'Class group',
              'unit_group': 'Unit group',
              'unit_rank': 'Unit rank',
              'unit_torsion_gen': 'Generator for roots of unity',
              'fundamental_units': 'Fundamental units',
              'regulator': 'Regulator',
              'class_number_formula': 'Analytic class number formula',
              'galois_group': 'Galois group',
<<<<<<< HEAD
              'intermediate_fields': 'Intermediate fields',
=======
              'class_number_formula' : 'Class number formula',
>>>>>>> df63c0ff
              'prime_cycle_types': 'Frobenius cycle types'}

Fullname = {'magma': 'Magma', 'sage': 'SageMath', 'gp': 'Pari/GP', 'oscar': 'Oscar'}
Comment = {'magma': '//', 'sage': '#', 'gp': '\\\\', 'pari': '\\\\', 'oscar': '#'}


def nf_code(**args):
    label = args['nf']
    lang = args['download_type']
    nf = WebNumberField(label)
    nf.make_code_snippets()
    code = "{} {} code for working with number field {}\n\n".format(Comment[lang],Fullname[lang],label)
    if lang == 'oscar':
        code += '{} If you have not already loaded the Oscar package, you should type "using Oscar;" before running the code below.\n'.format(Comment[lang])
        code += "{} Some of these functions may take a long time to compile (this depends on the state of your Julia REPL), and/or to execute (this depends on the field).\n".format(Comment[lang])
    else:
        code += "{} Some of these functions may take a long time to execute (this depends on the field).\n".format(Comment[lang])
    if lang == 'gp':
        lang = 'pari'
    for k in sorted_code_names:
        if lang in nf.code[k]:
            code += "\n{} {}: \n".format(Comment[lang],code_names[k])
            code += nf.code[k][lang] + ('\n' if '\n' not in nf.code[k][lang] else '')
    return code


class NFSearchArray(SearchArray):
    noun = "field"
    plural_noun = "fields"
    sorts = [("", "degree", ['degree', 'disc_abs', 'disc_sign', 'iso_number']),
             ("signature", "signature", ['degree', 'r2', 'disc_abs', 'disc_sign', 'iso_number']),
             ("rd", "root discriminant", ['rd', 'degree', 'disc_abs', 'disc_sign', 'iso_number']),
             ("disc", "absolute discriminant", ['disc_abs', 'disc_sign', 'degree', 'iso_number']),
             ("num_ram", "ramified prime count", ['num_ram', 'disc_abs', 'disc_sign', 'degree', 'iso_number']),
             ("h", "class number", ['class_number', 'degree', 'disc_abs', 'disc_sign', 'iso_number']),
             ("regulator", "regulator", ['regulator', 'degree', 'disc_abs', 'disc_sign', 'iso_number']),
             ("galois", "Galois group", ['degree', 'galt', 'disc_abs', 'disc_sign', 'iso_number'])]
    jump_example = "x^7 - x^6 - 3 x^5 + x^4 + 4 x^3 - x^2 - x + 1"
    jump_egspan = r"e.g. 2.2.5.1, Qsqrt5, x^2-5, or x^2-x-1 for \(\Q(\sqrt{5})\)"
    jump_knowl = "nf.search_input"
    jump_prompt = "Label, name, or polynomial"

    def __init__(self):
        degree = TextBox(
            name="degree",
            label="Degree",
            knowl="nf.degree",
            example=3)
        signature = TextBox(
            name="signature",
            label="Signature",
            knowl="nf.signature",
            example="[1,1]")
        discriminant = TextBox(
            name="discriminant",
            label="Discriminant",
            knowl="nf.discriminant",
            example="-1000..-1",
            example_span="-3 or 1000-2000")
        rd = TextBox(
            name="rd",
            label="Root discriminant",
            knowl="nf.root_discriminant",
            example="1..4.3",
            example_span="a range such as 1..4.3 or 3-10")
        cm_field = YesNoBox(
            name="cm_field",
            label="CM field",
            knowl="nf.cm_field")
        gal = TextBox(
            name="galois_group",
            label="Galois group",
            knowl="nf.galois_search",
            example="C5",
            example_span="[8,3], 8.3, C5 or 7T2")
        is_galois = YesNoBox(
            name="is_galois",
            label="Is Galois",
            knowl="nf.galois_group")
        regulator = TextBox(
            name="regulator",
            label="Regulator",
            knowl="nf.regulator",
            example="1..3.5",
            example_span="a range such as 1..3.5")
        class_number = TextBox(
            name="class_number",
            label="Class number",
            knowl="nf.class_number",
            example="5")
        class_group = TextBox(
            name="class_group",
            label="Class group structure",
            knowl="nf.ideal_class_group",
            example="[2,4]",
            example_span="[ ], [3], or [2,4]")
        num_ram = TextBox(
            name="num_ram",
            label="Ramified prime count",
            knowl="nf.ramified_primes",
            example=2)
        ram_quantifier = SubsetNoExcludeBox(
            name="ram_quantifier")
        ram_primes = TextBoxWithSelect(
            name="ram_primes",
            label="Ramified",
            knowl="nf.ramified_primes",
            example="2,3",
            select_box=ram_quantifier)
        ur_primes = TextBox(
            name="ur_primes",
            label="Unramified primes",
            knowl="nf.unramified_prime",
            example="2,3")
        subfield = TextBox(
            name="subfield",
            label="Intermediate field",
            knowl="nf.intermediate_fields",
            example_span="2.2.5.1 or x^2-5 or a "
                + display_knowl("nf.nickname", "field nickname"),
            example="x^2-5")
        completion = TextBox(
            name="completions",
            label="$p$-adic completions",
            knowl="nf.padic_completion.search",
            example_span="2.4.10.7 or 2.4.10.7,3.2.1.2",
            example="2.4.10.7")
        monogenic = YesNoMaybeBox(
            name="monogenic",
            label="Monogenic",
            knowl="nf.monogenic")
        index = TextBox(
            name="index",
            label="Index",
            knowl="nf.zk_index",
            example='2')
        inessential_quantifier = SubsetBox(
            name="inessential_quantifier",
            min_width=115,
        )
        inessentialprimes = TextBoxWithSelect(
            name="inessentialp",
            label="Inessential primes",
            short_label=r'Ines. \(p\)',
            knowl="nf.inessential_prime",
            select_box=inessential_quantifier,
            example="2,3")
        count = CountBox()

        self.browse_array = [
            [degree, signature],
            [discriminant, rd],
            [gal, is_galois],
            [class_number, class_group],
            [num_ram, cm_field],
            [ram_primes, ur_primes],
            [regulator, subfield],
            [completion, monogenic],
            [index, inessentialprimes],
            [count]]

        self.refine_array = [
            [degree, signature, class_number, class_group, cm_field],
            [num_ram, ram_primes, ur_primes, gal, is_galois],
            [discriminant, rd, regulator, subfield, completion],
            [monogenic, index, inessentialprimes]]<|MERGE_RESOLUTION|>--- conflicted
+++ resolved
@@ -1080,14 +1080,11 @@
                      'discriminant', 'ramified_primes', 'automorphisms',
                      'integral_basis', 'class_group', 'unit_group',
                      'unit_rank', 'unit_torsion_gen',
-<<<<<<< HEAD
                      'fundamental_units', 'regulator', 'class_number_formula',
                      'intermediate_fields', 'galois_group', 'prime_cycle_types']
-=======
                      'fundamental_units', 'regulator',
                      'class_number_formula', 'galois_group',
                      'prime_cycle_types']
->>>>>>> df63c0ff
 
 code_names = {'field': 'Define the number field',
               'poly': 'Defining polynomial',
@@ -1105,11 +1102,7 @@
               'regulator': 'Regulator',
               'class_number_formula': 'Analytic class number formula',
               'galois_group': 'Galois group',
-<<<<<<< HEAD
               'intermediate_fields': 'Intermediate fields',
-=======
-              'class_number_formula' : 'Class number formula',
->>>>>>> df63c0ff
               'prime_cycle_types': 'Frobenius cycle types'}
 
 Fullname = {'magma': 'Magma', 'sage': 'SageMath', 'gp': 'Pari/GP', 'oscar': 'Oscar'}
