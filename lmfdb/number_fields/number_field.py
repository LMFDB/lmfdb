
import os
import re

from flask import abort, render_template, request, url_for, redirect, send_file, make_response
from markupsafe import Markup
from sage.all import ZZ, QQ, PolynomialRing, NumberField, latex, prime_range, RealField, log
from lmfdb import db
from lmfdb.app import app
from lmfdb.utils import (
    web_latex, to_dict, coeff_to_poly, comma, format_percentage,
    flash_error, display_knowl, CountBox, Downloader, prop_int_pretty,
    SearchArray, TextBox, YesNoBox, YesNoMaybeBox, SubsetNoExcludeBox, SelectBox,
    SubsetBox, TextBoxWithSelect, parse_bool_unknown, parse_posints,
    clean_input, nf_string_to_label, parse_galgrp, parse_ints, parse_bool,
    parse_signed_ints, parse_primes, parse_bracketed_posints, parse_nf_string,
    parse_floats, parse_subfield, search_wrap, parse_padicfields, integer_options,
    raw_typeset, raw_typeset_poly, flash_info, input_string_to_poly,
    raw_typeset_int, compress_poly_Q, compress_polynomial)
from lmfdb.utils.web_display import compress_int
from lmfdb.utils.interesting import interesting_knowls
from lmfdb.utils.search_columns import SearchColumns, SearchCol, CheckCol, MathCol, ProcessedCol, MultiProcessedCol, CheckMaybeCol, PolynomialCol
from lmfdb.api import datapage
from lmfdb.galois_groups.transitive_group import (
    cclasses_display_knowl,character_table_display_knowl,
    group_phrase, galois_group_data, transitive_group_display_knowl,
    group_cclasses_knowl_guts, group_pretty_and_nTj, knowl_cache,
    group_character_table_knowl_guts, group_alias_table,
    dihedral_gal, dihedral_ngal, multiquad)
from lmfdb.number_fields import nf_page, nf_logger
from lmfdb.number_fields.web_number_field import (
    field_pretty, WebNumberField, nf_knowl_guts, factor_base_factor,
    factor_base_factorization_latex, fake_label, formatfield)

assert nf_logger

def bread_prefix(): return [('Number fields', url_for(".number_field_render_webpage"))]

Completename = 'Completeness of the data'
dnc = 'data not computed'

FIELD_LABEL_RE = re.compile(r'^\d+\.\d+\.(\d+(e\d+)?(t\d+(e\d+)?)*)\.\d+$')

nfields = None
max_deg = None
init_nf_flag = False

# For imaginary quadratic field class group data
class_group_data_directory = os.path.expanduser('~/data/class_numbers')

class ClassGroupCol(MathCol):
    def display(self, rec):
        x = self.get(rec)
        return x if isinstance(x, str) else f'${x}$'

class DiscriminantCol(MultiProcessedCol):
    def display(self, rec):
        D = ZZ(rec['disc_abs']) * ZZ(rec['disc_sign'])
        s = r'-\,' if D < 0 else ''
        D = factor_base_factorization_latex(factor_base_factor(D,rec['ramps']), cutoff=30)
        return '$' + s + D + '$'

    def download(self, rec):
        return ZZ(rec['disc_abs']) * ZZ(rec['disc_sign'])

def init_nf_count():
    global nfields, init_nf_flag, max_deg
    if not init_nf_flag:
        nfields = db.nf_fields.count()
        max_deg = db.nf_fields.max('degree')
        init_nf_flag = True


def group_cclasses_data(n, t):
    return Markup(group_cclasses_knowl_guts(n, t))


def group_character_table_data(n, t):
    return Markup(group_character_table_knowl_guts(n, t))


def number_field_data(label):
    return Markup(nf_knowl_guts(label))

def nf_label_pretty(label):
    if len(label) <= 25:
        return label
    s = label.split('.')
    s[2] = s[2][:3] + '...' + s[2][-3:]
    return '.'.join(s)


# fixed precision display of float, rounding off
def fixed_prec(r, digs=3):
    if r > 10**7:
        e = int(log(abs(r),10))
        return r'%.3f\times 10^{%d}' % (r/10**e, e)
    n = RealField(200)(r)*(10**digs)
    n = str(n.round())
    head = int(n[:-digs])
    if head >= 10**4:
        head = comma(head, r'\,')
    #print(head)
    return str(head) + '.' + n[-digs:]


@app.context_processor
def ctx_galois_groups():
    return {'galois_group_data': galois_group_data,
            'group_cclasses_data': group_cclasses_data,
            'group_character_table_data': group_character_table_data}


@app.context_processor
def ctx_raw_typeset():
    return {'raw_typeset': raw_typeset}


@app.context_processor
def ctx_number_fields():
    return {'number_field_data': number_field_data,
            'global_numberfield_summary': global_numberfield_summary,}

def global_numberfield_summary():
    init_nf_count()
    return r'This database contains %s <a title="number fields" knowl="nf">number fields</a> of <a title="degree" knowl="nf.degree">degree</a> $n\leq %d$.  Here are some <a href="%s">further statistics</a>.  In addition, extensive data on <a href="%s">class groups of quadratic imaginary fields</a> is available for download.' % (comma(nfields),max_deg,url_for('number_fields.statistics'), url_for('number_fields.render_class_group_data'))


def learnmore_list():
    return [('Source and acknowledgments', url_for(".source")),
            (Completename, url_for(".render_discriminants_page")),
            ('Reliability of the data', url_for(".reliability")),
            ('Number field labels', url_for(".render_labels_page")),
            ('Galois group labels', url_for(".render_groups_page")),
            ('Quadratic imaginary class groups', url_for(".render_class_group_data"))]


# Return the learnmore list with the matchstring entry removed
def learnmore_list_remove(matchstring):
    return [t for t in learnmore_list() if t[0].find(matchstring) < 0]


def poly_to_field_label(pol):
    try:
        wnf = WebNumberField.from_polynomial(pol)
        return wnf.get_label()
    except Exception:
        return None

@nf_page.route("/Source")
def source():
    learnmore = learnmore_list_remove('Source')
    t = 'Source and acknowledgments for number field pages'
    bread = bread_prefix() + [('Source', ' ')]
    return render_template("multi.html", kids=['rcs.source.nf',
                                               'rcs.ack.nf',
                                               'rcs.cite.nf'],
        title=t, bread=bread, learnmore=learnmore)


@nf_page.route("/Reliability")
def reliability():
    learnmore = learnmore_list_remove('Reliability')
    t = 'Reliability of number field data'
    bread = bread_prefix() + [('Reliability', ' ')]
    return render_template("single.html", kid='rcs.rigor.nf',
        title=t, bread=bread, learnmore=learnmore)


@nf_page.route("/GaloisGroups")
def render_groups_page():
    info = {}
    learnmore = learnmore_list_remove('Galois group')
    t = 'Galois group labels'
    bread = bread_prefix() + [('Galois group labels', ' ')]
    return render_template("galois_groups.html", al=group_alias_table(), info=info, title=t, bread=bread, learnmore=learnmore)


@nf_page.route("/FieldLabels")
def render_labels_page():
    info = {}
    learnmore = learnmore_list_remove('number field labels')
    t = 'Labels for number fields'
    bread = bread_prefix() + [('Labels', '')]
    return render_template("single.html", info=info, kid='nf.label', title=t, bread=bread, learnmore=learnmore)


@nf_page.route("/Completeness")
def render_discriminants_page():
    learnmore = learnmore_list_remove('Completeness')
    t = 'Completeness of number field data'
    bread = [('Number fields', url_for(".number_field_render_webpage")), ('Completeness', ' ')]
    return render_template("single.html", kid='rcs.cande.nf',
        title=t, bread=bread, learnmore=learnmore)


@nf_page.route("/QuadraticImaginaryClassGroups")
def render_class_group_data():
    info = to_dict(request.args)
    #nf_logger.info('******************* ')
    #for k in info.keys():
    # nf_logger.info(str(k) + ' ---> ' + str(info[k]))
    #nf_logger.info('******************* ')
    learnmore = learnmore_list_remove('Quadratic imaginary')
    t = 'Class groups of quadratic imaginary fields'
    bread = [("Datasets", url_for("datasets")), (t, ' ')]
    info['message'] = ''
    info['filename'] = 'none'
    if 'Fetch' in info:
        if 'k' in info:
            # remove non-digits
            k = re.sub(r'\D', '', info['k'])
            if not k:
                info['message'] = 'The value of k is either invalid or empty'
                return class_group_request_error(info, bread)
            k = int(k)
            if k > 4095:
                info['message'] = 'The value of k is too large'
                return class_group_request_error(info, bread)
        else:
            info['message'] = 'The value of k is missing'
            return class_group_request_error(info, bread)
        info['filenamebase'] = str(info['filenamebase'])
        if info['filenamebase'] in ['cl3mod8', 'cl7mod8', 'cl4mod16', 'cl8mod16']:
            filepath = "%s/%s/%s.%d.gz" % (class_group_data_directory,info['filenamebase'],info['filenamebase'],k)
            if os.path.isfile(filepath) and os.access(filepath, os.R_OK):
                return send_file(filepath, as_attachment=True)
            else:
                info['message'] = 'File not found'
                return class_group_request_error(info, bread)
        else:
            info['message'] = 'Invalid congruence requested'
            return class_group_request_error(info, bread)

    return render_template("class_group_data.html", info=info, title=t, bread=bread, learnmore=learnmore)


def class_group_request_error(info, bread):
    t = 'Class groups of quadratic imaginary fields'
    return render_template("class_group_data.html", info=info, title=t, bread=bread)


# Helper for stats page
# Input is 3 parallel lists
# li has list of values for a fixed Galois group, each n
# tots is a list of the total number of fields in each degree n
# t is the list of t numbers
def galstatdict(li, tots, t):
    return [{'cnt': comma(li[nn]),
             'prop': format_percentage(li[nn], tots[nn]),
             'query': url_for(".number_field_render_webpage")+'?degree=%d&galois_group=%s' % (nn + 1, "%dt%d" % (nn + 1, t[nn]))} for nn in range(len(li))]


@nf_page.route("/stats")
def statistics():
    fields = db.nf_fields
    nfstatdb = fields.stats
    title = 'Number field statistics'
    bread = bread_prefix() + [('Statistics', '')]
    init_nf_count()
    ntrans = [0, 1, 1, 2, 5, 5, 16, 7, 50, 34, 45, 8, 301, 9, 63, 104, 1954,
              10, 983, 8, 1117, 164, 59, 7, 25000, 211, 96, 2392, 1854, 8, 5712]
    degree_stats = nfstatdb.column_counts('degree')
    n = [degree_stats[elt + 1] for elt in range(23)]

    degree_r2_stats = nfstatdb.column_counts(['degree', 'r2'])
    # if a count is missing it is because it is zero
    nsig = [[degree_r2_stats.get((deg+1, s), 0) for s in range((deg+3)//2)]
            for deg in range(23)]
    # Galois groups
    nt_stats = nfstatdb.column_counts(['degree', 'galois_label'])
    nt_stats = {(key[0],int(key[1].split('T')[1])): value for (key,value) in nt_stats.items()}
    # if a count is missing it is because it is zero
    nt_all = [[nt_stats.get((deg+1, t+1), 0) for t in range(ntrans[deg+1])]
              for deg in range(23)]
    nt = [nt_all[j] for j in range(7)]
    # Galois group families
    cn = galstatdict([u[0] for u in nt_all], n, [1 for u in nt_all])
    sn = galstatdict([u[max(len(u)-1,0)] for u in nt_all], n, [len(u) for u in nt_all])
    an = galstatdict([u[max(len(u)-2,0)] for u in nt_all], n, [len(u)-1 for u in nt_all])
    # t-numbers for D_n
    dn_tlist = [1, 1, 2, 3, 2, 3, 2, 6, 3, 3, 2, 12, 2, 3, 2, 56, 2, 13, 2, 10,
                5, 3, 2]
    dn = galstatdict([nt_stats[(j+1,dn_tlist[j])] for j in range(len(dn_tlist))], n, dn_tlist)

    hdeg_stats = {j: nfstatdb.column_counts('degree', {'class_number': {'$lt': 1+10**j, '$gt': 10**(j-1)}}) for j in range(1, 12)}
    hdeg_stats[0] = nfstatdb.column_counts('degree', {'class_number': 1})
    h = [sum(hdeg_stats[j].get(k+1,0) for k in range(max_deg)) for j in range(12)]
    # if a count is missing it is because it is zero
    hdeg = [[hdeg_stats[j].get(deg+1, 0) for j in range(12)] for deg in range(23)]
    has_hdeg_stats = nfstatdb.column_counts('degree', {'class_number': {'$exists': True}})
    has_hdeg = [has_hdeg_stats[deg+1] for deg in range(23)]
    has_h = sum(has_hdeg[j] for j in range(len(has_hdeg)))
    hdeg = [[{'cnt': comma(hdeg[nn][j]),
              'prop': format_percentage(hdeg[nn][j], has_hdeg[nn]),
              'query': url_for(".number_field_render_webpage")+'?degree=%d&class_number=%s' % (nn + 1, str(1 + 10**(j - 1)) + '-' + str(10**j))}
             for j in range(len(h))]
            for nn in range(len(hdeg))]

    has_hdeg = [{'cnt': comma(has_hdeg[nn]),
                 'prop': format_percentage(has_hdeg[nn], n[nn]),
                 'query': url_for(".number_field_render_webpage")+'?degree=%d&class_number=1-10000000000000' % (nn + 1)} for nn in range(len(has_hdeg))]
    maxt = 1+max([len(entry) for entry in nt])

    nt = [[{'cnt': comma(nt[nn][tt]),
            'prop': format_percentage(nt[nn][tt], n[nn]),
            'query': url_for(".number_field_render_webpage")+'?degree=%d&galois_group=%s' % (nn + 1, "%dt%d" % (nn + 1, tt + 1))}
           for tt in range(len(nt[nn]))]
          for nn in range(len(nt))]
    # Totals for signature table
    sigtotals = [comma(
                 sum([nsig[nn][r2]
                 for nn in range(max(r2*2 - 1, 0), 23)]))
                 for r2 in range(12)]
    nsig = [[{'cnt': comma(nsig[nn][r2]),
             'prop': format_percentage(nsig[nn][r2], n[nn]),
             'query': url_for(".number_field_render_webpage")+'?degree=%d&signature=[%d,%d]' % (nn+1,nn+1-2*r2,r2)} for r2 in range(len(nsig[nn]))] for nn in range(len(nsig))]
    h = [{'cnt': comma(h[j]),
          'prop': format_percentage(h[j], has_h),
          'label': '$10^{' + str(j - 1) + r'}<h\leq 10^{' + str(j) + '}$',
          'query': url_for(".number_field_render_webpage")+'?class_number=%s' % (str(1 + 10**(j - 1)) + '-' + str(10**j))} for j in range(len(h))]
    h[0]['label'] = '$h=1$'
    h[1]['label'] = r'$1<h\leq 10$'
    h[2]['label'] = r'$10<h\leq 10^2$'
    h[0]['query'] = url_for(".number_field_render_webpage")+'?class_number=1'

    # Class number 1 by signature
    sigclass1 = nfstatdb.column_counts(['degree', 'r2'], {'class_number': 1})
    sighasclass = nfstatdb.column_counts(['degree', 'r2'], {'class_number': {'$exists': True}})
    sigclass1 = [[{'cnt': comma(sigclass1.get((nn+1,r2),0)),
                   'prop': format_percentage(sigclass1.get((nn+1,r2),0), sighasclass.get((nn+1,r2),0)) if sighasclass.get((nn+1,r2),0) > 0 else 0,
                   'show': sighasclass.get((nn+1,r2),0) > 0,
                   'query': url_for(".number_field_render_webpage")+'?degree=%d&signature=[%d,%d]&class_number=1' % (nn + 1, nn + 1 - 2*r2, r2)}
                  for r2 in range(len(nsig[nn]))] for nn in range(len(nsig))]

    n = [{'cnt': comma(n[nn]),
          'prop': format_percentage(n[nn], nfields),
          'query': url_for(".number_field_render_webpage")+'?degree=%d' % (nn + 1)}
         for nn in range(len(n))]

    info = {'degree': n,
            'nt': nt,
            'nsig': nsig,
            'sigtotals': sigtotals,
            'h': h,
            'has_h': comma(has_h),
            'has_h_pct': format_percentage(has_h, nfields),
            'hdeg': hdeg,
            'has_hdeg': has_hdeg,
            'sigclass1': sigclass1,
            'total': comma(nfields),
            'maxt': maxt,
            'cn': cn, 'dn': dn, 'an': an, 'sn': sn,
            'maxdeg': max_deg}
    return render_template("nf-statistics.html",
                           info=info,
                           title=title,
                           bread=bread)


@nf_page.route("/")
def number_field_render_webpage():
    info = to_dict(request.args, search_array=NFSearchArray())
    sig_list = sum([[[d - 2 * r2, r2] for r2 in range(
        1 + (d // 2))] for d in range(1, 11)], []) + sum([[[d, 0]] for d in range(11, 21)], [])
    sig_list = [str(s).replace(' ','') for s in sig_list[:16]]
    if not request.args:
        init_nf_count()
        discriminant_list_endpoints = [-10000, -1000, -100, 0, 100, 1000, 10000, 100000, 1000000]
        discriminant_list = ["%s..%s" % (start, end - 1) for start, end in zip(
            discriminant_list_endpoints[:-1], discriminant_list_endpoints[1:])]
        info['degree_list'] = list(range(1, max_deg + 1))
        info['signature_list'] = sig_list
        info['class_number_list'] = list(range(1, 25))
        info['count'] = '50'
        info['nfields'] = comma(nfields)
        info['maxdeg'] = max_deg
        info['discriminant_list'] = discriminant_list
        t = 'Number fields'
        bread = bread_prefix()
        return render_template("nf-index.html", info=info, title=t, bread=bread, learnmore=learnmore_list())
    else:
        return number_field_search(info)


def coeff_to_nf(c):
    return NumberField(coeff_to_poly(c), 'a')


def sig2sign(sig):
    return -1 if sig[1] % 2 else 1


def list2string(li):
    """
    Turn a list into a string (without brackets)
    """
    return ','.join(str(x) for x in li)


def string2list(s):
    s = str(s)
    if not s:
        return []
    return [int(a) for a in s.split(',')]


def render_field_webpage(args):
    data = None
    info = {}
    bread = bread_prefix()

    # This function should not be called unless label is set.
    label = clean_input(args['label'])
    nf = WebNumberField(label)
    data = {}
    if nf.is_null():
        if re.match(r'^\d+\.\d+\.\d+\.\d+$', label):
            flash_error("Number field %s was not found in the database.", label)
        else:
            flash_error("%s is not a valid label for a number field.", label)
        return redirect(url_for(".number_field_render_webpage"))

    info['wnf'] = nf
    data['degree'] = nf.degree()
    data['class_number'] = nf.class_number_latex()
    ram_primes = nf.ramified_primes()
    t = nf.galois_t()
    n = nf.degree()
    data['is_galois'] = nf.is_galois()
    data['autstring'] = r'\Gal' if data['is_galois'] else r'\Aut'
    data['is_abelian'] = nf.is_abelian()
    if nf.is_abelian():
        conductor = nf.conductor()
        data['conductor'] = conductor
        dirichlet_chars = nf.dirichlet_group()
        if dirichlet_chars:
            data['dirichlet_group'] = [r'<a href = "%s">$\chi_{%s}(%s,&middot;)$</a>' % (url_for('characters.render_Dirichletwebpage',modulus=data['conductor'], number=j), data['conductor'], j) for j in dirichlet_chars]
            if len(data['dirichlet_group']) == 1:
                data['dirichlet_group'] = r'<span style="white-space:nowrap">$\lbrace$' + data['dirichlet_group'][0] + r'$\rbrace$</span>'
            else:
                data['dirichlet_group'] = r'$\lbrace$' + ', '.join(data['dirichlet_group'][:-1]) + ', <span style="white-space:nowrap">' + data['dirichlet_group'][-1] + r'$\rbrace$</span>'
        if data['conductor'].is_prime() or data['conductor'] == 1:
            data['conductor'] = r"\(%s\)" % str(data['conductor'])
        else:
            factored_conductor = factor_base_factor(data['conductor'], ram_primes)
            factored_conductor = factor_base_factorization_latex(factored_conductor, cutoff=30)
            data['conductor'] = r"\(%s=%s\)" % (str(data['conductor']), factored_conductor)
    data['galois_group'] = group_pretty_and_nTj(n,t,True)
    data['auts'] = db.gps_transitive.lookup(r'{}T{}'.format(n,t))['auts']
    data['cclasses'] = cclasses_display_knowl(n, t)
    data['character_table'] = character_table_display_knowl(n, t)
    data['class_group'] = nf.class_group()
    data['class_group_invs'] = nf.class_group_invariants()
    data['signature'] = nf.signature()
    data['coefficients'] = nf.coeffs()
    nf.make_code_snippets()
    D = nf.disc()
    data['disc_factor'] = nf.disc_factored_latex()
    if D.abs().is_prime() or D == 1:
        data['discriminant'] = raw_typeset_int(D)
    else:
        data['discriminant'] = raw_typeset_int(D, extra=r"\(\medspace = %s\)" % data['disc_factor'])
    if nf.frobs():
        data['frob_data'], data['seeram'] = see_frobs(nf.frobs())
    else:  # fallback in case we haven't computed them in a case
        data['frob_data'], data['seeram'] = frobs(nf)
    # This could put commas in the rd, we don't want to trigger spaces
    data['rd'] = r'\(%s\)' % fixed_prec(nf.rd(),2)
    data['grd'] = nf.grd()
    # Bad prime information
    npr = len(ram_primes)
    ramified_algebras_data = nf.ramified_algebras_data()
    if isinstance(ramified_algebras_data, str):
        loc_alg = ''
    else:
        # [label, latex, e, f, c, gal]
        loc_alg = ''
        for j in range(npr):
            if ramified_algebras_data[j] is None:
                loc_alg += '<tr><td>%s</td><td colspan="7">Data not computed</td></tr>' % str(ram_primes[j]).rstrip('L')
            else:
                from lmfdb.local_fields.main import show_slope_content
                primefirstline = True
                mydat = ramified_algebras_data[j]
                p = ram_primes[j]
                pcomp = compress_int(p, cutoff=20)[0]
                prawtyp = raw_typeset_int(p, cutoff=20)
                loc_alg += '<tr><td rowspan="%d">%s</td>' % (len(mydat),prawtyp)
                for mm in mydat:
                    if primefirstline:
                        primefirstline = False
                    else:
                        loc_alg += '<tr>'
                    if len(mm) == 4:         # not in database
                        if mm[1]*mm[2] == 1: # Q_p
                            loc_alg += '<td>$\\Q_{%s}$</td><td>$x$</td><td>$1$</td><td>$1$</td><td>$0$</td><td>%s</td><td>$%s$</td>' % (pcomp,transitive_group_display_knowl("1T1", "Trivial"), show_slope_content([],1,1))
                        elif mm[1]*mm[2] == 2: # quadratic
                            loc_alg += '<td></td><td>Deg $2$</td><td>${}$</td><td>${}$</td><td>${}$</td><td>{}</td><td>${}$</td>'.format(mm[1],mm[2],mm[3],transitive_group_display_knowl("2T1", "$C_2$"), show_slope_content([],mm[1],mm[2]))
                        elif mm[1] == 1: # unramified
                            # nT1 is cyclic except for n = 32
                            cyc = 33 if mm[2] == 32 else 1
                            loc_alg += '<td></td><td>Deg ${}$</td><td>${}$</td><td>${}$</td><td>${}$</td><td>{}</td><td>${}$</td>'.format(mm[1]*mm[2],mm[1],mm[2],mm[3],transitive_group_display_knowl(f"{mm[2]}T{cyc}"), show_slope_content([],mm[1],mm[2]))
                        else:
                            loc_alg += '<td></td><td>Deg ${}$</td><td>${}$</td><td>${}$</td><td>${}$</td><td></td><td></td>'.format(
                                mm[1]*mm[2], mm[1], mm[2], mm[3])
                    else:
                        lab = mm[0]
                        myurl = url_for('local_fields.by_label', label=lab)
                        if mm[3]*mm[2] == 1:
                            lab = r'$\Q_{%s}$' % str(p)
                        loc_alg += '<td><a href="%s">%s</a></td><td>$%s$</td><td>$%d$</td><td>$%d$</td><td>$%d$</td><td>%s</td><td>$%s$</td>' % (myurl,lab,mm[1],mm[2],mm[3],mm[4],mm[5],show_slope_content(mm[8],mm[6],mm[7]))
            loc_alg += '</tr>\n'
        loc_alg += '</tbody></table>\n'

    ram_primes_raw = str(ram_primes).replace('L', '')[1:-1]
    ram_primes = [rf'\({compress_int(z,cutoff=30,sides=5)[0]}\)' for z in ram_primes]
    ram_primes = (', ').join(ram_primes)
    # Get rid of python L for big numbers
    #ram_primes = ram_primes.replace('L', '')
    if not ram_primes:
        ram_primes = r'None'
    if nf.is_cm_field():
        # Reflex fields table
        table = ""
        reflex_fields = db.nf_fields_reflex.search({"nf_label" : label})
        reflex_fields_list = []
        field_labels_dict = {}
        for reflex_field in reflex_fields:
            if len(reflex_field['rf_coeffs']) > 1:
                reflex_fields_list.append(['', reflex_field['rf_coeffs'], reflex_field['multiplicity']])
                field_labels_dict[tuple(reflex_field['rf_coeffs'])] = "N/A"
        field_labels = db.nf_fields.search({"$or":[{"coeffs" : a[1]} for a in reflex_fields_list]}, ["label", "coeffs"])
        for field in field_labels:
            field_labels_dict[tuple(field["coeffs"])] = field["label"]
        for reflex_field in reflex_fields_list:
            reflex_field[0] = fake_label(field_labels_dict[tuple(reflex_field[1])], reflex_field[1])
        total = 2 ** (nf.degree()//2 - 1)
        reflex_fields_list.sort()
        #print(reflex_fields_list)
        for reflex_field in reflex_fields_list:
            if table != "":
                table = table + ', '
            if field_labels_dict[tuple(reflex_field[1])] == "N/A":
                table = table + formatfield(reflex_field[1], data={'label' : field_labels_dict[tuple(reflex_field[1])]})
            else:
                table = table + formatfield(reflex_field[1], data={'label' : field_labels_dict[tuple(reflex_field[1])]})
            if reflex_field[2] > 1:
                table = table + '$^{' + str(reflex_field[2]) + '}$'
            total = total - reflex_field[2]
        if total > 0:
            if table != "":
                table = table + ', '
            table = table + 'unavailable$^{' + str(total) + '}$'
        data['reflex_fields'] = table
    data['phrase'] = group_phrase(n, t)
    zkraw = nf.zk()
    zk = [compress_poly_Q(x, 'a') for x in zkraw]
    zk = ['$%s$' % x for x in zk]
    zk = ', '.join(zk)
    zkraw = ', '.join(zkraw)
    grh_label = '<small>(<a title="assuming GRH" knowl="nf.assuming_grh">assuming GRH</a>)</small>' if nf.used_grh() else ''
    # Short version for properties
    grh_lab = nf.short_grh_string()
    if 'computed' in str(data['class_number']):
        grh_lab = ''
        grh_label = ''
    pretty_label = field_pretty(label)
    if label != pretty_label:
        pretty_label = "%s: %s" % (label, pretty_label)

    info.update(data)
    rootof1raw = unlatex(nf.root_of_1_gen())
    rootofunity = raw_typeset(rootof1raw, nf.root_of_1_gen(),
        extra='&nbsp;(order ${}$)'.format(nf.root_of_1_order()))

    myunits = nf.units()
    if 'not' not in myunits:
        myunits = [unlatex(z) for z in myunits]
        Ra = PolynomialRing(QQ,'a')
        myunits = [Ra(z) for z in myunits]
        unit_compress = [compress_poly_Q(x, 'a') for x in myunits]
        unit_compress = ['$%s$' % x for x in unit_compress]
        unit_compress = ', '.join(unit_compress)
        myunits = str(myunits)[1:-1] # remove brackets
        myunits = raw_typeset(myunits, unit_compress)

    if ram_primes != 'None':
        ram_primes = raw_typeset(ram_primes_raw, ram_primes)
    info.update({
        'label': pretty_label,
        'label_raw': label,
        'polynomial': raw_typeset_poly(nf.poly()),
        'ram_primes': ram_primes,
        'integral_basis': raw_typeset(zkraw, zk),
        'regulator': web_latex(nf.regulator()),
        'unit_rank': nf.unit_rank(),
        'root_of_unity': rootofunity,
        'fund_units': myunits,
        'cnf': nf.cnf(),
        'grh_label': grh_label,
        'loc_alg': loc_alg,
        'monogenic': nf.monogenic(),
        'index': nf.index(),
        'inessential': nf.inessentialp()
    })

    bread.append(('%s' % nf_label_pretty(info['label_raw']), ' '))
    info['downloads_visible'] = True
    info['downloads'] = [('worksheet', '/')]
    info['friends'] = []
    if nf.degree() == 1:
        info['friends'].append(('L-function', url_for('l_functions.by_full_label', label='1-1-1.1-r0-0-0')))
    info['friends'].append(('Galois group', url_for("galois_groups.by_label", label="%dT%d" % (n, t))))
    discrootfieldcoeffs = nf.discrootfieldcoeffs()[0]
    rf_label = db.nf_fields.lucky({'coeffs': discrootfieldcoeffs}, 'label')
    if rf_label:
        info['friends'].append(('Discriminant root field', url_for("number_fields.by_label", label=rf_label)))
    if 'dirichlet_group' in info:
        info['friends'].append(('Dirichlet character group',
                                url_for("characters.dirichlet_group_table",
                                        modulus=int(conductor),
                                        char_number_list=','.join(
                                            str(a) for a in dirichlet_chars),
                                        poly=nf.poly())))
    resinfo = []
    galois_closure = nf.galois_closure()
    if galois_closure[0] > 0:
        if galois_closure[1]:
            resinfo.append(('gc', galois_closure[1]))
            if galois_closure[2]:
                info['friends'].append(('Galois closure',url_for(".by_label", label=galois_closure[2][0])))
        else:
            resinfo.append(('gc', [dnc]))

    sextic_twins = nf.sextic_twin()
    if sextic_twins[0] > 0:
        if sextic_twins[1]:
            resinfo.append(('sex', r' $\times$ '.join(sextic_twins[1])))
        else:
            resinfo.append(('sex', dnc))

    siblings = nf.siblings()
    # [degsib list, label list]
    # first is list of [deg, num expected, list of knowls]
    if siblings[0]:
        for sibdeg in siblings[0]:
            if not sibdeg[2]:
                sibdeg[2] = dnc
            else:
                nsibs = len(sibdeg[2])
                sibdeg[2] = ', '.join(sibdeg[2])
                if nsibs < sibdeg[1]:
                    sibdeg[2] += ', some '+dnc

        resinfo.append(('sib', siblings[0]))
        for lab in siblings[1]:
            if lab:
                labparts = lab.split('.')
                info['friends'].append(("Degree %s sibling" % labparts[0],
                                        url_for(".by_label", label=lab)))

    arith_equiv = nf.arith_equiv()
    if arith_equiv[0] > 0:
        if arith_equiv[1]:
            resinfo.append(('ae', ', '.join(arith_equiv[1]), len(arith_equiv[1])))
            for aelab in arith_equiv[2]:
                info['friends'].append(('Arithmetically equivalent sibling',url_for(".by_label", label=aelab)))
        else:
            resinfo.append(('ae', dnc, len(arith_equiv[1])))

    info['resinfo'] = resinfo
    learnmore = learnmore_list()
    title = "Number field %s" % info['label']

    if npr == 1:
        primes = 'prime'
    else:
        primes = 'primes'
    ram_primes = ','.join([str(z).rstrip('L') for z in nf.ramified_primes()])
    if len(ram_primes) > 30:
        ram_primes = 'see page'
    else:
        ram_primes = '$%s$' % ram_primes

    properties = [('Label', nf_label_pretty(label)),
                  ('Degree', prop_int_pretty(data['degree'])),
                  ('Signature', '$%s$' % data['signature']),
                  ('Discriminant', prop_int_pretty(D)),
                  ('Root discriminant', data['rd']),
                  ('Ramified ' + primes + '', ram_primes),
                  ('Class number', '%s %s' % (data['class_number'], grh_lab)),
                  ('Class group', '%s %s' % (data['class_group_invs'], grh_lab)),
                  ('Galois group', group_pretty_and_nTj(data['degree'], t))]
    downloads = [('Stored data to gp',
                  url_for('.nf_download', nf=label, download_type='data'))]
    for lang in [("Magma", "magma"), ("Oscar", "oscar"), ("PariGP", "gp"), ("SageMath", "sage")]:
        downloads.append(('Code to {}'.format(lang[0]),
                          url_for(".nf_download", nf=label, download_type=lang[1])))
    downloads.append(('Underlying data', url_for(".nf_datapage", label=label)))
    from lmfdb.artin_representations.math_classes import NumberFieldGaloisGroup
    from lmfdb.artin_representations.math_classes import artin_label_pretty
    try:
        info["tim_number_field"] = NumberFieldGaloisGroup(nf._data['coeffs'])
        arts = [z.label() for z in info["tim_number_field"].artin_representations()]
        #print arts
        for ar in arts:
            info['friends'].append(('Artin representation '+artin_label_pretty(ar),
                url_for("artin_representations.render_artin_representation_webpage", label=ar)))
        v = nf.factor_perm_repn(info["tim_number_field"])

        def dopow(m):
            if m == 0:
                return ''
            if m == 1:
                return '*'
            return '*<sup>%d</sup>' % m

        info["mydecomp"] = [dopow(x) for x in v]
    except AttributeError:
        pass
    return render_template("nf-show-field.html", properties=properties, title=title, bread=bread, code=nf.code, friends=info.pop('friends'), downloads=downloads, learnmore=learnmore, info=info, formatfield=formatfield, KNOWL_ID="nf.%s" % label)

#@nf_page.route("/")
# def number_fields():
#    if len(request.args) != 0:
#        return number_field_search(**request.args)
#    info['learnmore'] = [('Number field labels', url_for(".render_labels_page")), ('Galois group labels',url_for(".render_groups_page")), (Completename,url_for(".render_discriminants_page"))]
#    return render_template("nf-index.html", info = info)


def url_for_label(label):
    return url_for("number_fields.by_label", label=label)

@nf_page.route("/<label>")
def by_label(label):
    if label == "random":
        #This version leaves the word 'random' in the URL:
        #return render_field_webpage({'label': label})
        return redirect(url_for_label(db.nf_fields.random()), 301)
    try:
        nflabel = nf_string_to_label(clean_input(label))
        if label != nflabel:
            return redirect(url_for_label(nflabel), 301)
        return render_field_webpage({'label': nflabel})
    except ValueError as err:
        flash_error("%s is not a valid input for a <span style='color:black'>label</span>.  %s", label, str(err))
        return redirect(url_for(".number_field_render_webpage"))

@nf_page.route("/data/<label>")
def nf_datapage(label):
    if not FIELD_LABEL_RE.fullmatch(label):
        return abort(404, f"Invalid label {label}")
    title = f"Number field data - {label}"
    bread = bread_prefix() + [(label, url_for(".by_label", label=label)), ("Data", " ")]
    return datapage(label, "nf_fields", title=title, bread=bread)

@nf_page.route("/interesting")
def interesting():
    return interesting_knowls(
        "nf",
        db.nf_fields,
        url_for_label,
        title=r"Some interesting number fields",
        bread=bread_prefix() + [("Interesting", " ")],
        learnmore=learnmore_list(),
    )

download_format = {
    'gp' : { 'com1': '/*', 'com2' : '*/', 'assign': '=', 'llist' : '[', 'rlist': ']', 'ltup': '[', 'rtup': ']' , 'ext': 'gp', 'eol': '\\', 'noc': True },
    'magma' : { 'com1': '/*', 'com2': '*/', 'assign': ':=', 'llist': '[', 'rlist': ']', 'ltup': '<', 'rtup': '>', 'ext': 'm', 'noc': True },
    'mathematica' : { 'com1' : '(*', 'com2' : '*)', 'assign': '=', 'llist': '{', 'rlist': '}', 'ltup': '{', 'rtup': '}', 'ext': 'ma' },
    'oscar' : { 'com1': '#=', 'com2': '=#', 'assign': '=', 'llist': '[', 'rlist': ']', 'ltup': '(', 'rtup': ')', 'ext': 'jl' },
    'sage' : { 'com': '#', 'com1': '', 'com2': '', 'assign': '=', 'llist': '[', 'rlist': ']', 'ltup': '(', 'rtup': ')', 'ext': 'sage' },
}

download_preamble = {
    'gp' : '',
    'magma' : 'R<x> := PolynomialRing(Rationals());',
    'mathematica' : '',
    'oscar' : 'Rx, x = polynomial_ring(QQ)',
    'sage' : 'x = polygen(QQ)',
}

download_makedata = {
    'gp' : '', # don't try to make fields in gp, even with nfinit it may take a very long time
    'magma' : 'function make_data() return [NumberField(r[2]) : r in data]; end function;',
    'mathematica' : '',
    'oscar' : 'function make_data() return [number_field(r[2]) for r in data] end',
    'sage' : 'def make_data(): return [NumberField(r[1],"a") for r in data]',
}
download_makedata_comment = {
    'magma': 'To create a list L of fields, type "L := make_data();"',
    'sage': 'To create a list L of {short_name}, type "L = make_data()"',
    'gp': '',
    'mathematica': '',
    'oscar': 'To create a list L of {short_name}, type "L = make_data()"',
}


def number_field_jump(info):
    query = {'label_orig': info['jump']}
    try:
        parse_nf_string(info, query, 'jump', name="Label", qfield='label')
        # we end up parsing the string twice, but that is okay
        F1, _, _ = input_string_to_poly(info['jump'])
        # we only use the output of input_string_to_poly with single-letter variable names
        if F1 and len(str(F1.parent().gen())) == 1 and F1.list() != db.nf_fields.lookup(query['label'], 'coeffs'):
            flash_info(r"The requested field $\Q[{}]/\langle {}\rangle$ is isomorphic to the field below, but uses a different defining polynomial.".format(str(F1.parent().gen()), latex(F1)))
        return redirect(url_for(".by_label", label=query['label']))
    except ValueError:
        return redirect(url_for(".number_field_render_webpage"))

# This doesn't seem to be used currently
#def number_field_algebra(info):
#    fields = info['algebra'].split('_')
#    fields2 = [WebNumberField.from_coeffs(a) for a in fields]
#    for j in range(len(fields)):
#        if fields2[j] is None:
#            fields2[j] = WebNumberField.fakenf(fields[j])
#    t = 'Number field algebra'
#    info = {'results': fields2}
#    return render_template("number_field_algebra.html", info=info, title=t, bread=bread)

nf_columns = SearchColumns([
    ProcessedCol("label", "nf.label", "Label",
                 lambda label: '<a href="%s">%s</a>' % (url_for_label(label), nf_label_pretty(label))),
    PolynomialCol("coeffs", "nf.defining_polynomial", "Polynomial"),
    MathCol("degree", "nf.degree", "Degree", align="center", default=False),
    MultiProcessedCol("signature", "nf.signature", "Signature", ["r2", "degree"], lambda r2, degree: '[%s,%s]' % (degree - 2*r2, r2 ), apply_download=False, align="center", default=False),
    DiscriminantCol("disc", "nf.discriminant", "Discriminant", ['disc_sign', 'disc_abs'], func=None, align="left"),
    MathCol("num_ram", "nf.ramified_primes", "Ram. prime count", short_title="ramified prime count", default=False),
    MathCol("rd", "nf.root_discriminant", "Root discriminant", default=False),
    MathCol("grd", "nf.galois_root_discriminant", "Galois root discriminant", default=False),
    CheckCol("cm", "nf.cm_field", "CM field", default=False),
    CheckCol("is_galois", "nf.galois_group", "Galois", default=False),
    CheckMaybeCol("monogenic", "nf.monogenic", "Monogenic", default=False),
    SearchCol("galois", "nf.galois_group", "Galois group", download_col="galois_label"),
    ClassGroupCol("class_group_desc", "nf.ideal_class_group", "Class group", download_col="class_group"),
    MathCol("torsion_order", "nf.unit_group", "Unit group torsion", align="center", default=False),
    MultiProcessedCol("unit_rank", "nf.rank", "Unit group rank", ["r2", "degree"], lambda r2, degree: degree - r2 - 1, align="center", mathmode=True, default=False),
    MathCol("regulator", "nf.regulator", "Regulator", align="left", default=False)],
    db_cols=["class_group", "coeffs", "degree", "r2", "disc_abs", "disc_sign", "galois_label", "label", "ramps", "used_grh", "cm", "is_galois", "torsion_order", "regulator", "rd", "grd", "monogenic", "num_ram", "relative_class_number"])

def nf_postprocess(res, info, query):
    galois_labels = [rec["galois_label"] for rec in res if rec.get("galois_label")]
    cache = knowl_cache(list(set(galois_labels)))
    for rec in res:
        wnf = WebNumberField.from_data(rec)
        rec["poly"] = '$'+compress_polynomial(wnf.poly().change_ring(ZZ), 30)+'$'
        rec["disc"] = wnf.disc_factored_latex()
        rec["galois"] = wnf.galois_string(cache=cache)
        rec["class_group_desc"] = wnf.class_group_invariants()
    return res

class NFDownloader(Downloader):
    table = db.nf_fields
    title = "Number fields"
    inclusions = {
        "poly": (
            ["coeffs"],
            {
                "sage": 'poly = ZZx(out["coeffs"])',
                "magma": 'poly := ZZx!(out`coeffs);',
<<<<<<< HEAD
                "gp": 'poly = Polrev(mapget(out, "coeffs"))',
=======
                "gp": 'poly = Polrev(mapget(out, "coeffs"));',
>>>>>>> e4361bd2
            }
        ),
        "field": (
            ["coeffs"],
            {
                "sage": 'field.<a> = NumberField(poly)',
                "magma": 'field<a> := NumberField(poly);',
                "gp": 'field = nfinit(poly);',
            }
        ),
    }

@search_wrap(table=db.nf_fields,
             title='Number field search results',
             err_title='Number field search error',
             columns=nf_columns,
             per_page=50,
             shortcuts={'jump':number_field_jump,
                        #'algebra':number_field_algebra,
                        'download':NFDownloader()},
             url_for_label=url_for_label,
             postprocess=nf_postprocess,
             bread=lambda:[('Number fields', url_for(".number_field_render_webpage")),
                           ('Search results', '.')],
             learnmore=learnmore_list)
def number_field_search(info, query):
    parse_posints(info,query,'degree')
    parse_galgrp(info,query, qfield=('galois_label', 'degree'))
    parse_bracketed_posints(info,query,'signature',qfield=('degree','r2'),exactlength=2, allow0=True, extractor=lambda L: (L[0]+2*L[1],L[1]))
    parse_signed_ints(info,query,'discriminant',qfield=('disc_sign','disc_abs'))
    parse_floats(info, query, 'rd')
    parse_floats(info, query, 'regulator')
    parse_posints(info,query,'class_number')
    parse_posints(info,query,'relative_class_number')
    parse_ints(info,query,'num_ram')
    parse_bool(info,query,'cm_field',qfield='cm')
    fi = info.get("field_is")
    if fi == "cyc":
        query["gal_is_cyclic"] = True
    elif fi == "ab":
        query["gal_is_abelian"] = True
    elif fi in ["dih_ngal", "dih_gal", "multi_quad"]:
        if fi == "dih_ngal":
            opts = dihedral_ngal
        elif fi == "dih_gal":
            opts = dihedral_gal
        else:
            opts = multiquad
        if "degree" in info:
            opts = {n: opts[n] for n in integer_options(info["degree"], contained_in=list(opts), lower_bound=1, upper_bound=47) if n in opts}
        # Catch if signature is specified
        # We already parsed it, which sets degree to a single value
        if "signature" in info:
            opts = {n: opts[n] for n in integer_options(str(query["degree"]), contained_in=list(opts), lower_bound=1, upper_bound=47) if n in opts}
        if "galois_label" in query:
            # Added by parse_galgrp, so we intersect with opts
            if isinstance(query["galois_label"], dict):
                ggopt = set(query["galois_label"]["$in"])
            else:
                ggopt = {query["galois_label"]}
            opts = {n: gg for (n, gg) in opts.items() if gg in ggopt}
        if len(opts) == 0:
            # Incompatible with specified degree or galois labels, so we add an impossible condition
            query["degree"] = -1
        elif len(opts) == 1:
            n, gg = list(opts.items())[0]
            query["degree"] = n
            query["galois_label"] = gg
        else:
            query["degree"] = {"$in": list(opts)}
            query["galois_label"] = {"$in": list(opts.values())}
    elif fi == "gal":
        query["is_galois"] = True
    elif fi == "solv":
        query["gal_is_solvable"] = True
    elif fi == "nsolv":
        query["gal_is_solvable"] = False

    parse_bracketed_posints(info,query,'class_group',check_divisibility='increasing',process=int)
    parse_primes(info,query,'ur_primes',name='Unramified primes',
                 qfield='ramps',mode='exclude')
    parse_primes(info,query,'ram_primes',name='Ramified primes',
                 qfield='ramps',mode=info.get('ram_quantifier'),radical='disc_rad',cardinality='num_ram')
    parse_subfield(info, query, 'subfield', qfield='subfields', name='Intermediate field')
    parse_padicfields(info, query, 'completions', qfield='local_algs', name='$p$-adic completions', flag_unramified=True)
    parse_bool_unknown(info,query,'monogenic')
    parse_posints(info,query,'index')
    parse_primes(info,query,'inessentialp',name='Inessential primes',
                 qfield='inessentialp', mode=info.get('inessential_quantifier'))
    parse_bool(info,query,'is_minimal_sibling')
    info['wnf'] = WebNumberField.from_data
    info['gg_display'] = group_pretty_and_nTj


def residue_field_degrees_function(nf):
    """ Given the result of pari(nfinit(...)), returns a function that has
            input: a prime p
            output: the residue field degrees at the prime p
    """
    D = nf.disc()

    def decomposition(p):
        if not ZZ(p).divides(D):
            return [z[3] for z in nf.idealprimedec(p)]
        else:
            raise ValueError("Expecting a prime not dividing D")

    return decomposition


# Format Frobenius cycle types coming from the database
def see_frobs(frob_data):
    ans = []
    seeram = False
    plist = prime_range(2, 60)
    for i, p in enumerate(plist):
        dec = frob_data[i][1]
        if dec[0] == 0:
            ans.append([p, 'R'])
            seeram = True
        else:
            s = '$'
            firstone = True
            for j in dec:
                if not firstone:
                    s += r'{,}\,'
                if j[0] < 15:
                    s += r'{\href{%s}{%d} }' % (url_for('local_fields.by_label',
                        label="%d.%d.0.1" % (p,j[0])), j[0])
                else:
                    s += str(j[0])
                if j[1] > 1:
                    s += '^{' + str(j[1]) + '}'
                firstone = False
            s += '$'
            ans.append([p, s])
    return ans, seeram


# Compute Frobenius cycle types, returns string nicely presenting this
def frobs(nf):
    frob_at_p = residue_field_degrees_function(nf.gpK())
    D = nf.disc()
    ans = []
    seeram = False
    for p in prime_range(2, 60):
        if not ZZ(p).divides(D):
            # [3] ,   [2,1]
            dec = frob_at_p(p)
            vals = list(set(dec))
            vals = sorted(vals, reverse=True)
            dec = [[x, dec.count(x)] for x in vals]
            #dec2 = ["$" + str(x[0]) + ('^{' + str(x[1]) + '}$' if x[1] > 1 else '$') for x in dec]
            s = '$'
            firstone = True
            for j in dec:
                if not firstone:
                    s += r'{,}\,'
                if j[0] < 15:
                    s += r'{\href{%s}{%d} }' % (url_for('local_fields.by_label',
                        label="%d.%d.0.1" % (p,j[0])), j[0])
                else:
                    s += str(j[0])
                if j[1] > 1:
                    s += '^{' + str(j[1]) + '}'
                firstone = False
            s += '$'
            ans.append([p, s])
        else:
            ans.append([p, 'R'])
            seeram = True
    return ans, seeram


# utility for downloading data
def unlatex(s):
    s = re.sub(r'\\+', r'\\',s)
    s = s.replace(r'&nbsp;', r' ')
    s = s.replace('\\(', '')
    s = s.replace('\\)', '')
    s = re.sub(r'\\frac{(.+?)}{(.+?)}', r'(\1)/(\2)', s)
    s = s.replace(r'{',r'(')
    s = s.replace(r'}',r')')
    s = re.sub(r'([^\s+,*-])\s*a', r'\1*a',s)
    return s


@nf_page.route('/<nf>/download/<download_type>')
def nf_download(**args):
    typ = args['download_type']
    try:
        if typ == 'data':
            response = make_response(nf_data(**args))
        else:
            response = make_response(nf_code(**args))
    except Exception as err:
        return abort(404, str(err))
    response.headers['Content-type'] = 'text/plain'
    return response


def nf_data(**args):
    label = args['nf']
    if not FIELD_LABEL_RE.fullmatch(label):
        raise ValueError(f"Invalid label {label}")
    nf = WebNumberField(label)
    if nf.is_null():
        raise ValueError(f"There is no number field with label {label}")
    data = '/* Data is in the following format\n'
    data += '   Note, if the class group has not been computed, it, the class number, the fundamental units, regulator and whether grh was assumed are all 0.\n'
    data += '[polynomial,\ndegree,\nt-number of Galois group,\nsignature [r,s],\ndiscriminant,\nlist of ramifying primes,\nintegral basis as polynomials in a,\n1 if it is a cm field otherwise 0,\nclass number,\nclass group structure,\n1 if grh was assumed and 0 if not,\nfundamental units,\nregulator,\nlist of subfields each as a pair [polynomial, number of subfields isomorphic to one defined by this polynomial]\n]'
    data += '\n*/\n\n'
    zk = nf.zk()
    Ra = PolynomialRing(QQ, 'a')
    zk = [str(Ra(x)) for x in zk]
    zk = ', '.join(zk)
    subs = nf.subfields()
    subs = [[coeff_to_poly(string2list(z[0])),z[1]] for z in subs]

    # Now add actual data
    data += '[%s, ' % nf.poly()
    data += '%s, ' % nf.degree()
    data += '%s, ' % nf.galois_t()
    data += '%s, ' % nf.signature()
    data += '%s, ' % nf.disc()
    data += '%s, ' % nf.ramified_primes()
    data += '[%s], ' % zk
    data += '%s, ' % str(1 if nf.is_cm_field() else 0)
    if nf.can_class_number():
        units = ','.join(unlatex(z) for z in nf.units())
        data += '%s, ' % nf.class_number()
        data += '%s, ' % nf.class_group_invariants_raw()
        data += '%s, ' % (1 if nf.used_grh() else 0)
        data += '[%s], ' % units
        data += '%s, ' % nf.regulator()
    else:
        data += '0,0,0,0,0, '
    data += '%s' % subs
    data += ']'
    return data


sorted_code_names = ['field', 'poly', 'degree', 'signature',
                     'discriminant', 'ramified_primes', 'automorphisms',
                     'integral_basis', 'class_group', 'unit_group',
                     'unit_rank', 'unit_torsion_gen',
                     'fundamental_units', 'regulator', 'class_number_formula',
                     'intermediate_fields', 'galois_group', 'prime_cycle_types']

code_names = {'field': 'Define the number field',
              'poly': 'Defining polynomial',
              'degree': 'Degree over Q',
              'signature': 'Signature',
              'discriminant': 'Discriminant',
              'ramified_primes': 'Ramified primes',
              'automorphisms': 'Autmorphisms',
              'integral_basis': 'Integral basis',
              'class_group': 'Class group',
              'unit_group': 'Unit group',
              'unit_rank': 'Unit rank',
              'unit_torsion_gen': 'Generator for roots of unity',
              'fundamental_units': 'Fundamental units',
              'regulator': 'Regulator',
              'class_number_formula': 'Analytic class number formula',
              'galois_group': 'Galois group',
              'intermediate_fields': 'Intermediate fields',
              'prime_cycle_types': 'Frobenius cycle types'}

Fullname = {'magma': 'Magma', 'sage': 'SageMath', 'gp': 'Pari/GP', 'oscar': 'Oscar'}
Comment = {'magma': '//', 'sage': '#', 'gp': '\\\\', 'pari': '\\\\', 'oscar': '#'}


def nf_code(**args):
    label = args['nf']
    if not FIELD_LABEL_RE.fullmatch(label):
        raise ValueError(f"Invalid label {label}")
    lang = args['download_type']
    nf = WebNumberField(label)
    if nf.is_null():
        raise ValueError(f"There is no number field with label {label}")
    nf.make_code_snippets()
    code = "{} {} code for working with number field {}\n\n".format(Comment[lang],Fullname[lang],label)
    if lang == 'oscar':
        code += '{} If you have not already loaded the Oscar package, you should type "using Oscar;" before running the code below.\n'.format(Comment[lang])
        code += "{} Some of these functions may take a long time to compile (this depends on the state of your Julia REPL), and/or to execute (this depends on the field).\n".format(Comment[lang])
    else:
        code += "{} Some of these functions may take a long time to execute (this depends on the field).\n".format(Comment[lang])
    if lang == 'gp':
        lang = 'pari'
    for k in sorted_code_names:
        if lang in nf.code[k]:
            code += "\n{} {}: \n".format(Comment[lang],code_names[k])
            code += nf.code[k][lang] + ('\n' if '\n' not in nf.code[k][lang] else '')
    return code


class NFSearchArray(SearchArray):
    noun = "field"
    sorts = [("", "degree", ['degree', 'disc_abs', 'disc_sign', 'iso_number']),
             ("signature", "signature", ['degree', 'r2', 'disc_abs', 'disc_sign', 'iso_number']),
             ("rd", "root discriminant", ['rd', 'degree', 'disc_abs', 'disc_sign', 'iso_number']),
             ("grd", "Galois root discriminant", ['grd', 'degree', 'disc_abs', 'disc_sign', 'iso_number']),
             ("disc", "absolute discriminant", ['disc_abs', 'disc_sign', 'degree', 'iso_number']),
             ("num_ram", "ramified prime count", ['num_ram', 'disc_abs', 'disc_sign', 'degree', 'iso_number']),
             ("h", "class number", ['class_number', 'degree', 'disc_abs', 'disc_sign', 'iso_number']),
             ("regulator", "regulator", ['regulator', 'degree', 'disc_abs', 'disc_sign', 'iso_number']),
             ("galois", "Galois group", ['degree', 'galt', 'disc_abs', 'disc_sign', 'iso_number'])]
    jump_example = "x^7 - x^6 - 3 x^5 + x^4 + 4 x^3 - x^2 - x + 1"
    jump_egspan = r"e.g. 2.2.5.1, Qsqrt5, x^2-5, or x^2-x-1 for \(\Q(\sqrt{5})\)"
    jump_knowl = "nf.search_input"
    jump_prompt = "Label, name, or polynomial"

    def __init__(self):
        degree = TextBox(
            name="degree",
            label="Degree",
            knowl="nf.degree",
            example=3)
        signature = TextBox(
            name="signature",
            label="Signature",
            knowl="nf.signature",
            example="[1,1]")
        discriminant = TextBox(
            name="discriminant",
            label="Discriminant",
            knowl="nf.discriminant",
            example="-1000..-1",
            example_span="-3 or 1000-2000")
        rd = TextBox(
            name="rd",
            label="Root discriminant",
            knowl="nf.root_discriminant",
            example="1..4.3",
            example_span="a range such as 1..4.3 or 3-10")
        grd = TextBox(
            name="grd",
            label="Galois root discriminant",
            knowl="nf.galois_root_discriminant",
            example="1..4.3",
            example_span="a range such as 1..4.3 or 3-10")
        cm_field = YesNoBox(
            name="cm_field",
            label="CM field",
            knowl="nf.cm_field")
        is_minimal_sibling = YesNoBox(
            name="is_minimal_sibling",
            label="Minimal sibling",
            knowl="nf.minimal_sibling")
        gal = TextBox(
            name="galois_group",
            label="Galois group",
            knowl="nf.galois_search",
            example="C5",
            example_span="[8,3], 8.3, C5 or 7T2")
        field_is_opts = [
            ("", ""),
            ("cyc", "cyclic"),
            ("ab", "abelian"),
            ("multi_quad", "multi-quadratic"),
            ("dih_ngal", "dihedral non-Galois"),
            ("dih_gal", "dihedral Galois"),
            ("gal", "Galois"),
            ("solv", "solvable"),
            ("nsolv", "nonsolvable"),]
        field_is = SelectBox(
            name="field_is",
            label="Field is",
            knowl="nf.field_is",
            options=field_is_opts)
        regulator = TextBox(
            name="regulator",
            label="Regulator",
            knowl="nf.regulator",
            example="1..3.5",
            example_span="a range such as 1..3.5")
        class_number = TextBox(
            name="class_number",
            label="Class number",
            knowl="nf.class_number",
            example="5")
        class_group = TextBox(
            name="class_group",
            label="Class group structure",
            knowl="nf.ideal_class_group",
            example="[2,4]",
            example_span="[ ], [3], or [2,4]")
        relative_class_number = TextBox(
            name="relative_class_number",
            label="Relative class number",
            knowl="nf.relative_class_number",
            example="3")
        num_ram = TextBox(
            name="num_ram",
            label="Ramified prime count",
            knowl="nf.ramified_primes",
            example=2)
        ram_quantifier = SubsetNoExcludeBox(
            name="ram_quantifier")
        ram_primes = TextBoxWithSelect(
            name="ram_primes",
            label="Ramified",
            knowl="nf.ramified_primes",
            example="2,3",
            select_box=ram_quantifier)
        ur_primes = TextBox(
            name="ur_primes",
            label="Unramified primes",
            knowl="nf.unramified_prime",
            example="2,3")
        subfield = TextBox(
            name="subfield",
            label="Intermediate field",
            knowl="nf.intermediate_fields",
            example_span="2.2.5.1 or x^2-5 or a "
                + display_knowl("nf.nickname", "field nickname"),
            example="x^2-5")
        completion = TextBox(
            name="completions",
            label="$p$-adic completions",
            knowl="nf.padic_completion.search",
            example_span="2.4.10.7 or 2.4.10.7,3.2.1.2",
            example="2.4.10.7")
        monogenic = YesNoMaybeBox(
            name="monogenic",
            label="Monogenic",
            example_col=True,
            knowl="nf.monogenic")
        index = TextBox(
            name="index",
            label="Index",
            knowl="nf.zk_index",
            example='2')
        inessential_quantifier = SubsetBox(
            name="inessential_quantifier",
            min_width=115,
        )
        inessentialprimes = TextBoxWithSelect(
            name="inessentialp",
            label="Inessential primes",
            short_label=r'Ines. \(p\)',
            knowl="nf.inessential_prime",
            select_box=inessential_quantifier,
            example="2,3")
        count = CountBox()

        self.browse_array = [
            [degree, signature],
            [discriminant, rd],
            [gal, field_is],
            [num_ram, grd],
            [class_number, class_group],
            [ram_primes, ur_primes],
            [regulator, cm_field],
            [completion, relative_class_number],
            [index, subfield],
            [monogenic, inessentialprimes],
            [count, is_minimal_sibling]]

        self.refine_array = [
            [degree, signature, num_ram, ram_primes, ur_primes ],
            [gal, field_is, subfield, class_group, class_number],
            [discriminant, rd, grd, cm_field, relative_class_number],
            [regulator, completion, monogenic, index, inessentialprimes],
            [is_minimal_sibling]]

            #[degree, signature, class_number, class_group, cm_field],
            #[num_ram, ram_primes, ur_primes, gal, field_is],
            #[discriminant, rd, grd, regulator, subfield],
            #[completion, is_minimal_sibling, monogenic, index, inessentialprimes],
            #[relative_class_number]]<|MERGE_RESOLUTION|>--- conflicted
+++ resolved
@@ -862,11 +862,7 @@
             {
                 "sage": 'poly = ZZx(out["coeffs"])',
                 "magma": 'poly := ZZx!(out`coeffs);',
-<<<<<<< HEAD
-                "gp": 'poly = Polrev(mapget(out, "coeffs"))',
-=======
                 "gp": 'poly = Polrev(mapget(out, "coeffs"));',
->>>>>>> e4361bd2
             }
         ),
         "field": (
