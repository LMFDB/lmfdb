--- conflicted
+++ resolved
@@ -245,10 +245,7 @@
         friendlist += [("L-function not computed", '')]
         return friendlist
 
-<<<<<<< HEAD
     def coefficient_table(self, rows=20, cols=3, row_opts=[20,60,334]):
-=======
-    def coefficient_table(self, rows=20, cols=3):
         # This logic applies to squarefree level.
         has_finite_rational_coeffs = False
         level_primes = []
@@ -259,7 +256,6 @@
             level_primes.append(5)
             has_finite_rational_coeffs = True
 
->>>>>>> d8ebb96a
         n = len(self.coefficients)
         row_opts = sorted(row_opts)
         overage = [r for r in row_opts if r * cols >= n]
