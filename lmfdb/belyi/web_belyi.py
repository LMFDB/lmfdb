# -*- coding: utf-8 -*-

from pymongo import ASCENDING
from ast import literal_eval
from lmfdb.base import getDBConnection
from lmfdb.utils import web_latex, encode_plot
from lmfdb.number_fields.number_field import field_pretty
from lmfdb.WebNumberField import nf_display_knowl, WebNumberField
from lmfdb.transitive_group import group_display_knowl
from sage.all import latex, ZZ, QQ, CC, NumberField, PolynomialRing, factor, implicit_plot, point, real, sqrt, var, expand, nth_prime
from sage.plot.text import text
from flask import url_for

###############################################################################
# Database connection -- all access to mongo db should happen here
###############################################################################

def belyi_db_galmaps():
    return getDBConnection().belyi.galmaps

def belyi_db_passports():
    return getDBConnection().belyi.passports


###############################################################################
# Pretty print functions
###############################################################################

<<<<<<< HEAD
geomtypelet_to_geomtypename_dict = {'H':'hyperbolic','E':'Euclidean','S':'spherical'}
=======
def make_curve_latex(crv_str):
    from sage.all import PolynomialRing, FractionField
    R0 = PolynomialRing(QQ,'nu')
    R = PolynomialRing(R0,2,'x,y')
    F = FractionField(R)
    sides = crv_str.split("=")
    lhs = latex(F(sides[0]))
    rhs = latex(F(sides[1]))
    eqn_str = lhs + '=' + rhs
    return eqn_str

def make_map_latex(map_str):
    from sage.all import PolynomialRing, FractionField
    R0 = PolynomialRing(QQ,'nu')
    R = PolynomialRing(R0,2,'x,y')
    F = FractionField(R)
    phi = F(map_str)
    num = phi.numerator()
    den = phi.denominator()
    c_num = num.denominator()
    c_den = den.denominator()
    lc = c_den/c_num
    if lc==1:
        lc_str=""
    else:
        lc_str = latex(lc)
    num_str = latex(c_num*num)
    den_str = latex(c_den*den)
    phi_str = lc_str+"\\frac{"+num_str+"}"+"{"+den_str+"}"
    return phi_str
>>>>>>> 3fcd329c

###############################################################################
# Belyi map class definitions
###############################################################################

class WebBelyiGalmap(object):
    """
    Class for a Belyi map.  Attributes include:
        data -- information about the map to be displayed
        plot -- currently empty
        properties -- information to be displayed in the properties box (including link plot if present)
        friends -- labels of related objects
        code -- code snippets for relevant attributes in data
        bread -- bread crumbs for home page
        title -- title to display on home page
    """
    def __init__(self, galmap):
        self.make_galmap_object(galmap)

    @staticmethod
    def by_label(label):
        """
        Searches for a specific Belyi map in the galmaps collection by its label.
        If label is for a passport, constructs an object for an arbitrarily chosen galmap in the passport
        Constructs the WebBelyiGalmap object if found, raises an error otherwise
        """
        try:
            slabel = label.split("-")
            if len(slabel) == 6:
                galmap = belyi_db_galmaps().find_one({"plabel" : label})
            elif len(slabel) == 7:
                galmap = belyi_db_galmaps().find_one({"label" : label})
            else:
                raise ValueError("Invalid Belyi map label %s." % label)
        except AttributeError:
            raise ValueError("Invalid Belyi map label %s." % label)
        if not galmap:
            if len(slabel) == 6:
                raise KeyError("Belyi map passport label %s not found in the database." % label)
            else:
                raise KeyError("Belyi map %s not found in database." % label)
        return WebBelyiGalmap(galmap)


    def make_galmap_object(self, galmap):
        from lmfdb.belyi.main import url_for_belyi_galmap_label
        from lmfdb.belyi.main import url_for_belyi_passport_label

        # all information about the map goes in the data dictionary
        # most of the data from the database gets polished/formatted before we put it in the data dictionary
        data = self.data = {}

        data['label'] = galmap['label']
        slabel = data['label'].split("-")
        data['plabel'] = galmap['plabel']

        data['triples'] = galmap['triples']
        
        fld_coeffs = galmap['base_field']
        if fld_coeffs==[-1,1]:
            fld_coeffs = [0,1]
        F = WebNumberField.from_coeffs(fld_coeffs)
        F.latex_poly = web_latex(F.poly())
#        data['base_field'] = galmap['base_field']
        data['base_field'] = F
        data['embeddings'] = galmap['embeddings']
        crv_str = galmap['curve']
        if crv_str=='PP1':
            data['curve'] = '\mathbb{P}^1'
        else:
            data['curve'] = make_curve_latex(crv_str)
        data['map'] = make_map_latex(galmap['map'])
#        data['map'] = galmap['map']
        data['orbit_size'] = galmap['orbit_size']

        # Properties
        self.properties = properties = [('Label', data['label'])]
        properties += [
            ]

        # Friends
        self.friends = friends = [('Passport', url_for_belyi_passport_label(galmap['plabel']))]

        # Breadcrumbs
        self.bread = bread = [
             ('Belyi Maps', url_for(".index")),
#              ('%s' % slabel[0], url_for(".by_group", group=slabel[0])),
#              ('%s' % slabel[1], url_for(".by_abc", group=slabel[0], abc=slabel[1])),
#              ('%s' % slabel[2], url_for(".by_sigma0", group=slabel[0], abc=slabel[1], sigma0=slabel[2])),
#              ('%s' % slabel[3], url_for(".by_sigma1", group=slabel[0], abc=slabel[1], sigma0=slabel[2], sigma1=slabel[3])),
#              ('%s' % slabel[4], url_for(".by_sigmaoo", group=slabel[0], abc=slabel[1], sigma0=slabel[2], sigma1=slabel[3], sigmaoo=slabel[4])),
#              ('%s' % slabel[5], url_for(".by_url_belyi_passport_label", group=slabel[0], abc=slabel[1], sigma0=slabel[2], sigma1=slabel[3], sigmaoo=slabel[4], g=slabel[5])),
#              ('%s' % slabel[6], url_for(".by_url_belyi_galmap_label", group=slabel[0], abc=slabel[1], sigma0=slabel[2], sigma1=slabel[3], sigmaoo=slabel[4], g=slabel[5], letnum=slabel[6]))
             ]

        # Title
        self.title = "Belyi map " + data['label']

        # Code snippets (only for curves)
        self.code = code = {}
        return

class WebBelyiPassport(object):
    """
    Class for a Belyi passport.  Attributes include:
        data -- information about the map to be displayed
        plot -- currently empty
        properties -- information to be displayed in the properties box (including link plot if present)
        friends -- labels of related objects
        code -- code snippets for relevant attributes in data, currently empty
        bread -- bread crumbs for home page
        title -- title to display on home page
    """
    def __init__(self, passport):
        self.make_passport_object(passport)

    @staticmethod
    def by_label(label):
        """
        Searches for a specific passport in the passports collection by its label.
        Constructs the WebBelyiPassport object if found, raises an error otherwise
        """
        try:
            slabel = label.split("-")
            if len(slabel) == 6:
                passport = belyi_db_passports().find_one({"plabel" : label})
            else:
                raise ValueError("Invalid Belyi passport label %s." % label)
        except AttributeError:
            raise ValueError("Invalid passport label %s." % label)
        if not passport:
            raise KeyError("Passport %s not found in database." % label)
        return WebBelyiPassport(passport)

    def make_passport_object(self, passport):
        # all information about the map goes in the data dictionary
        # most of the data from the database gets polished/formatted before we put it in the data dictionary
        data = self.data = {}

        data['plabel'] = passport['plabel']
        slabel = data['plabel'].split("-")

        data['deg'] = passport['deg']
        nt = passport['group'].split('T')
        data['group'] = group_display_knowl(nt[0],nt[1],getDBConnection())

        data['geomtype'] = geomtypelet_to_geomtypename_dict[passport['geomtype']]
        data['abc'] = passport['abc']
        data['lambdas'] = [str(c)[1:-1] for c in passport['lambdas']]
        data['g'] = passport['g']
        data['maxdegbf'] = passport['maxdegbf']
        data['pass_size'] = passport['pass_size']
        data['num_orbits'] = passport['num_orbits']

        # Permutation triples
        galmaps_for_plabel = belyi_db_galmaps().find({"plabel" : passport['plabel']}).sort([('label_index', ASCENDING)])
        galmapdata = [] 
        for galmap in galmaps_for_plabel:
            F = WebNumberField.from_coeffs(galmap['base_field'])
            galmapdatum = [galmap['label'].split('-')[-1], 
                           galmap['orbit_size'], 
                           F, # belyi_base_field(galmap['base_field']),
                           galmap['triples'][0]]
            galmapdata.append(galmapdatum)
        data['galmapdata'] = galmapdata

        # Properties
        properties = [('Label', passport['plabel']),
            ('Group', str(passport['group'])),
            ('Orders', str(passport['abc'])), 
            ('Genus', str(passport['g'])),
            ('Size', str(passport['pass_size'])),
            ('Galois orbits', str(passport['num_orbits']))
            ]
        self.properties = properties

        # Friends
        self.friends = friends = []

        # Breadcrumbs
        self.bread = bread = [
             ('Belyi Maps', url_for(".index")),
#              ('%s' % slabel[0], url_for(".by_group", group=slabel[0])),
#              ('%s' % slabel[1], url_for(".by_abc", group=slabel[0], abc=slabel[1])),
#              ('%s' % slabel[2], url_for(".by_sigma0", group=slabel[0], abc=slabel[1], sigma0=slabel[2])),
#              ('%s' % slabel[3], url_for(".by_sigma1", group=slabel[0], abc=slabel[1], sigma0=slabel[2], sigma1=slabel[3])),
#              ('%s' % slabel[4], url_for(".by_sigmaoo", group=slabel[0], abc=slabel[1], sigma0=slabel[2], sigma1=slabel[3], sigmaoo=slabel[4])),
#              ('%s' % slabel[5], url_for(".by_url_belyi_passport_label", group=slabel[0], abc=slabel[1], sigma0=slabel[2], sigma1=slabel[3], sigmaoo=slabel[4], g=slabel[5])),
#              ('%s' % slabel[6], url_for(".by_url_belyi_galmap_label", group=slabel[0], abc=slabel[1], sigma0=slabel[2], sigma1=slabel[3], sigmaoo=slabel[4], g=slabel[5], letnum=slabel[6]))
             ]

        # Title
        self.title = "Passport " + data['plabel']

        # Code snippets (only for curves)
        self.code = code = {}
        return<|MERGE_RESOLUTION|>--- conflicted
+++ resolved
@@ -26,9 +26,8 @@
 # Pretty print functions
 ###############################################################################
 
-<<<<<<< HEAD
 geomtypelet_to_geomtypename_dict = {'H':'hyperbolic','E':'Euclidean','S':'spherical'}
-=======
+
 def make_curve_latex(crv_str):
     from sage.all import PolynomialRing, FractionField
     R0 = PolynomialRing(QQ,'nu')
@@ -59,7 +58,6 @@
     den_str = latex(c_den*den)
     phi_str = lc_str+"\\frac{"+num_str+"}"+"{"+den_str+"}"
     return phi_str
->>>>>>> 3fcd329c
 
 ###############################################################################
 # Belyi map class definitions
