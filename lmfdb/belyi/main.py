--- conflicted
+++ resolved
@@ -6,14 +6,6 @@
 from flask import render_template, url_for, request, redirect, send_file, abort
 from sage.misc.cachefunc import cached_function
 
-<<<<<<< HEAD
-from lmfdb.db_backend import db
-from lmfdb.utils import to_dict, comma, flash_error, display_knowl
-from lmfdb.search_parsing import parse_ints, parse_bracketed_posints
-from lmfdb.search_wrapper import search_wrap
-from lmfdb.downloader import Downloader
-from lmfdb.display_stats import StatsDisplay
-=======
 from lmfdb import db
 from lmfdb.utils import (
     to_dict, comma, flash_error, display_knowl,
@@ -21,7 +13,6 @@
     search_wrap,
     Downloader,
     StatsDisplay)
->>>>>>> 3709b13c
 from lmfdb.belyi import belyi_page
 from lmfdb.belyi.web_belyi import WebBelyiGalmap, WebBelyiPassport #, belyi_db_galmaps, belyi_db_passports
 
