# This Blueprint is about Higher Genus Curves
# Authors: Jen Paulhus, Lex Martin, David Neill Asanza
# (initial code copied from John Jones Local Fields)
from pymongo.mongo_client import MongoClient
from bson import ObjectId
<<<<<<< HEAD
import time

=======
>>>>>>> 07ae03d3
import StringIO
import re
import pymongo
import ast
ASC = pymongo.ASCENDING
import yaml
import os
from lmfdb import base
from flask import render_template, request, url_for, redirect, send_file, abort
from lmfdb.utils import to_dict, random_value_from_collection, flash_error
from lmfdb.search_parsing import parse_ints, parse_count, parse_start, clean_input, parse_bracketed_posints, parse_gap_id

from sage.all import Permutation
from lmfdb.higher_genus_w_automorphisms import higher_genus_w_automorphisms_page
from lmfdb.sato_tate_groups.main import sg_pretty
from lmfdb.higher_genus_w_automorphisms.hgcwa_stats import get_stats_object, db_hgcwa_stats

# Determining what kind of label
family_label_regex = re.compile(r'(\d+)\.(\d+-\d+)\.(\d+\.\d+-[^\.]*$)')
passport_label_regex = re.compile(r'((\d+)\.(\d+-\d+)\.(\d+\.\d+.*))\.(\d+)')
cc_label_regex = re.compile(r'((\d+)\.(\d+-\d+)\.(\d+)\.(\d+.*))\.(\d+)')

def label_is_one_family(lab):
    return family_label_regex.match(lab)

def label_is_one_passport(lab):
    return passport_label_regex.match(lab)


def split_family_label(lab):
    return family_label_regex.match(lab).groups()


def split_passport_label(lab):
    return passport_label_regex.match(lab).groups()


credit ='Jen Paulhus, using group and signature data originally computed by Thomas Breuer'


#Create total label from label and cc
def create_total_label(label, pp_label, gen_vect_label):
    return label + "." + pp_label + "." + gen_vect_label


def get_bread(breads=[]):
    bc = [("Higher Genus", url_for(".index")),("C", url_for(".index")),("Aut", url_for(".index"))]
    for b in breads:
        bc.append(b)
    return bc

def tfTOyn(bool):
    if bool:
        return "Yes"
    else:
        return "No"


def sign_display(L):
    sizeL = len(L)
    signL = "[ " + str(L[0]) + "; "
    for i in range(1,sizeL-1):
        signL= signL + str(L[i]) + ", "

    signL=signL + str(L[sizeL-1]) + " ]"
    return signL

def cc_display(L):
    sizeL = len(L)
    if sizeL == 1:
        return str(L[0])
    stg = str(L[0])+ ", "
    for i in range(1,sizeL-1):
        stg =stg + str(L[i])+", "
    stg=stg+ str(L[sizeL-1])
    return stg


#for splitting permutations cycles
sep=' '

def split_perm(strg):
    startpoint = 0
    for i in range(0,len(strg)):
        if strg[i] == ")":
            yield strg[startpoint:i+1]
            startpoint = i+1

def sort_sign(L):
    L1 = L[1:]
    L1.sort()
    return [L[0]] +L1

def label_to_breadcrumbs(L):
    newsig = '['
    for i in range(0,len(L)):
        if (L[i] == '-'):
            newsig += ","
        elif (L[i] == '.'):
            newsig += ';'
        else:
            newsig += L[i]

    newsig += ']'
    return newsig

def decjac_format(decjac_list):
    entries = []
    for ints in decjac_list:
        entry = ""
        if ints[0] == 1:
            entry = entry + "E"
        else:
            entry = entry + "A_{" + str(ints[0]) + "}"
        if ints[1] != 1:
            entry = entry + "^{" + str(ints[1]) + "}"
        entries.append(entry)
    latex = "\\times ".join(entries)
    ccClasses = cc_display ([ints[2] for ints in decjac_list])
    return latex, ccClasses

@higher_genus_w_automorphisms_page.route("/")
def index():
    bread = get_bread()
    if request.args:
        return higher_genus_w_automorphisms_search(**request.args)

    C = base.getDBConnection()
    genus_max = C.curve_automorphisms.passports.find().sort('genus', pymongo.DESCENDING).limit(1)[0]['genus']  + 1
    genus_list = range(2,genus_max)
    info = {'count': 20,
            'genus_list': genus_list,
            'stats': get_stats_object().stats(),}


    learnmore = [('Source of the data', url_for(".how_computed_page")),
                ('Labeling convention', url_for(".labels_page")),
                ('Completeness of the data', url_for(".completeness_page"))]

    return render_template("hgcwa-index.html", title="Families of Higher Genus Curves with Automorphisms", bread=bread, credit=credit, info=info, learnmore=learnmore)


@higher_genus_w_automorphisms_page.route("/random")
def random_passport():
    C = base.getDBConnection()
    label = random_value_from_collection(C.curve_automorphisms.passports,'passport_label')
    return redirect(url_for(".by_passport_label", passport_label=label))

@higher_genus_w_automorphisms_page.route("/stats")
def statistics():
    info = {
        'stats': get_stats_object().stats(),
    }
    title = 'Families of Higher Genus Curves with Automorphisms: statistics'
    bread = get_bread([('Statistics', ' ')])
    return render_template("hgcwa-stats.html", info=info, credit=credit, title=title, bread=bread)

@higher_genus_w_automorphisms_page.route("/stats/groups_per_genus/<genus>")
def groups_per_genus(genus):
    group_stats = db_hgcwa_stats().find_one({'_id':'bygenus/' + genus + '/group'})

    # Redirect to 404 if statistic is not found
    if not group_stats:
        return abort(404, 'Group statistics for curves of genus %s not found in database.' % genus)

    # Groups are stored in sorted order
    groups = group_stats['counts']

    # Create isomorphism classes
    hgcwa_group = re.compile(r'\[(\d+),(\d+)\]')
    iso_classes = []

    for group in groups:
        iso_classes.append(sg_pretty(re.sub(hgcwa_group, r'\1.\2', group[0])))

    info = {
        'genus' : genus,
        'groups': groups,
        'iso_classes' : iso_classes
    }

    title = 'Families of Higher Genus Curves with Automorphisms: genus ' + genus + ' group statistics'
    bread = get_bread([('Statistics', url_for('.statistics')), ('Groups per Genus', url_for('.statistics')), (str(genus), ' ')])
    return render_template("hgcwa-stats-groups-per-genus.html", info=info, credit=credit, title=title, bread=bread)

@higher_genus_w_automorphisms_page.route("/<label>")
def by_label(label):

    if label_is_one_passport(label):
        return render_passport({'passport_label': label})
    elif label_is_one_family(label):
        return render_family({'label': label})
    else:
        flash_error( "No family with label %s was found in the database.", label)
        return redirect(url_for(".index"))


@higher_genus_w_automorphisms_page.route("/<passport_label>")
def by_passport_label(label):
    return render_passport({'passport_label': label})

cur_expr = None
cur_index = 0

def is_letter(char):
    return (ord(char) >= ord('a') and ord(char) <= ord('z')) or (ord(char) >= ord('A') and ord(char) <= ord('Z'))

def expr_error(err):
    expr_getc()
    err_msg = ('-' * max(cur_index - 1, 0))
    err_msg_lst = list(err_msg)
    err_msg = "".join(err_msg_lst)
    err_msg += "^ " + err
    return err_msg

def expr_getc():
    global cur_expr, cur_index
    while cur_index < len(cur_expr):
        result = cur_expr[cur_index]
        cur_index += 1
        if result != ' ':
            return result
    else:
        return None

def expr_peekc():
    global cur_index
    result = expr_getc()
    if result != None: cur_index -= 1
    return result

def expr_expect_char(char):
    actual_char = expr_getc()

    if actual_char != char:
        return expr_error("expected '" + char +"' here")
    else:
        return None

def read_num():
    num = ""
    c = expr_peekc()
    while c != None and c.isdigit():
        num += c
        expr_getc()
        c = expr_peekc()
    return int(num)

def expect_var(vars):
    c = expr_peekc()
    is_valid_var = False
    for var in vars.keys():
        if var == c:
            is_valid_var = True
            break

    if is_valid_var:
        var = expr_getc()
        return (None, vars[var])
    else:
        return (expr_error("'" + c + "' is not a recognized variable"), None)

def expect_factor(vars):
    c = expr_peekc()
    if c == None:
        return (expr_error("expected factor here"), None)
    elif c.isdigit():
        return (None, read_num())
    elif is_letter(c):
        err, result = expect_var(vars)
        return err, result
    elif c == '(':
        expr_getc()
        err, result = expect_expr(vars)
        if err != None: return (err, None)
        err = expr_expect_char(')')
        if err != None: return (err, None)
        else: return (None, result)
    else:
        return (expr_error("'" + c + "' unexpected symbol"), None)

def expect_term(vars):
    err, result = expect_factor(vars)
    if err != None: return (err, None)

    c = expr_peekc()
    while c != None and (c.isdigit() or is_letter(c) or c == '('):
        err, factor_result = expect_factor(vars)
        if err != None: return (err, None)
        result *= factor_result
        c = expr_peekc()

    return (None, result)

def expect_expr(vars):
    err, result = expect_term(vars)
    if err != None: return (err, None)

    c = expr_peekc()
    while c == "+" or c == "-":
        expr_getc()
        err, term_result = expect_term(vars)
        if err != None: return (err, None)
        if c == "+":
            result += term_result
        elif c == "-":
            result -= term_result
        c = expr_peekc()

    return (None, result)

def evaluate_expr(expr, vars):
    global cur_expr, cur_index
    cur_expr = expr
    cur_index = 0
    err, result = expect_expr(vars)

    if err == None:
        if expr_peekc() != None:
            return (expr_error("unexpected symbol"), None)

    return (err, result)

def add_group_order_range(mongo_query, expr, db):
    # Support -- and .. as range
    query_range = expr.replace("--", "..")
    raw_parts = expr.split('..')
    raw_parts = filter(lambda x: x != '', raw_parts)    
    min_genus = 1
    max_genus = db.curve_automorphisms.passports.find().sort('genus', pymongo.DESCENDING).limit(1)[0]['genus']

    # when given A-B and A,B are integers treat A-B as a range not subtraction.
    special_case_parts = expr.split('-')
    #is_special_case_range = special_case_parts[0].isdigit() and special_case_parts[1].isdigit()
    is_special_case_range = len(special_case_parts) == 2 and special_case_parts[0].isdigit() and special_case_parts[1].isdigit()
    
    if is_special_case_range:
        mongo_query["group_order"] = {"$gte": int(special_case_parts[0]), "$lte": int(special_case_parts[1])}
        return (None, None)

    elif len(raw_parts) == 2:
        mongo_expr = []

        for cur_genus in range(min_genus, max_genus + 1):
            left_err, left_value   = evaluate_expr(raw_parts[0], {'g': cur_genus})
            right_err, right_value = evaluate_expr(raw_parts[1], {'g': cur_genus})
            if left_err == None and right_err == None:
                mongo_expr.append({"group_order": {"$gte": left_value, "$lte" : right_value}, "genus": cur_genus})
            elif left_err != None:
                mongo_query["$or"] = [{"genus": {"$lte": 0}}]
                return (raw_parts[0], left_err)
            else:
                mongo_query["$or"] = [{"genus": {"$lte": 0}}]
                return (raw_parts[1], right_err)

        mongo_query["$or"] = mongo_expr
        return (None, None)
    elif len(raw_parts) == 1:
        condition = ""

        if query_range.find('..') != -1:
            if query_range.index("..") == 0:
                condition = "$lte"
            else:
                condition = "$gte"
        else:
            condition = "$eq"

        mongo_expr = []
        for cur_genus in range(min_genus, max_genus + 1):
            err, value = evaluate_expr(raw_parts[0], {'g': cur_genus})
            if err == None:
                mongo_expr.append({"group_order": {condition: value}, "genus": {"$eq": cur_genus}})
            else:
                mongo_query["$or"] = [{"genus": {"$lte": 0}}]
                return (raw_parts[0], err)

        mongo_query["$or"] = mongo_expr
        return (None, None)
    else:
        return ("", "You must either specify a group size or range in the format Min..Max")


def higher_genus_w_automorphisms_search(**args):
    info = to_dict(args)
    bread = get_bread([("Search Results",'')])
    C = base.getDBConnection()
    query = {}
    if 'jump_to' in info:
        labs = info['jump_to']
        if label_is_one_passport(labs):
            return render_passport({'passport_label': labs})
        elif label_is_one_family(labs):
            return render_family({'label': labs})
        else:
            flash_error ("The label %s is not a legitimate label for this data.",labs)
            return redirect(url_for(".index"))

    #allow for ; in signature
    if info.get('signature'):
        info['signature'] = info['signature'].replace(';',',')

    try:
        parse_gap_id(info,query,'group','Group')
        parse_ints(info,query,'genus',name='Genus')
        parse_bracketed_posints(info,query,'signature',split=False,name='Signature',keepbrackets=True)
        if query.get('signature'):
            query['signature'] = info['signature'] = str(sort_sign(ast.literal_eval(query['signature']))).replace(' ','')
        parse_ints(info,query,'dim',name='Dimension of the family')
        if 'inc_hyper' in info:
            if info['inc_hyper'] == 'exclude':
                query['hyperelliptic'] = False
            elif info['inc_hyper'] == 'only':
                query['hyperelliptic'] = True
        if 'inc_cyc_trig' in info:
            if info['inc_cyc_trig'] == 'exclude':
                query['cyclic_trigonal'] = False
            elif info['inc_cyc_trig'] == 'only':
                query['cyclic_trigonal'] = True
        if 'inc_full' in info:
            if info['inc_full'] == 'exclude':
                query['full_auto'] = {'$exists': True}
            elif info['inc_full'] == 'only':
                query['full_auto'] = {'$exists': False}

        query['cc.1'] = 1

    except ValueError:
        return search_input_error(info, bread)
    count = parse_count(info)
    start = parse_start(info)

    if 'groupsize' in info and info['groupsize'] != '':
        err, result = add_group_order_range(query, info['groupsize'], C)
        if err != None:
            flash_error('Parse error on group order field. <font face="Courier New"><br />Given: ' + err + '<br />-------' + result + '</font>')
    res = C.curve_automorphisms.passports.find(query).sort([(
         'genus', pymongo.ASCENDING), ('dim', pymongo.ASCENDING),
        ('cc'[0],pymongo.ASCENDING)])

    nres = res.count()
    res = res.skip(start).limit(count)

    if(start >= nres):
        start -= (1 + (start - nres) / count) * count
    if(start < 0):
        start = 0

    L = [ ]
    for field in res:
        field['signature'] = ast.literal_eval(field['signature'])
        L.append(field)

    if 'download_magma' in info:
        return hgcwa_code_download_search(L,'magma')  #OR RES??????

    elif 'download_gap' in info:
        return hgcwa_code_download_search(L,'gap')  #OR L??????

    info['fields'] = L    
    info['number'] = nres
    info['group_display'] = sg_pretty
    info['show_downloads'] = len(L) > 0

    info['sign_display'] = sign_display
    info['start'] = start
    if nres == 1:
        info['report'] = 'unique match'
    else:
        if nres > count or start != 0:
            info['report'] = 'displaying matches %s-%s of %s' % (start + 1, min(
                               nres, start + count), nres)
        else:
            info['report'] = 'displaying all %s matches' % nres

    return render_template("hgcwa-search.html", info=info, title="Families of Higher Genus Curves with Automorphisms Search Result", credit=credit, bread=bread)



def render_family(args):
    info = {}
    if 'label' in args:
        label = clean_input(args['label'])
        C = MongoClient(port=int(27017))
<<<<<<< HEAD
        dataz = C.curve_automorphisms.passports.find({'label': label}).sort('passport_label', pymongo.ASCENDING).collation({'locale': "en_US", 'numericOrdering': True})

=======
        dataz = C.curve_automorphisms.passports.find({'label': label})
>>>>>>> 07ae03d3
        if dataz.count() is 0:
            flash_error( "No family with label %s was found in the database.", label)
            return redirect(url_for(".index"))
        data=dataz[0]
        g = data['genus']
        GG = ast.literal_eval(data['group'])
        gn = GG[0]
        gt = GG[1]

        gp_string=str(gn) + '.' + str(gt)
        pretty_group=sg_pretty(gp_string)

        if gp_string == pretty_group:
            spname=False
        else:
            spname=True
        title = 'Family of genus ' + str(g) + ' curves with automorphism group $' + pretty_group +'$'
        smallgroup="[" + str(gn) + "," +str(gt) +"]"

        prop2 = [
            ('Genus', '\(%d\)' % g),
            ('Group', '\(%s\)' %  pretty_group),
            ('Signature', '\(%s\)' % sign_display(ast.literal_eval(data['signature'])))
        ]
        info.update({'genus': data['genus'],
                    'sign': sign_display(ast.literal_eval(data['signature'])),
                     'group': pretty_group,
                    'g0':data['g0'],
                    'dim':data['dim'],
                    'r':data['r'],
                    'gpid': smallgroup
                   })

        if spname:
            info.update({'specialname': True})

        Lcc=[]
        Lall=[]
<<<<<<< HEAD
        Ltopo_rep=[] #List of topological representatives
=======
        Ltopo=[]
>>>>>>> 07ae03d3
        i=1
        for dat in dataz:
            if ast.literal_eval(dat['con']) not in Lcc:
                urlstrng=dat['passport_label']
                Lcc.append(ast.literal_eval(dat['con']))
                Lall.append([cc_display(ast.literal_eval(dat['con'])),dat['passport_label'],
                             urlstrng])
                i=i+1

<<<<<<< HEAD
        #Topological equivalence
        Lelements=[] #List of lists of equivalence classes
        topological_data = C.curve_automorphisms.passports.find({'label': label, '$expr': {'$eq': ['$topological', '$cc']}}).sort('passport_label', pymongo.ASCENDING).collation({'locale': "en_US", 'numericOrdering': True})
        for dat in topological_data:
            x1=[] #A list of permutations of generating vectors of topo_rep
            for perm in dat['gen_vectors']:
                x1.append(sep.join(split_perm(Permutation(perm).cycle_string())))
            Ltopo_rep.append([dat['passport_label'], dat['total_label'], x1])

            #Topological equivalence classes
            topo_class = C.curve_automorphisms.passports.find({'label': dat['label'], 'topological': dat['cc']}).sort('passport_label', pymongo.ASCENDING).collation({'locale': "en_US", 'numericOrdering': True})
            elements=[] #An equivalence class
            for element in topo_class:
                elements.append((element['passport_label'], element['total_label']))
            Lelements.append(elements)

        #List of tupples of representative and equivalence class
        Ltopo_class = zip(Ltopo_rep, Lelements)
              
=======
            #Generate topological representatives
            topo_rep = C.curve_automorphisms.passports.find({'_id': ObjectId(dat['topological'])})
            print topo_rep
            x1=[] #A list of permutations of generating vectors of topo_rep

            for topo_rep_vector in topo_rep:
                for topo_rep_perm in topo_rep_vector['gen_vectors']:
                    x1.append(sep.join(split_perm(Permutation(topo_rep_perm).cycle_string())))
                if [topo_rep_vector['passport_label'], topo_rep_vector['total_label'], x1] not in Ltopo:
                    Ltopo.append([topo_rep_vector['passport_label'], topo_rep_vector['total_label'], x1])

>>>>>>> 07ae03d3
        info.update({'passport': Lall})
        info.update({'passport_num': len(Lall)})

        #Add topological equivalence to info
<<<<<<< HEAD
        info.update({'topological_rep': Ltopo_rep})
        info.update({'topological_class': Ltopo_class})
        
=======
        info.update({'topological': Ltopo})

>>>>>>> 07ae03d3
        g2List = ['[2,1]','[4,2]','[8,3]','[10,2]','[12,4]','[24,8]','[48,29]']
        if g  == 2 and data['group'] in g2List:
            g2url = "/Genus2Curve/Q/?geom_aut_grp_id=" + data['group']
            friends = [("Genus 2 curves over $\Q$", g2url ) ]
        else:
            friends = [ ]

        br_g, br_gp, br_sign = split_family_label(label)

        bread_sign = label_to_breadcrumbs(br_sign)
        bread_gp = label_to_breadcrumbs(br_gp)

        bread = get_bread([(br_g, './?genus='+br_g),('$'+pretty_group+'$','./?genus='+br_g + '&group='+bread_gp), (bread_sign,' ')])
        learnmore =[('Completeness of the data', url_for(".completeness_page")),
                ('Source of the data', url_for(".how_computed_page")),
                ('Labeling convention', url_for(".labels_page"))]
        if len(Lall) == 1:
            downloads = [('Download Magma code', url_for(".hgcwa_code_download",  label=label, download_type='magma')),
                             ('Download Gap code', url_for(".hgcwa_code_download", label=label, download_type='gap'))]
        else:
            downloads = [('Download Magma code', url_for(".hgcwa_code_download",  label=label, download_type='magma')),
                             ('Download Gap code', url_for(".hgcwa_code_download", label=label, download_type='gap')),
                             ('Download Topological Equivalence Representative Magma code', url_for(".hgcwa_code_download",  label=label, download_type='topo_magma')),
                             ('Download Topological Equivalence Representative Gap code', url_for(".hgcwa_code_download", label=label, download_type='topo_gap'))] 

        return render_template("hgcwa-show-family.html",
                               title=title, bread=bread, info=info,
                               properties2=prop2, friends=friends,
                               learnmore=learnmore, downloads=downloads, credit=credit)


def render_passport(args):
    info = {}
    if 'passport_label' in args:
        label =clean_input(args['passport_label'])
<<<<<<< HEAD
        C = MongoClient(port=int(27017))
=======

        C = MongoClient(port=int(27017))

>>>>>>> 07ae03d3
        dataz = C.curve_automorphisms.passports.find({'passport_label': label})
        
        if dataz.count() is 0:
            bread = get_bread([("Search Error", url_for('.index'))])
            flash_error( "No refined passport with label %s was found in the database.", label)
            return redirect(url_for(".index"))
        data=dataz[0]
        g = data['genus']
        GG = ast.literal_eval(data['group'])
        gn = GG[0]
        gt = GG[1]

        gp_string=str(gn) + '.' + str(gt)
        pretty_group=sg_pretty(gp_string)

        if gp_string == pretty_group:
            spname=False
        else:
            spname=True

        numb = dataz.count()

        try:
            numgenvecs = int(request.args['numgenvecs'])
            numbraidreps = int(request.args['numbraidreps'])
        except:
            numgenvecs = 20
            numbraidreps = 20
            
        info['numgenvecs']=numgenvecs
        info['numbraidreps']=numbraidreps

        title = 'One refined passport of genus ' + str(g) + ' with automorphism group $' + pretty_group +'$'
        smallgroup="[" + str(gn) + "," +str(gt) +"]"

        prop2 = [
            ('Genus', '\(%d\)' % g),
            ('Small Group', '\(%s\)' %  pretty_group),
            ('Signature', '\(%s\)' % sign_display(ast.literal_eval(data['signature']))),
            ('Generating Vectors','\(%d\)' % numb)
        ]
        info.update({'genus': data['genus'],
                    'cc': cc_display(data['con']),
                    'sign': sign_display(ast.literal_eval(data['signature'])),
                     'group': pretty_group,
                     'gpid': smallgroup,
                     'numb':numb,
                     'disp_numb':min(numb,numgenvecs)
                   })

        if spname:
            info.update({'specialname': True})

        Ldata=[]
        HypColumn = False
        Lfriends=[]
        Lbraid=[]
<<<<<<< HEAD
=======
        # Each data will have a 'braid' field, which can be the same for multiple data
>>>>>>> 07ae03d3
        for i in range (0, min(numgenvecs,numb)):
            dat= dataz[i]
            x1=dat['total_label']
            if 'full_auto' in dat:
                x2='No'
                if dat['full_label'] not in Lfriends:
                    Lfriends.append(dat['full_label'])
            else:
                x2='Yes'

            if 'hyperelliptic' in dat:
                x3=tfTOyn(dat['hyperelliptic'])
                HypColumn= True
            else:
                x3=' '

            x4=[]
            for perm in dat['gen_vectors']:
                cycperm=Permutation(perm).cycle_string()
                x4.append(sep.join(split_perm(cycperm)))

            Ldata.append([x1,x2,x3,x4])

<<<<<<< HEAD
=======
            #Generate braid representatives
            braid_rep = C.curve_automorphisms.passports.find({'_id': ObjectId("dat['braid']")})
            x5=[] #A list of permutations of generating vectors of braid_rep
            for braid_rep_vector in braid_rep:
                for braid_rep_perm in braid_rep_vector['gen_vectors']:
                    x5.append(sep.join(split_perm(Permutation(braid_rep_perm).cycle_string())))
                if [braid_rep_vector['total_label'],x5] not in Lbraid:
                    Lbraid.append([braid_rep_vector['total_label'],x5])


>>>>>>> 07ae03d3
        info.update({'genvects': Ldata, 'HypColumn' : HypColumn})

        info.update({'passport_cc': cc_display(ast.literal_eval(data['con']))})
            
        #Generate braid representatives
        braid_data = C.curve_automorphisms.passports.find({'passport_label': label, '$expr': {'$eq': ['$braid', '$cc']}}).sort('passport_label', pymongo.ASCENDING).collation({'locale': "en_US", 'numericOrdering': True}) #Braid representatives
        for dat in braid_data:
            x5=[]
            for perm in dat['gen_vectors']:
                x5.append(sep.join(split_perm(Permutation(perm).cycle_string())))
            Lbraid.append([dat['total_label'], x5])
        
        #Add braid equivalence into info
        info.update({'braid': Lbraid, 'braid_numb': len(Lbraid), 'braid_disp_numb': min(len(Lbraid), numbraidreps)})
        #print (len(Lbraid))

        #Add braid equivalence into info
        info.update({'braid': Lbraid})

        if 'eqn' in data:
            info.update({'eqns': data['eqn']})

        if 'ndim' in data:
            info.update({'Ndim': data['ndim']})

        other_data = False

        if 'hyperelliptic' in data:
            info.update({'ishyp':  tfTOyn(data['hyperelliptic'])})
            other_data = True

        if 'hyp_involution' in data:
            inv=Permutation(data['hyp_involution']).cycle_string()
            info.update({'hypinv': sep.join(split_perm(inv))})


        if 'cyclic_trigonal' in data:
            info.update({'iscyctrig':  tfTOyn(data['cyclic_trigonal'])})
            other_data = True

        if 'jacobian_decomp' in data:
            jcLatex, corrChar = decjac_format(data['jacobian_decomp'])
            info.update({'corrChar': corrChar, 'jacobian_decomp': jcLatex})


        if 'cinv' in data:
            cinv=Permutation(data['cinv']).cycle_string()
            info.update({'cinv': sep.join(split_perm(cinv))})

        info.update({'other_data': other_data})


        if 'full_auto' in data:
            full_G=ast.literal_eval(data['full_auto'])
            full_gn = full_G[0]
            full_gt = full_G[1]

            full_gp_string=str(full_gn) + '.' + str(full_gt)
            full_pretty_group=sg_pretty(full_gp_string)
            info.update({'fullauto': full_pretty_group,
                         'signH':sign_display(ast.literal_eval(data['signH'])),
                         'higgenlabel' : data['full_label'] })

        urlstrng,br_g, br_gp, br_sign, refined_p = split_passport_label(label)


        if Lfriends:
           for Lf in Lfriends:
              friends = [("Full automorphism " + Lf, Lf),("Family containing this refined passport ",  urlstrng) ]

        else:
            friends = [("Family containing this refined passport",  urlstrng) ]

        bread_sign = label_to_breadcrumbs(br_sign)
        bread_gp = label_to_breadcrumbs(br_gp)

        bread = get_bread([(br_g, './?genus='+br_g),('$'+pretty_group+'$','./?genus='+br_g + '&group='+bread_gp), (bread_sign, urlstrng),(data['cc'][0],' ')])

        learnmore =[('Completeness of the data', url_for(".completeness_page")),
                        ('Source of the data', url_for(".how_computed_page")),
                        ('Labeling convention', url_for(".labels_page"))]
        if numb == 1:
            downloads = [('Download Magma code', url_for(".hgcwa_code_download",  label=label, download_type='magma')),
                             ('Download Gap code', url_for(".hgcwa_code_download", label=label, download_type='gap'))
                             ]
        else:
            downloads = [('Download Magma code', url_for(".hgcwa_code_download",  label=label, download_type='magma')),
                             ('Download Gap code', url_for(".hgcwa_code_download", label=label, download_type='gap')),
                             ('Download Braid Equivalence Representative Magma code', url_for(".hgcwa_code_download", label=label, download_type='braid_magma')),
                             ('Download Braid Equivalence Representative Gap code', url_for(".hgcwa_code_download", label=label, download_type='braid_gap'))
                             ]
            
        return render_template("hgcwa-show-passport.html",
                               title=title, bread=bread, info=info,
                               properties2=prop2, friends=friends,
                               learnmore=learnmore, downloads=downloads, credit=credit)



def search_input_error(info, bread):
    return render_template("hgcwa-search.html", info=info, title='Families of Higher Genus Curve Search Input Error', bread=bread, credit=credit)


@higher_genus_w_automorphisms_page.route("/Completeness")
def completeness_page():
    t = 'Completeness of the automorphisms of curves data'
    bread = get_bread([("Completeness", )])
    learnmore = [('Source of the data', url_for(".how_computed_page")),
                ('Labeling convention', url_for(".labels_page"))]
    return render_template("single.html", kid='dq.curve.highergenus.aut.extent',
                            title=t, bread=bread,learnmore=learnmore, credit=credit)


@higher_genus_w_automorphisms_page.route("/Labels")
def labels_page():
    t = 'Label scheme for the data'
    bread = get_bread([("Labels", '')])
    learnmore = [('Completeness of the data', url_for(".completeness_page")),
                ('Source of the data', url_for(".how_computed_page"))]
    return render_template("single.html", kid='dq.curve.highergenus.aut.label',
                           learnmore=learnmore, title=t, bread=bread,credit=credit)

@higher_genus_w_automorphisms_page.route("/Source")
def how_computed_page():
    t = 'Source of the automorphisms of curve data'
    bread = get_bread([("Source", '')])
    learnmore = [('Completeness of the data', url_for(".completeness_page")),
                ('Labeling convention', url_for(".labels_page"))]
    return render_template("single.html", kid='dq.curve.highergenus.aut.source',
                           title=t, bread=bread, learnmore=learnmore, credit=credit)


#Download magma and gap code
_curdir = os.path.dirname(os.path.abspath(__file__))
code_list =  yaml.load(open(os.path.join(_curdir, "code.yaml")))


same_for_all =  ['signature', 'genus']
other_same_for_all = [ 'r', 'g0', 'dim','sym']
depends_on_action = ['gen_vectors']


Fullname = {'magma': 'Magma', 'gap': 'GAP'}
Comment = {'magma': '//', 'gap': '#'}
FileSuffix= {'magma': '.m', 'gap': '.g'}


@higher_genus_w_automorphisms_page.route("/<label>/download/<download_type>")
def hgcwa_code_download(**args):
    import time
    label = args['label']
    C = MongoClient(port=int(27017))
    #Choose lang
    if args['download_type'] == 'topo_magma' or args['download_type'] == 'braid_magma':
        lang = 'magma'
    elif args['download_type'] == 'topo_gap' or args['download_type'] == 'braid_gap':
        lang = 'gap'
    else:
        lang = args['download_type']
    s = Comment[lang]
    #Choose filename
    if lang == args['download_type']:
        filename= 'HigherGenusData_' + str(label) + FileSuffix[lang]
    else:
        filename= 'HigherGenusDataRep_' + str(label) + FileSuffix[lang]
    code = s + " " + Fullname[lang]+  " code for the lmfdb family of higher genus curves " + str(label) + '\n'  
    code += s + " The results are stored in a list of records called 'data'\n\n" 
    code +=code_list['top_matter'][lang] + '\n' +'\n'
    code +="data:=[];" + '\n' +'\n'


    if label_is_one_passport(label):
        if lang == args['download_type']:
            data = C.curve_automorphisms.passports.find({"passport_label" : label})
        else:
            data = C.curve_automorphisms.passports.find({"passport_label" : label, '$expr': {'$eq': ['$braid', '$cc']}})
            
    elif label_is_one_family(label):
        if lang == args['download_type']:
            data = C.curve_automorphisms.passports.find({"label" : label})
        else:
            data = C.curve_automorphisms.passports.find({"label" : label, '$expr': {'$eq': ['$topological', '$cc']}})
            
    code += s + code_list['gp_comment'][lang] +'\n'
    code += code_list['group'][lang] + str(data[0]['group'])+ ';\n'

    if lang == 'magma':
        code += code_list['group_construct'][lang] + '\n'

    for k in same_for_all:
        code += code_list[k][lang] + str(data[0][k])+ ';\n'

    for k in other_same_for_all:
        code += code_list[k][lang] + '\n'

    code += '\n'

    # create formatting templates to be filled in with each record in data
    startstr = s + ' Here we add an action to data.\n'
    stdfmt = ''
    for k in depends_on_action:
        stdfmt += code_list[k][lang] + '{' + k + '}'+ ';\n'

    if lang == 'magma':
        stdfmt += code_list['con'][lang] + '{con}' + ';\n'

    stdfmt += code_list['gen_gp'][lang]+ '\n'
    stdfmt += code_list['passport_label'][lang] + '{cc[0]}' + ';\n'
    stdfmt += code_list['gen_vect_label'][lang] + '{cc[1]}' + ';\n'
    
    # Add braid and topological tag for each entry
    if lang == args['download_type']:
        stdfmt += code_list['braid_class'][lang] + '{braid[1]}' + ';\n'
        stdfmt += code_list['topological_class'][lang] + '{topological}' + ';\n'
        
    # extended formatting template for when signH is present
    signHfmt = stdfmt
    signHfmt += code_list['full_auto'][lang] + '{full_auto}' + ';\n'
    signHfmt += code_list['full_sign'][lang] + '{signH}' + ';\n'

    # additional info for hyperelliptic cases
    hypfmt = code_list['hyp'][lang] + code_list['tr'][lang] + ';\n'
    hypfmt += code_list['hyp_inv'][lang] + '{hyp_involution}' + code_list['hyp_inv_last'][lang]
    hypfmt += code_list['cyc'][lang] + code_list['fal'][lang] + ';\n'
    
    cyctrigfmt = code_list['hyp'][lang] + code_list['fal'][lang] + ';\n'
    cyctrigfmt += code_list['cyc'][lang] + code_list['tr'][lang] + ';\n'
    cyctrigfmt += code_list['cyc_auto'][lang] + '{cinv}' + code_list['hyp_inv_last'][lang]
   
    nhypcycstr = code_list['hyp'][lang] + code_list['fal'][lang] + ';\n'
    nhypcycstr += code_list['cyc'][lang] + code_list['fal'][lang] + ';\n'
   
    #Action for all vectors and action for just representatives
    if lang == args['download_type']:
        signHfmt += code_list['add_to_total_full_rep'][lang] + '\n'
        hypfmt += code_list['add_to_total_hyp_rep'][lang] + '\n'
        cyctrigfmt += code_list['add_to_total_cyc_trig_rep'][lang] + '\n'
        nhypcycstr += code_list['add_to_total_basic_rep'][lang] + '\n'
    else:
        signHfmt += code_list['add_to_total_full'][lang] + '\n'
        hypfmt += code_list['add_to_total_hyp'][lang] + '\n'
        cyctrigfmt += code_list['add_to_total_cyc_trig'][lang] + '\n'
        nhypcycstr += code_list['add_to_total_basic'][lang] + '\n'
    
    start = time.time()
    lines = [(startstr + (signHfmt if 'signH' in dataz else stdfmt).format(**dataz) + ((hypfmt.format(**dataz) if dataz['hyperelliptic'] else cyctrigfmt.format(**dataz) if dataz['cyclic_trigonal'] else nhypcycstr) if 'hyperelliptic' in dataz else '')) for dataz in data]
    code += '\n'.join(lines)
    print "%s seconds for %d bytes" %(time.time() - start,len(code))
    strIO = StringIO.StringIO()
    strIO.write(code)
    strIO.seek(0)
    return send_file(strIO, attachment_filename=filename, as_attachment=True, add_etags=False)


#JEN TEST FUNCTION
@higher_genus_w_automorphisms_page.route("/download/<download_type>")
#def hgcwa_code_download_search(**args):
def hgcwa_code_download_search(res,download_type):
    import time
    label = args['label']
    C = base.getDBConnection()
    lang = download_type
    s = Comment[lang]
    filename= 'HigherGenusSearch' + FileSuffix[lang] 
    code = s + " " + Fullname[lang]+  " CODE FOR SEACH RESULTS" + '\n' + '\n'
    code += s + " The results are stored in a list of records called 'data'\n\n" 
    code +=code_list['top_matter'][lang] + '\n' +'\n'
    code +="data:=[];" + '\n' +'\n'

    label_list=[]
    for field in res:
        label=field['label']
        if  label not in label_list:
            label_list.append(label)
            
            data = C.curve_automorphisms.passports.find({"label" : label})
            code += s + code_list['search_result_gp_comment'][lang] +'\n'
            code += code_list['group'][lang] + str(data[0]['group'])+ ';\n'

            if lang == 'magma':
                code += code_list['group_construct'][lang] + '\n'


            for k in same_for_all:
                code += code_list[k][lang] + str(data[0][k])+ ';\n'
        
            for k in other_same_for_all:
                code += code_list[k][lang] + '\n'

            code += '\n'

            # create formatting templates to be filled in with each record in data
            startstr = s + ' Here we add an action to data.\n'
            stdfmt = ''
            for k in depends_on_action:
                stdfmt += code_list[k][lang] + '{' + k + '}'+ ';\n'

            if lang == 'magma':
                stdfmt += code_list['con'][lang] + '{con}' + ';\n' 
         
            stdfmt += code_list['gen_gp'][lang]+ '\n'
            stdfmt += code_list['passport_label'][lang] + '{cc[0]}' + ';\n'
            stdfmt += code_list['gen_vect_label'][lang] + '{cc[1]}' + ';\n'
    
            # extended formatting template for when signH is present
            signHfmt = stdfmt
            signHfmt += code_list['full_auto'][lang] + '{full_auto}' + ';\n'
            signHfmt += code_list['full_sign'][lang] + '{signH}' + ';\n'        
            signHfmt += code_list['add_to_total_full'][lang] + '\n'

            # additional info for hyperelliptic cases
            hypfmt = code_list['hyp'][lang] + code_list['tr'][lang] + ';\n'
            hypfmt += code_list['hyp_inv'][lang] + '{hyp_involution}' + code_list['hyp_inv_last'][lang]
            hypfmt += code_list['cyc'][lang] + code_list['fal'][lang] + ';\n'
            hypfmt += code_list['add_to_total_hyp'][lang] + '\n'
            cyctrigfmt = code_list['hyp'][lang] + code_list['fal'][lang] + ';\n'
            cyctrigfmt += code_list['cyc'][lang] + code_list['tr'][lang] + ';\n'
            cyctrigfmt += code_list['cyc_auto'][lang] + '{cinv}' + code_list['hyp_inv_last'][lang]
            cyctrigfmt += code_list['add_to_total_cyc_trig'][lang] + '\n'
            nhypcycstr = code_list['hyp'][lang] + code_list['fal'][lang] + ';\n'
            nhypcycstr += code_list['cyc'][lang] + code_list['fal'][lang] + ';\n'
            nhypcycstr += code_list['add_to_total_basic'][lang] + '\n'
    
            start = time.time()
            lines = [(startstr + (signHfmt if 'signH' in dataz else stdfmt).format(**dataz) + ((hypfmt.format(**dataz) if dataz['hyperelliptic'] else cyctrigfmt.format(**dataz) if dataz['cyclic_trigonal'] else nhypcycstr) if 'hyperelliptic' in dataz else '')) for dataz in data]
            code += '\n'.join(lines)


            code +='\n'

    print "%s seconds for %d bytes" %(time.time() - start,len(code))
    strIO = StringIO.StringIO()
    strIO.write(code)
    strIO.seek(0)
    return send_file(strIO, attachment_filename=filename, as_attachment=True, add_etags=False)
<|MERGE_RESOLUTION|>--- conflicted
+++ resolved
@@ -2,12 +2,7 @@
 # Authors: Jen Paulhus, Lex Martin, David Neill Asanza
 # (initial code copied from John Jones Local Fields)
 from pymongo.mongo_client import MongoClient
-from bson import ObjectId
-<<<<<<< HEAD
-import time
-
-=======
->>>>>>> 07ae03d3
+
 import StringIO
 import re
 import pymongo
@@ -161,7 +156,7 @@
     info = {
         'stats': get_stats_object().stats(),
     }
-    title = 'Families of Higher Genus Curves with Automorphisms: statistics'
+    title = 'Families of Higher Genus Curves with Automorphisms: Statistics'
     bread = get_bread([('Statistics', ' ')])
     return render_template("hgcwa-stats.html", info=info, credit=credit, title=title, bread=bread)
 
@@ -189,7 +184,7 @@
         'iso_classes' : iso_classes
     }
 
-    title = 'Families of Higher Genus Curves with Automorphisms: genus ' + genus + ' group statistics'
+    title = 'Families of Higher Genus Curves with Automorphisms: Genus ' + genus + ' Group Statistics'
     bread = get_bread([('Statistics', url_for('.statistics')), ('Groups per Genus', url_for('.statistics')), (str(genus), ' ')])
     return render_template("hgcwa-stats-groups-per-genus.html", info=info, credit=credit, title=title, bread=bread)
 
@@ -483,7 +478,7 @@
         else:
             info['report'] = 'displaying all %s matches' % nres
 
-    return render_template("hgcwa-search.html", info=info, title="Families of Higher Genus Curves with Automorphisms Search Result", credit=credit, bread=bread)
+    return render_template("hgcwa-search.html", info=info, title="Families of Higher Genus Curves with Automorphisms Search Results", credit=credit, bread=bread)
 
 
 
@@ -492,14 +487,10 @@
     if 'label' in args:
         label = clean_input(args['label'])
         C = MongoClient(port=int(27017))
-<<<<<<< HEAD
         dataz = C.curve_automorphisms.passports.find({'label': label}).sort('passport_label', pymongo.ASCENDING).collation({'locale': "en_US", 'numericOrdering': True})
 
-=======
-        dataz = C.curve_automorphisms.passports.find({'label': label})
->>>>>>> 07ae03d3
         if dataz.count() is 0:
-            flash_error( "No family with label %s was found in the database.", label)
+            flash_error( "No Family with Label %s was Found in the Database.", label)
             return redirect(url_for(".index"))
         data=dataz[0]
         g = data['genus']
@@ -514,7 +505,7 @@
             spname=False
         else:
             spname=True
-        title = 'Family of genus ' + str(g) + ' curves with automorphism group $' + pretty_group +'$'
+        title = 'Family of Genus ' + str(g) + ' Curves with Automorphism Group $' + pretty_group +'$'
         smallgroup="[" + str(gn) + "," +str(gt) +"]"
 
         prop2 = [
@@ -536,11 +527,7 @@
 
         Lcc=[]
         Lall=[]
-<<<<<<< HEAD
         Ltopo_rep=[] #List of topological representatives
-=======
-        Ltopo=[]
->>>>>>> 07ae03d3
         i=1
         for dat in dataz:
             if ast.literal_eval(dat['con']) not in Lcc:
@@ -550,7 +537,6 @@
                              urlstrng])
                 i=i+1
 
-<<<<<<< HEAD
         #Topological equivalence
         Lelements=[] #List of lists of equivalence classes
         topological_data = C.curve_automorphisms.passports.find({'label': label, '$expr': {'$eq': ['$topological', '$cc']}}).sort('passport_label', pymongo.ASCENDING).collation({'locale': "en_US", 'numericOrdering': True})
@@ -570,37 +556,20 @@
         #List of tupples of representative and equivalence class
         Ltopo_class = zip(Ltopo_rep, Lelements)
               
-=======
-            #Generate topological representatives
-            topo_rep = C.curve_automorphisms.passports.find({'_id': ObjectId(dat['topological'])})
-            print topo_rep
-            x1=[] #A list of permutations of generating vectors of topo_rep
-
-            for topo_rep_vector in topo_rep:
-                for topo_rep_perm in topo_rep_vector['gen_vectors']:
-                    x1.append(sep.join(split_perm(Permutation(topo_rep_perm).cycle_string())))
-                if [topo_rep_vector['passport_label'], topo_rep_vector['total_label'], x1] not in Ltopo:
-                    Ltopo.append([topo_rep_vector['passport_label'], topo_rep_vector['total_label'], x1])
-
->>>>>>> 07ae03d3
         info.update({'passport': Lall})
         info.update({'passport_num': len(Lall)})
 
         #Add topological equivalence to info
-<<<<<<< HEAD
         info.update({'topological_rep': Ltopo_rep})
         info.update({'topological_class': Ltopo_class})
         
-=======
-        info.update({'topological': Ltopo})
-
->>>>>>> 07ae03d3
         g2List = ['[2,1]','[4,2]','[8,3]','[10,2]','[12,4]','[24,8]','[48,29]']
         if g  == 2 and data['group'] in g2List:
             g2url = "/Genus2Curve/Q/?geom_aut_grp_id=" + data['group']
-            friends = [("Genus 2 curves over $\Q$", g2url ) ]
+            friends = [("Genus 2 Curves over $\Q$", g2url ) ]
         else:
             friends = [ ]
+
 
         br_g, br_gp, br_sign = split_family_label(label)
 
@@ -630,18 +599,12 @@
     info = {}
     if 'passport_label' in args:
         label =clean_input(args['passport_label'])
-<<<<<<< HEAD
         C = MongoClient(port=int(27017))
-=======
-
-        C = MongoClient(port=int(27017))
-
->>>>>>> 07ae03d3
         dataz = C.curve_automorphisms.passports.find({'passport_label': label})
         
         if dataz.count() is 0:
             bread = get_bread([("Search Error", url_for('.index'))])
-            flash_error( "No refined passport with label %s was found in the database.", label)
+            flash_error( "No Refined Passport with Label %s was Found in the Database.", label)
             return redirect(url_for(".index"))
         data=dataz[0]
         g = data['genus']
@@ -669,7 +632,7 @@
         info['numgenvecs']=numgenvecs
         info['numbraidreps']=numbraidreps
 
-        title = 'One refined passport of genus ' + str(g) + ' with automorphism group $' + pretty_group +'$'
+        title = 'One Refined Passport of Genus ' + str(g) + ' with Automorphism Group $' + pretty_group +'$'
         smallgroup="[" + str(gn) + "," +str(gt) +"]"
 
         prop2 = [
@@ -694,10 +657,6 @@
         HypColumn = False
         Lfriends=[]
         Lbraid=[]
-<<<<<<< HEAD
-=======
-        # Each data will have a 'braid' field, which can be the same for multiple data
->>>>>>> 07ae03d3
         for i in range (0, min(numgenvecs,numb)):
             dat= dataz[i]
             x1=dat['total_label']
@@ -717,23 +676,11 @@
             x4=[]
             for perm in dat['gen_vectors']:
                 cycperm=Permutation(perm).cycle_string()
+
                 x4.append(sep.join(split_perm(cycperm)))
 
             Ldata.append([x1,x2,x3,x4])
 
-<<<<<<< HEAD
-=======
-            #Generate braid representatives
-            braid_rep = C.curve_automorphisms.passports.find({'_id': ObjectId("dat['braid']")})
-            x5=[] #A list of permutations of generating vectors of braid_rep
-            for braid_rep_vector in braid_rep:
-                for braid_rep_perm in braid_rep_vector['gen_vectors']:
-                    x5.append(sep.join(split_perm(Permutation(braid_rep_perm).cycle_string())))
-                if [braid_rep_vector['total_label'],x5] not in Lbraid:
-                    Lbraid.append([braid_rep_vector['total_label'],x5])
-
-
->>>>>>> 07ae03d3
         info.update({'genvects': Ldata, 'HypColumn' : HypColumn})
 
         info.update({'passport_cc': cc_display(ast.literal_eval(data['con']))})
@@ -750,9 +697,6 @@
         info.update({'braid': Lbraid, 'braid_numb': len(Lbraid), 'braid_disp_numb': min(len(Lbraid), numbraidreps)})
         #print (len(Lbraid))
 
-        #Add braid equivalence into info
-        info.update({'braid': Lbraid})
-
         if 'eqn' in data:
             info.update({'eqns': data['eqn']})
 
@@ -797,6 +741,7 @@
                          'signH':sign_display(ast.literal_eval(data['signH'])),
                          'higgenlabel' : data['full_label'] })
 
+
         urlstrng,br_g, br_gp, br_sign, refined_p = split_passport_label(label)
 
 
@@ -806,6 +751,7 @@
 
         else:
             friends = [("Family containing this refined passport",  urlstrng) ]
+
 
         bread_sign = label_to_breadcrumbs(br_sign)
         bread_gp = label_to_breadcrumbs(br_gp)
@@ -839,7 +785,7 @@
 
 @higher_genus_w_automorphisms_page.route("/Completeness")
 def completeness_page():
-    t = 'Completeness of the automorphisms of curves data'
+    t = 'Completeness of the Automorphisms of Curve Data'
     bread = get_bread([("Completeness", )])
     learnmore = [('Source of the data', url_for(".how_computed_page")),
                 ('Labeling convention', url_for(".labels_page"))]
@@ -849,7 +795,7 @@
 
 @higher_genus_w_automorphisms_page.route("/Labels")
 def labels_page():
-    t = 'Label scheme for the data'
+    t = 'Label Scheme for the Data'
     bread = get_bread([("Labels", '')])
     learnmore = [('Completeness of the data', url_for(".completeness_page")),
                 ('Source of the data', url_for(".how_computed_page"))]
@@ -858,7 +804,7 @@
 
 @higher_genus_w_automorphisms_page.route("/Source")
 def how_computed_page():
-    t = 'Source of the automorphisms of curve data'
+    t = 'Source of the Automorphisms of Curve Data'
     bread = get_bread([("Source", '')])
     learnmore = [('Completeness of the data', url_for(".completeness_page")),
                 ('Labeling convention', url_for(".labels_page"))]
