--- conflicted
+++ resolved
@@ -327,12 +327,12 @@
     # Support -- and .. as range
     query_range = expr.replace("--", "..")
     raw_parts = expr.split('..')
-    raw_parts = filter(lambda x: x != '', raw_parts)    
+    raw_parts = filter(lambda x: x != '', raw_parts)
 
     # these don't work
     #min_genus = db.curve_automorphisms.passports.find().sort([("group_order", 1)]).limit(1)[0]["genus"]
     #max_genus = db.curve_automorphisms.passports.find().sort([("group_order", -1)]).limit(1)[0]["genus"]
-    
+
     min_genus = 1
     max_genus = db.curve_automorphisms.passports.find().sort('genus', pymongo.DESCENDING).limit(1)[0]['genus']
 
@@ -371,20 +371,12 @@
             err, value = evaluate_expr(raw_parts[0], {'g': cur_genus})
             if err == None:
                 mongo_expr.append({"group_order": {condition: value}, "genus": {"$eq": cur_genus}})
-<<<<<<< HEAD
-                mongo_query["$or"] = mongo_expr
-                return (None, None)
             else:
                 mongo_query["$or"] = [{"genus": {"$lte": 0}}]
                 return (raw_parts[0], err)
-=======
-            else:
-                mongo_query["$or"] = [{"genus": {"$lte": 0}}]
-                return (raw_parts[0], err) 
-
-        mongo_query["$or"] = mongo_expr 
+
+        mongo_query["$or"] = mongo_expr
         return (None, None)
->>>>>>> 3596cb56
     else:
         return ("", "You must either specify a group size or range in the format Min..Max")
 
@@ -493,11 +485,11 @@
     if(start < 0):
         start = 0
 
-    L = [ ]    
+    L = [ ]
     for field in res:
-        field['signature'] = ast.literal_eval(field['signature'])    
+        field['signature'] = ast.literal_eval(field['signature'])
         L.append(field)
-    
+
     if 'download_magma' in info:
         code = ""
         first_download_entry = True
@@ -568,26 +560,8 @@
         response = make_response(code)
         response.headers['Content-type'] = 'text/plain'
         return response
-<<<<<<< HEAD
-
-    nres = res.count()
-    res = res.skip(start).limit(count)
-
-    if(start >= nres):
-        start -= (1 + (start - nres) / count) * count
-    if(start < 0):
-        start = 0
-
-    L = [ ]
-    for field in res:
-        field['signature'] = ast.literal_eval(field['signature'])
-        L.append(field)
 
     info['fields'] = L
-=======
-        
-    info['fields'] = L    
->>>>>>> 3596cb56
     info['number'] = nres
     info['group_display'] = sg_pretty
     info['show_downloads'] = len(L) > 0
