--- conflicted
+++ resolved
@@ -3,21 +3,8 @@
 # Authors: Jen Paulhus, Lex Martin, David Neill Asanza, Albert Ford, Ngi Nho
 # (initial code copied from John Jones Local Fields)
 
-<<<<<<< HEAD
-
-import StringIO
-import re
-import ast
-import yaml
-import os
-from lmfdb.db_backend import db
-from flask import render_template, request, url_for, redirect, send_file, abort
-from lmfdb.utils import flash_error
-from lmfdb.search_parsing import parse_ints, clean_input, parse_bracketed_posints, parse_gap_id
-from lmfdb.search_wrapper import search_wrap
-=======
 import ast, os, re, StringIO, yaml
->>>>>>> 5b3d50c4
+
 
 from flask import render_template, request, url_for, redirect, send_file, abort
 from sage.all import Permutation
@@ -175,12 +162,7 @@
 
 @higher_genus_w_automorphisms_page.route("/stats/groups_per_genus/<genus>")
 def groups_per_genus(genus):
-<<<<<<< HEAD
-    #JEN NOT SURE ABOUT LUCKY
-    group_stats = db_hgcwa_stats().lucky({'_id':'bygenus/' + genus + '/group'})
-=======
     group_stats = db.hgcwa_passports.stats.get_oldstat('bygenus/' + genus + '/group')
->>>>>>> 5b3d50c4
 
     # Redirect to 404 if statistic is not found
     if not group_stats:
@@ -515,7 +497,7 @@
         err, result = add_group_order_range(query, info['groupsize'])
         if err is not None:
             flash_error('Parse error on group order field. <font face="Courier New"><br />Given: ' + err + '<br />-------' + result + '</font>')
-#<<<<<<< HEAD JEN ISSUE 8/18???
+
     res = db.hgcwa_poassports.search(query).sort([
         ('genus', ASC), ('g0', ASC), ('dim', ASC), ('group_order', ASC), ('cc.0', ASC)])
 
@@ -533,13 +515,10 @@
         L.append(field)
 
     if 'download_magma' in info:
-        return hgcwa_code_download_search(L,'magma')  #OR RES??????
-#=======
-#>>>>>>> bbdd49134d833fea95c6c6d85de20634111677e3
+        return hgcwa_code_download_search(L,'magma') 
 
     info['group_display'] = sg_pretty
     info['sign_display'] = sign_display
-#<<<<<<< HEAD  JEN ISSUE 8/18???
     info['start'] = start
     if nres == 1:
         info['report'] = 'unique match'
@@ -551,9 +530,6 @@
             info['report'] = 'displaying all %s matches' % nres
 
     return render_template("hgcwa-search.html", info=info, title="Families of Higher Genus Curves with Automorphisms Search Result", credit=credit, bread=bread)
-
-#=======
-#>>>>>>> bbdd49134d833fea95c6c6d85de20634111677e3
 
 def render_family(args):
     info = {}
@@ -601,7 +577,7 @@
 
         Lcc=[]
         Lall=[]
-#<<<<<<< HEAD JEN 8/18
+
         Ltopo_rep=[] #List of topological representatives
 
      #   i=1
@@ -928,7 +904,7 @@
     code +=code_list['top_matter'][lang] + '\n' +'\n'
     code +="data:=[];" + '\n' +'\n'
 
-#<<<<<<< HEAD  ISSUE WITH C. BELOW
+
     #Search data
     if label_is_one_vector(label):
         fam, cc_1, cc_2 = split_vector_label(label)
@@ -1004,7 +980,7 @@
     cyctrigfmt += code_list['add_to_total_cyc_trig'][lang] + '\n'
     nhypcycstr = code_list['hyp'][lang] + code_list['fal'][lang] + ';\n'
     nhypcycstr += code_list['cyc'][lang] + code_list['fal'][lang] + ';\n'
-#<<<<<<< HEAD
+
    
     #Action for all vectors and action for just representatives
     if lang == args['download_type'] or args['download_type']=='rep_magma' or args['download_type']=='rep_gap':
