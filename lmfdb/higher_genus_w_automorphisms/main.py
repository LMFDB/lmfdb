# -*- coding: utf-8 -*-
# This Blueprint is about Higher Genus Curves
# Author: Jen Paulhus (copied from John Jones Local Fields)

import re
import pymongo
import ast
ASC = pymongo.ASCENDING
import yaml
import os
from lmfdb import base
from flask import render_template, request, url_for, make_response, redirect, abort
from lmfdb.utils import to_dict, random_value_from_collection, flash_error
from lmfdb.search_parsing import parse_ints, parse_count, parse_start, clean_input, parse_bracketed_posints, parse_gap_id

from sage.all import Permutation
from lmfdb.higher_genus_w_automorphisms import higher_genus_w_automorphisms_page
from lmfdb.sato_tate_groups.main import sg_pretty
from lmfdb.higher_genus_w_automorphisms.hgcwa_stats import get_stats_object, db_hgcwa_stats


# Determining what kind of label
family_label_regex = re.compile(r'(\d+)\.(\d+-\d+)\.(\d+\.\d+-[^\.]*$)')
passport_label_regex = re.compile(r'((\d+)\.(\d+-\d+)\.(\d+\.\d+.*))\.(\d+)')
cc_label_regex = re.compile(r'((\d+)\.(\d+-\d+)\.(\d+)\.(\d+.*))\.(\d+)')

def label_is_one_family(lab):
    return family_label_regex.match(lab)

def label_is_one_passport(lab):
    return passport_label_regex.match(lab)


def split_family_label(lab):
    return family_label_regex.match(lab).groups()


def split_passport_label(lab):
    return passport_label_regex.match(lab).groups()


credit ='Jen Paulhus, using group and signature data originally computed by Thomas Breuer'


def get_bread(breads=[]):
    bc = [("Higher Genus", url_for(".index")),("C", url_for(".index")),("Aut", url_for(".index"))]
    for b in breads:
        bc.append(b)
    return bc

def tfTOyn(bool):
    if bool:
        return "Yes"
    else:
        return "No"


def sign_display(L):
    sizeL = len(L)
    signL = "[ " + str(L[0]) + "; "
    for i in range(1,sizeL-1):
        signL= signL + str(L[i]) + ", "

    signL=signL + str(L[sizeL-1]) + " ]"
    return signL

def cc_display(L):
    sizeL = len(L)
    if sizeL == 1:
        return str(L[0])
    stg = str(L[0])+ ", "
    for i in range(1,sizeL-1):
        stg =stg + str(L[i])+", "
    stg=stg+ str(L[sizeL-1])
    return stg


#for splitting permutations cycles
sep=' '

def split_perm(strg):
    startpoint = 0
    for i in range(0,len(strg)):
        if strg[i] == ")":
            yield strg[startpoint:i+1]
            startpoint = i+1

def sort_sign(L):
    L1 = L[1:]
    L1.sort()
    return [L[0]] +L1

def label_to_breadcrumbs(L):
    newsig = '['
    for i in range(0,len(L)):
        if (L[i] == '-'):
            newsig += ","
        elif (L[i] == '.'):
            newsig += ';'
        else:
            newsig += L[i]

    newsig += ']'
    return newsig

def decjac_format(decjac_list):
    entries = []
    for ints in decjac_list:
        entry = ""
        if ints[0] == 1:
            entry = entry + "E"
        else:
            entry = entry + "A_{" + str(ints[0]) + "}"
        if ints[1] != 1:
            entry = entry + "^{" + str(ints[1]) + "}"
        entries.append(entry)
    latex = "\\times ".join(entries)
    ccClasses = cc_display ([ints[2] for ints in decjac_list])
    return latex, ccClasses

@higher_genus_w_automorphisms_page.route("/")
def index():
    bread = get_bread()
    if request.args:
        return higher_genus_w_automorphisms_search(**request.args)

    C = base.getDBConnection()
    genus_max = C.curve_automorphisms.passports.find().sort('genus', pymongo.DESCENDING).limit(1)[0]['genus']  + 1
    genus_list = range(2,genus_max)
    info = {'count': 20,
            'genus_list': genus_list,
            'stats': get_stats_object().stats(),}


    learnmore = [('Source of the data', url_for(".how_computed_page")),
                ('Labeling convention', url_for(".labels_page")),
                ('Completeness of the data', url_for(".completeness_page"))]

    return render_template("hgcwa-index.html", title="Families of Higher Genus Curves with Automorphisms", bread=bread, credit=credit, info=info, learnmore=learnmore)


@higher_genus_w_automorphisms_page.route("/random")
def random_passport():
    C = base.getDBConnection()
    label = random_value_from_collection(C.curve_automorphisms.passports,'passport_label')
    return redirect(url_for(".by_passport_label", passport_label=label))

@higher_genus_w_automorphisms_page.route("/stats")
def statistics():
    info = {
        'stats': get_stats_object().stats(),
    }
    title = 'Higher Genus Curves with Automorphisms: statistics'
    bread = get_bread([('statistics', ' ')])
    return render_template("hgcwa-stats.html", info=info, credit=credit, title=title, bread=bread)

@higher_genus_w_automorphisms_page.route("/stats/groups_per_genus/<genus>")
def groups_per_genus(genus):
    group_stats = db_hgcwa_stats().find_one({'_id':'bygenus/' + genus + '/group'})

    # Redirect to 404 if statistic is not found
    if not group_stats:
        return abort(404, 'Group statistics for curves of genus %s not found in database.' % genus)

    # Groups are stored in sorted order
    groups = group_stats['counts']

    # Create isomorphism classes
    hgcwa_group = re.compile(r'\[(\d+),(\d+)\]')
    iso_classes = []

    for group in groups:
        iso_classes.append(sg_pretty(re.sub(hgcwa_group, r'\1.\2', group[0])))

    info = {
        'genus' : genus,
        'groups': groups,
        'iso_classes' : iso_classes
    }

    title = 'Higher Genus Curves with Automorphisms: genus ' + genus + ' group statistics'
    bread = get_bread([('statistics', url_for('.statistics')), ('Groups per genus', url_for('.statistics')), (str(genus), ' ')])
    return render_template("hgcwa-stats-groups-per-genus.html", info=info, credit=credit, title=title, bread=bread)

@higher_genus_w_automorphisms_page.route("/<label>")
def by_label(label):

    if label_is_one_passport(label):
        return render_passport({'passport_label': label})
    elif label_is_one_family(label):
        return render_family({'label': label})
    else:
        flash_error( "No family with label %s was found in the database.", label)
        return redirect(url_for(".index"))


@higher_genus_w_automorphisms_page.route("/<passport_label>")
def by_passport_label(label):
    return render_passport({'passport_label': label})

cur_expr = None
cur_index = 0

def is_letter(char):
    return (ord(char) >= ord('a') and ord(char) <= ord('z')) or (ord(char) >= ord('A') and ord(char) <= ord('Z'))

def expr_error(err):
    expr_getc()
    err_msg = ('-' * max(cur_index - 1, 0))
    err_msg_lst = list(err_msg)
    err_msg = "".join(err_msg_lst)
    err_msg += "^ " + err
    return err_msg

def expr_getc():
    global cur_expr, cur_index
    while cur_index < len(cur_expr):
        result = cur_expr[cur_index]
        cur_index += 1
        if result != ' ':
            return result
    else:
        return None

def expr_peekc():
    global cur_index
    result = expr_getc()
    if result != None: cur_index -= 1
    return result

def expr_expect_char(char):
    #print "char"
    actual_char = expr_getc()

    if actual_char != char:
        return expr_error("expected '" + char +"' here")
    else:
        return None

def read_num():
    num = ""
    c = expr_peekc()
    while c != None and c.isdigit():
        num += c
        expr_getc()
        c = expr_peekc()
    return int(num)

def expect_var(vars):
    #print "var"
    c = expr_peekc()
    is_valid_var = False
    for var in vars.keys():
        if var == c:
            is_valid_var = True
            break

    if is_valid_var:
        var = expr_getc()
        return (None, vars[var])
    else:
        return (expr_error("'" + c + "' is not a recognized variable"), None)

def expect_factor(vars):
    #print "factor"

    c = expr_peekc()
    if c == None:
        return (expr_error("expected factor here"), None)
    elif c.isdigit():
        return (None, read_num())
    elif is_letter(c):
        err, result = expect_var(vars)
        return err, result
    elif c == '(':
        expr_getc()
        err, result = expect_expr(vars)
        if err != None: return (err, None)
        err = expr_expect_char(')')
        if err != None: return (err, None)
        else: return (None, result)
    else:
        return (expr_error("'" + c + "' unexpected symbol"), None)

def expect_term(vars):
    #print "term"
    err, result = expect_factor(vars)
    if err != None: return (err, None)

    c = expr_peekc()
    while c != None and (c.isdigit() or is_letter(c) or c == '('):
        err, factor_result = expect_factor(vars)
        if err != None: return (err, None)
        result *= factor_result
        c = expr_peekc()

    return (None, result)

def expect_expr(vars):
    #print "expr"
    err, result = expect_term(vars)
    if err != None: return (err, None)

    c = expr_peekc()
    while c == "+" or c == "-":
        expr_getc()
        err, term_result = expect_term(vars)
        if err != None: return (err, None)
        if c == "+":
            result += term_result
        elif c == "-":
            result -= term_result
        c = expr_peekc()

    return (None, result)

def evaluate_expr(expr, vars):
    global cur_expr, cur_index
    cur_expr = expr
    cur_index = 0
    err, result = expect_expr(vars)

    if err == None:
        if expr_peekc() != None:
            return (expr_error("unexpected symbol"), None)

    return (err, result)

def add_group_order_range(mongo_query, expr, db):
    # Support -- and .. as range
    query_range = expr.replace("--", "..")
    raw_parts = expr.split('..')
    raw_parts = filter(lambda x: x != '', raw_parts)

    # these don't work
    #min_genus = db.curve_automorphisms.passports.find().sort([("group_order", 1)]).limit(1)[0]["genus"]
    #max_genus = db.curve_automorphisms.passports.find().sort([("group_order", -1)]).limit(1)[0]["genus"]

    min_genus = 1
    max_genus = db.curve_automorphisms.passports.find().sort('genus', pymongo.DESCENDING).limit(1)[0]['genus']

    if len(raw_parts) == 2:
        mongo_expr = []

        for cur_genus in range(min_genus, max_genus + 1):
            left_err, left_value   = evaluate_expr(raw_parts[0], {'g': cur_genus})
            right_err, right_value = evaluate_expr(raw_parts[1], {'g': cur_genus})
            if left_err == None and right_err == None:
                mongo_expr.append({"group_order": {"$gte": left_value, "$lte" : right_value}, "genus": cur_genus})
            elif left_err != None:
                mongo_query["$or"] = [{"genus": {"$lte": 0}}]
                #print "\n\nleft error\n\n"
                return (raw_parts[0], left_err)
            else:
                mongo_query["$or"] = [{"genus": {"$lte": 0}}]
                #print "\n\nright error\n\n"
                return (raw_parts[1], right_err)

        mongo_query["$or"] = mongo_expr
        return (None, None)
    elif len(raw_parts) == 1:
        condition = ""

        if query_range.find('..') != -1:
            if query_range.index("..") == 0:
                condition = "$lte"
            else:
                condition = "$gte"
        else:
            condition = "$eq"

        mongo_expr = []
        for cur_genus in range(min_genus, max_genus + 1):
            err, value = evaluate_expr(raw_parts[0], {'g': cur_genus})
            if err == None:
                mongo_expr.append({"group_order": {condition: value}, "genus": {"$eq": cur_genus}})
            else:
                mongo_query["$or"] = [{"genus": {"$lte": 0}}]
                return (raw_parts[0], err)

        mongo_query["$or"] = mongo_expr
        return (None, None)
    else:
        return ("", "You must either specify a group size or range in the format Min..Max")


def higher_genus_w_automorphisms_search(**args):
    info = to_dict(args)
    bread = get_bread([("Search results",'')])
    C = base.getDBConnection()
    query = {}
    if 'jump_to' in info:
        labs = info['jump_to']
        if label_is_one_passport(labs):
            return render_passport({'passport_label': labs})
        elif label_is_one_family(labs):
            return render_family({'label': labs})
        else:
            flash_error ("The label %s is not a legitimate label for this data.",labs)
            return redirect(url_for(".index"))

    #allow for ; in signature
    if info.get('signature'):
        info['signature'] = info['signature'].replace(';',',')

    try:
        parse_gap_id(info,query,'group','Group')
        parse_ints(info,query,'genus',name='Genus')
        parse_bracketed_posints(info,query,'signature',split=False,name='Signature',keepbrackets=True)
        if query.get('signature'):
            query['signature'] = info['signature'] = str(sort_sign(ast.literal_eval(query['signature']))).replace(' ','')
        parse_ints(info,query,'dim',name='Dimension of the family')
        if 'inc_hyper' in info:
            if info['inc_hyper'] == 'exclude':
                query['hyperelliptic'] = False
            elif info['inc_hyper'] == 'only':
                query['hyperelliptic'] = True
        if 'inc_cyc_trig' in info:
            if info['inc_cyc_trig'] == 'exclude':
                query['cyclic_trigonal'] = False
            elif info['inc_cyc_trig'] == 'only':
                query['cyclic_trigonal'] = True
        if 'inc_full' in info:
            if info['inc_full'] == 'exclude':
                query['full_auto'] = {'$exists': True}
            elif info['inc_full'] == 'only':
                query['full_auto'] = {'$exists': False}

        query['cc.1'] = 1

    except ValueError:
        return search_input_error(info, bread)
    count = parse_count(info)
    start = parse_start(info)

    if 'groupsize' in info and info['groupsize'] != '':
        err, result = add_group_order_range(query, info['groupsize'], C)
        if err != None:
            flash_error('Parse error on group order field. <font face="Courier New"><br />Given: ' + err + '<br />-------' + result + '</font>')
    """
    res = C.curve_automorphisms.passports.find(query).sort([(
         'genus', pymongo.ASCENDING), ('dim', pymongo.ASCENDING),
        ('cc'[0],pymongo.ASCENDING)])
    nres = res.count()
    res = res.skip(start).limit(count)

    if(start >= nres):
        start -= (1 + (start - nres) / count) * count
    if(start < 0):
        start = 0


    L = [ ]
    for field in res:
        field['signature'] = ast.literal_eval(field['signature'])
        L.append(field)

    code = ""
    download_code = 'download' in info
    first_download_entry = True
    for field in L:
        field['signature'] = ast.literal_eval(field['signature'])
        if download_code:
            if first_download_entry:
                code += '\n'.join(hgcwa_code(label=field['passport_label'], download_type='magma').split('\n')[1:])
            else:
                code += hgcwa_code(label=field['passport_label'], download_type='magma').split('result_record:=[];')[1]
            first_download_entry = False




    if 'download' in info:
        response = make_response(code)
        response.headers['Content-type'] = 'text/plain'
        return response
    """

    res = C.curve_automorphisms.passports.find(query).sort([(
         'genus', pymongo.ASCENDING), ('dim', pymongo.ASCENDING),
        ('cc'[0],pymongo.ASCENDING)])

    nres = res.count()
    res = res.skip(start).limit(count)

    if(start >= nres):
        start -= (1 + (start - nres) / count) * count
    if(start < 0):
        start = 0

    L = [ ]
    for field in res:
        field['signature'] = ast.literal_eval(field['signature'])
        L.append(field)

    if 'download_magma' in info:
        code = ""
        first_download_entry = True
        for field in res:
            print field['group']
            if first_download_entry:
                code += '\n'.join(hgcwa_code(label=field['passport_label'], download_type='magma').split('\n')[1:])
            else:
                code += hgcwa_code(label=field['passport_label'], download_type='magma').split('result_record:=[];')[1]
            first_download_entry = False
        response = make_response(code)
        response.headers['Content-type'] = 'text/plain'
        return response
    elif 'download_gap' in info:
        code = ""
        first_download_entry = True
        for field in res:
            print field['group']
            if first_download_entry:
                code += '\n'.join(hgcwa_code(label=field['passport_label'], download_type='gap').split('\n')[1:])
            else:
                code += hgcwa_code(label=field['passport_label'], download_type='magma').split('result_record:=[];')[1]
            first_download_entry = False
        response = make_response(code)
        response.headers['Content-type'] = 'text/plain'
        return response

    nres = res.count()
    res = res.skip(start).limit(count)

    if(start >= nres):
        start -= (1 + (start - nres) / count) * count
    if(start < 0):
        start = 0

    L = [ ]
    for field in res:
        field['signature'] = ast.literal_eval(field['signature'])
        L.append(field)

    res = C.curve_automorphisms.passports.find(query).sort([(
         'genus', pymongo.ASCENDING), ('dim', pymongo.ASCENDING),
        ('cc'[0],pymongo.ASCENDING)])

    if 'download_magma' in info:
<<<<<<< HEAD
        code = ""
=======
        code = "// MAGMA CODE FOR SEACH RESULTS\n\n"    
>>>>>>> 27bab4a9
        first_download_entry = True
        for field in L:
            #print field
            if first_download_entry:
                code += ('\n'.join(hgcwa_code(label=field['passport_label'], download_type='magma').split('\n')[1:])).replace(", and generate data which is the same for all entries", "")
            else:
                code += hgcwa_code(label=field['passport_label'], download_type='magma').split('result_record:=[];')[1]
            first_download_entry = False
        response = make_response(code)
        response.headers['Content-type'] = 'text/plain'
        return response
    elif 'download_gap' in info:
<<<<<<< HEAD
        code = ""
=======
        code = "# GAP CODE FOR SEARCH RESULTS\n\n" 
>>>>>>> 27bab4a9
        first_download_entry = True
        for field in L:
            print field['group']
            if first_download_entry:
                code += ('\n'.join(hgcwa_code(label=field['passport_label'], download_type='gap').split('\n')[1:])).replace("# Generate data which is the same for all entries.\n", "")
            else:
                code += hgcwa_code(label=field['passport_label'], download_type='gap').split('result_record:=[];')[1]
            first_download_entry = False
        response = make_response(code)
        response.headers['Content-type'] = 'text/plain'
        return response

    info['fields'] = L
    info['number'] = nres
    info['group_display'] = sg_pretty
    info['show_downloads'] = len(L) > 0

    info['sign_display'] = sign_display
    info['start'] = start
    if nres == 1:
        info['report'] = 'unique match'
    else:
        if nres > count or start != 0:
            info['report'] = 'displaying matches %s-%s of %s' % (start + 1, min(
                               nres, start + count), nres)
        else:
            info['report'] = 'displaying all %s matches' % nres

    return render_template("hgcwa-search.html", info=info, title="Families of Higher Genus Curves with Automorphisms Search Result", credit=credit, bread=bread)



def render_family(args):
    info = {}
    if 'label' in args:
        label = clean_input(args['label'])
        C = base.getDBConnection()
        dataz = C.curve_automorphisms.passports.find({'label': label})
        if dataz.count() is 0:
            flash_error( "No family with label %s was found in the database.", label)
            return redirect(url_for(".index"))
        data=dataz[0]
        g = data['genus']
        GG = ast.literal_eval(data['group'])
        gn = GG[0]
        gt = GG[1]

        gp_string=str(gn) + '.' + str(gt)
        pretty_group=sg_pretty(gp_string)

        if gp_string == pretty_group:
            spname=False
        else:
            spname=True
        title = 'Family of genus ' + str(g) + ' curves with automorphism group $' + pretty_group +'$'
        smallgroup="[" + str(gn) + "," +str(gt) +"]"

        prop2 = [
            ('Genus', '\(%d\)' % g),
            ('Group', '\(%s\)' %  pretty_group),
            ('Signature', '\(%s\)' % sign_display(ast.literal_eval(data['signature'])))
        ]
        info.update({'genus': data['genus'],
                    'sign': sign_display(ast.literal_eval(data['signature'])),
                     'group': pretty_group,
                    'g0':data['g0'],
                    'dim':data['dim'],
                    'r':data['r'],
                    'gpid': smallgroup
                   })

        if spname:
            info.update({'specialname': True})

        Lcc=[]
        Lall=[]
        i=1
        for dat in dataz:
            if ast.literal_eval(dat['con']) not in Lcc:
                urlstrng=dat['passport_label']
                Lcc.append(ast.literal_eval(dat['con']))
                Lall.append([cc_display(ast.literal_eval(dat['con'])),dat['passport_label'],
                             urlstrng])
                i=i+1

        info.update({'passport': Lall})


        g2List = ['[2,1]','[4,2]','[8,3]','[10,2]','[12,4]','[24,8]','[48,29]']
        if g  == 2 and data['group'] in g2List:
            g2url = "/Genus2Curve/Q/?geom_aut_grp_id=" + data['group']
            friends = [("Genus 2 curves over $\Q$", g2url ) ]
        else:
            friends = [ ]


        br_g, br_gp, br_sign = split_family_label(label)

        bread_sign = label_to_breadcrumbs(br_sign)
        bread_gp = label_to_breadcrumbs(br_gp)

        bread = get_bread([(br_g, './?genus='+br_g),('$'+pretty_group+'$','./?genus='+br_g + '&group='+bread_gp), (bread_sign,' ')])
        learnmore =[('Completeness of the data', url_for(".completeness_page")),
                ('Source of the data', url_for(".how_computed_page")),
                ('Labeling convention', url_for(".labels_page"))]

        downloads = [('Download Magma code', url_for(".hgcwa_code_download",  label=label, download_type='magma')),
                     ('Download Gap code', url_for(".hgcwa_code_download", label=label, download_type='gap'))]

        return render_template("hgcwa-show-family.html",
                               title=title, bread=bread, info=info,
                               properties2=prop2, friends=friends,
                               learnmore=learnmore, downloads=downloads, credit=credit)

def render_passport(args):
    info = {}
    if 'passport_label' in args:
        label =clean_input(args['passport_label'])

        C = base.getDBConnection()

        dataz = C.curve_automorphisms.passports.find({'passport_label': label})
        if dataz.count() is 0:
            bread = get_bread([("Search error", url_for('.search'))])
            flash_error( "No refined passport with label %s was found in the database.", label)
            return redirect(url_for(".index"))
        data=dataz[0]
        g = data['genus']
        GG = ast.literal_eval(data['group'])
        gn = GG[0]
        gt = GG[1]

        gp_string=str(gn) + '.' + str(gt)
        pretty_group=sg_pretty(gp_string)

        if gp_string == pretty_group:
            spname=False
        else:
            spname=True

        numb = dataz.count()

        try:
            numgenvecs = request.args['numgenvecs']
            numgenvecs = int(numgenvecs)
        except:
            numgenvecs = 20
        info['numgenvecs']=numgenvecs

        title = 'One refined passport of genus ' + str(g) + ' with automorphism group $' + pretty_group +'$'
        smallgroup="[" + str(gn) + "," +str(gt) +"]"

        prop2 = [
            ('Genus', '\(%d\)' % g),
            ('Small Group', '\(%s\)' %  pretty_group),
            ('Signature', '\(%s\)' % sign_display(ast.literal_eval(data['signature']))),
            ('Generating Vectors','\(%d\)' % numb)
        ]
        info.update({'genus': data['genus'],
                    'cc': cc_display(data['con']),
                    'sign': sign_display(ast.literal_eval(data['signature'])),
                     'group': pretty_group,
                     'gpid': smallgroup,
                     'numb':numb,
                     'disp_numb':min(numb,numgenvecs)
                   })

        if spname:
            info.update({'specialname': True})

        Ldata=[]
        HypColumn = False
        Lfriends=[]
        for i in range (0, min(numgenvecs,numb)):
            dat= dataz[i]
            x1=dat['total_label']
            if 'full_auto' in dat:
                x2='No'
                if dat['full_label'] not in Lfriends:
                    Lfriends.append(dat['full_label'])
            else:
                x2='Yes'

            if 'hyperelliptic' in dat:
                x3=tfTOyn(dat['hyperelliptic'])
                HypColumn= True
            else:
                x3=' '

            x4=[]
            for perm in dat['gen_vectors']:
                cycperm=Permutation(perm).cycle_string()

                x4.append(sep.join(split_perm(cycperm)))

            Ldata.append([x1,x2,x3,x4])



        info.update({'genvects': Ldata, 'HypColumn' : HypColumn})

        info.update({'passport_cc': cc_display(ast.literal_eval(data['con']))})

        if 'eqn' in data:
            info.update({'eqns': data['eqn']})

        if 'ndim' in data:
            info.update({'Ndim': data['ndim']})

        other_data = False

        if 'hyperelliptic' in data:
            info.update({'ishyp':  tfTOyn(data['hyperelliptic'])})
            other_data = True

        if 'hyp_involution' in data:
            inv=Permutation(data['hyp_involution']).cycle_string()
            info.update({'hypinv': sep.join(split_perm(inv))})


        if 'cyclic_trigonal' in data:
            info.update({'iscyctrig':  tfTOyn(data['cyclic_trigonal'])})
            other_data = True

        if 'jacobian_decomp' in data:
            jcLatex, corrChar = decjac_format(data['jacobian_decomp'])
            info.update({'corrChar': corrChar, 'jacobian_decomp': jcLatex})


        if 'cinv' in data:
            cinv=Permutation(data['cinv']).cycle_string()
            info.update({'cinv': sep.join(split_perm(cinv))})

        info.update({'other_data': other_data})


        if 'full_auto' in data:
            full_G=ast.literal_eval(data['full_auto'])
            full_gn = full_G[0]
            full_gt = full_G[1]

            full_gp_string=str(full_gn) + '.' + str(full_gt)
            full_pretty_group=sg_pretty(full_gp_string)
            info.update({'fullauto': full_pretty_group,
                         'signH':sign_display(ast.literal_eval(data['signH'])),
                         'higgenlabel' : data['full_label'] })


        urlstrng,br_g, br_gp, br_sign, refined_p = split_passport_label(label)


        if Lfriends:
           for Lf in Lfriends:
              friends = [("Full automorphism " + Lf, Lf),("Family containing this refined passport ",  urlstrng) ]

        else:
            friends = [("Family containing this refined passport",  urlstrng) ]


        bread_sign = label_to_breadcrumbs(br_sign)
        bread_gp = label_to_breadcrumbs(br_gp)

        bread = get_bread([(br_g, './?genus='+br_g),('$'+pretty_group+'$','./?genus='+br_g + '&group='+bread_gp), (bread_sign, urlstrng),(data['cc'][0],' ')])

        learnmore =[('Completeness of the data', url_for(".completeness_page")),
                ('Source of the data', url_for(".how_computed_page")),
                ('Labeling convention', url_for(".labels_page"))]

        downloads = [('Download Magma code', url_for(".hgcwa_code_download",  label=label, download_type='magma')),
                     ('Download Gap code', url_for(".hgcwa_code_download", label=label, download_type='gap'))]

        return render_template("hgcwa-show-passport.html",
                               title=title, bread=bread, info=info,
                               properties2=prop2, friends=friends,
                               learnmore=learnmore, downloads=downloads, credit=credit)



def search_input_error(info, bread):
    return render_template("hgcwa-search.html", info=info, title='Families of Higher Genus Curve Search Input Error', bread=bread, credit=credit)



@higher_genus_w_automorphisms_page.route("/Completeness")
def completeness_page():
    t = 'Completeness of the automorphisms of curves data'
    bread = get_bread([("Completeness", )])
    learnmore = [('Source of the data', url_for(".how_computed_page")),
                ('Labeling convention', url_for(".labels_page"))]
    return render_template("single.html", kid='dq.curve.highergenus.aut.extent',
                            title=t, bread=bread,learnmore=learnmore, credit=credit)


@higher_genus_w_automorphisms_page.route("/Labels")
def labels_page():
    t = 'Label scheme for the data'
    bread = get_bread([("Labels", '')])
    learnmore = [('Completeness of the data', url_for(".completeness_page")),
                ('Source of the data', url_for(".how_computed_page"))]
    return render_template("single.html", kid='dq.curve.highergenus.aut.label',
                           learnmore=learnmore, title=t, bread=bread,credit=credit)

@higher_genus_w_automorphisms_page.route("/Source")
def how_computed_page():
    t = 'Source of the automorphisms of curve data'
    bread = get_bread([("Source", '')])
    learnmore = [('Completeness of the data', url_for(".completeness_page")),
                ('Labeling convention', url_for(".labels_page"))]
    return render_template("single.html", kid='dq.curve.highergenus.aut.source',
                           title=t, bread=bread, learnmore=learnmore, credit=credit)




_curdir = os.path.dirname(os.path.abspath(__file__))
code_list =  yaml.load(open(os.path.join(_curdir, "code.yaml")))

@higher_genus_w_automorphisms_page.route("/<label>/download/<download_type>")
def hgcwa_code_download(**args):
    response = make_response(hgcwa_code(**args))
    response.headers['Content-type'] = 'text/plain'
    return response


same_for_all =  ['signature', 'genus']
other_same_for_all = [ 'r', 'g0', 'dim','sym']
depends_on_action = ['gen_vectors']


Fullname = {'magma': 'Magma', 'gap': 'GAP'}
Comment = {'magma': '//', 'gap': '#'}

def hgcwa_code(**args):
    import time
    label = args['label']
    C = base.getDBConnection()
    lang = args['download_type']
    code = "%s %s code for the lmfdb family of higher genus curves %s\n" % (Comment[lang],Fullname[lang],label)
    code +="%s The results are stored in a list of records called 'result_record'\n\n" % (Comment[lang])
    code +=code_list['top_matter'][lang] + '\n' +'\n'
    code +="result_record:=[];" + '\n' +'\n'


    if label_is_one_passport(label):
        data = C.curve_automorphisms.passports.find({"passport_label" : label})

    elif label_is_one_family(label):
        data = C.curve_automorphisms.passports.find({"label" : label})

    code += Comment[lang] + code_list['gp_comment'][lang] +'\n'
    code += code_list['group'][lang] + str(data[0]['group'])+ ';\n'

    if lang == 'magma':
        code += code_list['group_construct'][lang] + '\n'

    for k in same_for_all:
        code += code_list[k][lang] + str(data[0][k])+ ';\n'

    for k in other_same_for_all:
        code += code_list[k][lang] + '\n'

    code += '\n'

    # create formatting templates to be filled in with each record in data
    startstr = Comment[lang] + ' Here we add an action to result_record.\n'
    stdfmt = ''
    for k in depends_on_action:
        stdfmt += code_list[k][lang] + '{' + k + '}'+ ';\n'

    if lang == 'magma':
        stdfmt += code_list['con'][lang] + '{con}' + ';\n'

    stdfmt += code_list['gen_gp'][lang]+ '\n'
    stdfmt += code_list['passport_label'][lang] + '{cc[0]}' + ';\n'
    stdfmt += code_list['gen_vect_label'][lang] + '{cc[1]}' + ';\n'

    # extended formatting template for when signH is present
    signHfmt = stdfmt
    signHfmt += code_list['full_auto'][lang] + '{full_auto}' + ';\n'
    signHfmt += code_list['full_sign'][lang] + '{signH}' + ';\n'
    signHfmt += code_list['add_to_total_full'][lang] + '\n'

    # additional info for hyperelliptic cases
    hypfmt = code_list['hyp'][lang] + code_list['tr'][lang] + ';\n'
    hypfmt += code_list['hyp_inv'][lang] + '{hyp_involution}' + code_list['hyp_inv_last'][lang]
    hypfmt += code_list['cyc'][lang] + code_list['fal'][lang] + ';\n'
    hypfmt += code_list['add_to_total_hyp'][lang] + '\n'
    cyctrigfmt = code_list['hyp'][lang] + code_list['fal'][lang] + ';\n'
    cyctrigfmt += code_list['cyc'][lang] + code_list['tr'][lang] + ';\n'
    cyctrigfmt += code_list['cyc_auto'][lang] + '{cinv}' + code_list['hyp_inv_last'][lang]
    cyctrigfmt += code_list['add_to_total_cyc_trig'][lang] + '\n'
    nhypcycstr = code_list['hyp'][lang] + code_list['fal'][lang] + ';\n'
    nhypcycstr += code_list['cyc'][lang] + code_list['fal'][lang] + ';\n'
    nhypcycstr += code_list['add_to_total_basic'][lang] + '\n'

    start = time.time()
    lines = [(startstr + (signHfmt if 'signH' in dataz else stdfmt).format(**dataz) + ((hypfmt.format(**dataz) if dataz['hyperelliptic'] else cyctrigfmt.format(**dataz) if dataz['cyclic_trigonal'] else nhypcycstr) if 'hyperelliptic' in dataz else '')) for dataz in data]
    code += '\n'.join(lines)
    print "%s seconds for %d bytes" %(time.time() - start,len(code))
    return code<|MERGE_RESOLUTION|>--- conflicted
+++ resolved
@@ -538,11 +538,7 @@
         ('cc'[0],pymongo.ASCENDING)])
 
     if 'download_magma' in info:
-<<<<<<< HEAD
-        code = ""
-=======
-        code = "// MAGMA CODE FOR SEACH RESULTS\n\n"    
->>>>>>> 27bab4a9
+        code = "// MAGMA CODE FOR SEACH RESULTS\n\n"
         first_download_entry = True
         for field in L:
             #print field
@@ -555,11 +551,7 @@
         response.headers['Content-type'] = 'text/plain'
         return response
     elif 'download_gap' in info:
-<<<<<<< HEAD
-        code = ""
-=======
-        code = "# GAP CODE FOR SEARCH RESULTS\n\n" 
->>>>>>> 27bab4a9
+        code = "# GAP CODE FOR SEARCH RESULTS\n\n"
         first_download_entry = True
         for field in L:
             print field['group']
