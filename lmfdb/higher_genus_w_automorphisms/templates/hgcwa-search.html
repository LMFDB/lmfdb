--- conflicted
+++ resolved
@@ -113,11 +113,6 @@
 </tr>
 
 <tr>
-<<<<<<< HEAD
-<td align=left colspan="4">
-=======
-<td align=left> 
->>>>>>> 40eb29e4
 <button type='submit' value='refine'>Search again</button>
 </td>
 
