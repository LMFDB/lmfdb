--- conflicted
+++ resolved
@@ -179,54 +179,7 @@
         elif info['bc'] == 'only':
             query['is_base_change'] = 'yes'
 
-<<<<<<< HEAD
-    count = parse_count(info,100)
-    start = parse_start(info)
-
-    info['query'] = dict(query)
-    res = db_forms().find(
-        query).sort([('deg', pymongo.ASCENDING), ('disc', pymongo.ASCENDING), ('level_norm', pymongo.ASCENDING), ('level_label', pymongo.ASCENDING), ('label_nsuffix', pymongo.ASCENDING)]).skip(start).limit(count)
-    nres = res.count()
-    if(start >= nres):
-        start -= (1 + (start - nres) / count) * count
-    if(start < 0):
-        start = 0
-
-    info['number'] = nres
-    info['start'] = start
-    info['more'] = int(start + count < nres)
-    if nres == 1:
-        info['report'] = 'unique match'
-    else:
-        if nres == 0:
-            info['report'] = 'no matches'
-        else:
-            if nres > count or start != 0:
-                info['report'] = 'displaying matches %s-%s of %s' % (start + 1, min(nres, start + count), nres)
-            else:
-                info['report'] = 'displaying all %s matches' % nres
-
-    res_clean = []
-    for v in res:
-        v_clean = {}
-        v_clean['field_label'] = v['field_label']
-        v_clean['short_label'] = v['short_label']
-        v_clean['label'] = v['label']
-        v_clean['level_ideal'] = teXify_pol(v['level_ideal'])
-        v_clean['dimension'] = v['dimension']
-        res_clean.append(v_clean)
-
-    info['forms'] = res_clean
-
-    t = 'Hilbert Modular Form search results'
-
-    bread = [("Modular Forms", url_for('mf.modular_form_main_page')), ('Hilbert Modular Forms',
-        url_for(".hilbert_modular_form_render_webpage")), ('Search Results', ' ')]
-    properties = []
-    return render_template("hilbert_modular_form_search.html", info=info, title=t, credit=hmf_credit, properties=properties, bread=bread, learnmore=learnmore_list())
-
-=======
->>>>>>> bbdd4913
+
 def search_input_error(info = None, bread = None):
     if info is None: info = {'err':''}
     if bread is None: bread = [("Modular Forms", url_for('mf.modular_form_main_page')), ('Hilbert Modular Forms', url_for(".hilbert_modular_form_render_webpage")), ('Search Results', ' ')]
