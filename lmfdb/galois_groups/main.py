# -*- coding: utf-8 -*-
# This Blueprint is about Galois Groups
# Author: John Jones

from lmfdb.base import app
from flask import render_template, request, url_for, redirect, jsonify
from lmfdb.utils import to_dict, list_to_latex_matrix
from lmfdb.search_parsing import clean_input, prep_ranges, parse_bool, parse_ints, parse_count, parse_start, parse_bracketed_posints, parse_restricted
import re
from lmfdb.galois_groups import galois_groups_page, logger
from sage.all import ZZ, latex, gap

# Test to see if this gap installation knows about transitive groups
# logger = make_logger("GG")

try:
    G = gap.TransitiveGroup(9, 2)
except:
    logger.fatal("It looks like the SPKGes gap_packages and database_gap are not installed on the server.  Please install them via 'sage -i ...' and try again.")

<<<<<<< HEAD
from lmfdb.transitive_group import group_display_pretty, small_group_display_knowl, galois_module_knowl_guts, subfield_display, resolve_display, conjclasses, generators, chartable, aliastable, WebGaloisGroup
=======
from lmfdb.transitive_group import group_display_short, group_display_pretty, small_group_display_knowl, galois_module_knowl_guts, subfield_display, resolve_display, conjclasses, generators, chartable, group_alias_table, WebGaloisGroup
>>>>>>> 4a6dabff

from lmfdb.WebNumberField import modules2string
from lmfdb.db_backend import db

GG_credit = 'GAP, Magma, J. Jones, and A. Bartel'

# convert [0,5,21,0,1] to [[1,5],[2,21],[4,1]]
def mult2mult(li):
    ans = []
    for j in range(len(li)):
        if li[j]>0:
            ans.append([j, li[j]])
    return ans


def get_bread(breads=[]):
    bc = [("Galois Groups", url_for(".index"))]
    for b in breads:
        bc.append(b)
    return bc

def db():
    return base.getDBConnection()

def int_reps_are_complete(intreps):
    for r in intreps:
        if 'complete' in r:
            return r['complete']
    return -1

<<<<<<< HEAD
=======
def galois_module_data(n, t, index):
    return galois_module_knowl_guts(n, t, index, db())


>>>>>>> 4a6dabff
@app.context_processor
def ctx_galois_groups():
    return {'group_alias_table': aliastable,
            'galois_module_data': galois_module_knowl_guts}


LIST_RE = re.compile(r'^(\d+|(\d+-\d+))(,(\d+|(\d+-\d+)))*$')


@galois_groups_page.route("/<label>")
def by_label(label):
    clean_label = clean_input(label)
    if clean_label != label:
        return redirect(url_for('.by_label', label=clean_label), 301)
    return render_group_webpage({'label': label})


@galois_groups_page.route("/")
def index():
    bread = get_bread()
    if len(request.args) != 0:
        return galois_group_search(**request.args)
    info = {'count': 50}
    info['degree_list'] = range(16)[2:]
    learnmore = [#('Completeness of the data', url_for(".completeness_page")),
                ('Source of the data', url_for(".how_computed_page")),
                ('Galois group labels', url_for(".labels_page"))]
    return render_template("gg-index.html", title="Galois Groups", bread=bread, info=info, credit=GG_credit, learnmore=learnmore)

# For the search order-parsing
def make_order_key(order):
    order1 = int(ZZ(order).log(10))
    return '%03d%s'%(order1,str(order))

def galois_group_search(**args):
    info = to_dict(args)
    if info.get('jump_to'):
        return redirect(url_for('.by_label', label=info['jump_to']).strip(), 301)
    bread = get_bread([("Search Results", ' ')])
    query = {}

    def includes_composite(s):
        s = s.replace(' ','').replace('..','-')
        for interval in s.split(','):
            if '-' in interval[1:]:
                ix = interval.index('-',1)
                a,b = int(interval[:ix]), int(interval[ix+1:])
                if b == a:
                    if a != 1 and not a.is_prime():
                        return True
                if b > a and b > 3:
                    return True
            else:
                a = ZZ(interval)
                if a != 1 and not a.is_prime():
                    return True
    try:
        parse_ints(info,query,'n','degree')
        parse_ints(info,query,'t')
<<<<<<< HEAD
        parse_ints(info,query,'order')
        parse_bracketed_posints(info, query, qfield='gapidfull', split=False, exactlength=2, keepbrackets=True, name='Gap id', field='gapid')
        for param in ('cyc', 'solv', 'prim'):
            parse_bool(info,query,param,blank=['0','Any'])
        parse_restricted(info,query,'parity',allowed=[1,-1],process=int,blank=['0','Any'])
=======
        parse_ints(info,query,'order', qfield='orderkey', parse_singleton=make_order_key)
        parse_bracketed_posints(info, query, qfield='gapidfull', split=False, exactlength=2, keepbrackets=True, name='GAP id', field='gapid')
        for param in ('cyc', 'solv', 'prim', 'parity'):
            parse_bool(info,query,param,minus_one_to_zero=(param != 'parity'))
>>>>>>> 4a6dabff
        degree_str = prep_ranges(info.get('n'))
        info['show_subs'] = degree_str is None or (LIST_RE.match(degree_str) and includes_composite(degree_str))
    except ValueError as err:
        info['err'] = str(err)
        return search_input_error(info, bread)

    if 'result_count' in info:
        nres = db.gps_transitive.count(query)
        return jsonify({"nres":str(nres)})

    count = parse_count(info, 50)
    start = parse_start(info)
    if 'order' in query and 'n' not in query:
        sort = ['order', 'gapid', 'n', 't']
    else:
        sort = None # default ['n', 't']
    info['groups'] = db.gps_transitive.search(query, limit=count, offset=start, sort=sort, info=info)
    info['group_display'] = group_display_pretty
    info['yesno'] = yesno
    info['wgg'] = WebGaloisGroup.from_data

    return render_template("gg-search.html", info=info, title="Galois Group Search Result", bread=bread, credit=GG_credit)


def yesno(val):
    if val:
        return 'Yes'
    return 'No'


def render_group_webpage(args):
    data = None
    info = {}
    if 'label' in args:
        label = clean_input(args['label'])
        label = label.replace('t', 'T')
        data = db.gps_transitive.lookup(label)
        if data is None:
            bread = get_bread([("Search Error", ' ')])
            info['err'] = "Group " + label + " was not found in the database."
            info['label'] = label
            return search_input_error(info, bread)
        data['label_raw'] = label.lower()
        title = 'Galois Group: ' + label
        wgg = WebGaloisGroup.from_data(data)
        n = data['n']
        t = data['t']
        data['yesno'] = yesno
        order = data['order']
        data['orderfac'] = latex(ZZ(order).factor())
        orderfac = latex(ZZ(order).factor())
        data['ordermsg'] = "$%s=%s$" % (order, latex(orderfac))
        if order == 1:
            data['ordermsg'] = "$1$"
        if ZZ(order).is_prime():
            data['ordermsg'] = "$%s$ (is prime)" % order
        pgroup = len(ZZ(order).prime_factors()) < 2
        if n == 1:
            G = gap.SmallGroup(n, t)
        else:
            G = gap.TransitiveGroup(n, t)
        if ZZ(order) < ZZ('10000000000'):
            ctable = chartable(n, t)
        else:
            ctable = 'Group too large'
        data['gens'] = generators(n, t)
        if n == 1 and t == 1:
            data['gens'] = 'None needed'
        data['chartable'] = ctable
        data['parity'] = "$%s$" % data['parity']
        data['cclasses'] = conjclasses(G, n)
        data['subinfo'] = subfield_display(n, data['subs'])
        data['resolve'] = resolve_display(data['resolve'])
        if data['gapid'] == 0:
            data['gapid'] = "Data not available"
        else:
            data['gapid'] = small_group_display_knowl(int(data['order']),
                                                      int(data['gapid']),
                                                      str([int(data['order']), int(data['gapid'])]))
        data['otherreps'] = wgg.otherrep_list()
        ae = wgg.arith_equivalent()
        if ae>0:
            if ae>1:
                data['arith_equiv'] = r'A number field with this Galois group has %d <a knowl="nf.arithmetically_equivalent", title="arithmetically equivalent">arithmetically equivalent</a> fields.'% ae
            else:
                data['arith_equiv'] = r'A number field with this Galois group has exactly one <a knowl="nf.arithmetically_equivalent", title="arithmetically equivalent">arithmetically equivalent</a> field.'
        else:
            data['arith_equiv'] = r'A number field with this Galois group has no <a knowl="nf.arithmetically_equivalent", title="arithmetically equivalent">arithmetically equivalent</a> fields.'
        if len(data['otherreps']) == 0:
            data['otherreps']="There is no other low degree representation."
        intreps = list(db.gps_gmodules.search({'n': n, 't': t}))
        if len(intreps) > 0:
            data['int_rep_classes'] = [str(z[0]) for z in intreps[0]['gens']]
            for onerep in intreps:
                onerep['gens']=[list_to_latex_matrix(z[1]) for z in onerep['gens']]
            data['int_reps'] = intreps
            data['int_reps_complete'] = int_reps_are_complete(intreps)
            dcq = data['moddecompuniq']
            if dcq[0] == 0:
                data['decompunique'] = 0
            else:
                data['decompunique'] = dcq[0]
                data['isoms'] = [[mult2mult(z[0]), mult2mult(z[1])] for z in dcq[1]]
                data['isoms'] = [[modules2string(n,t,z[0]), modules2string(n,t,z[1])] for z in data['isoms']]
                #print dcq[1]
                #print data['isoms']

        friends = []
        if db.nf_fields.exists({'degree': n, 'galt': t}):
            friends.append(('Number fields with this Galois group', url_for('number_fields.number_field_render_webpage')+"?galois_group=%dT%d" % (n, t) ))
        prop2 = [('Label', label),
            ('Order', '\(%s\)' % order),
            ('n', '\(%s\)' % data['n']),
            ('Cyclic', yesno(data['cyc'])),
            ('Abelian', yesno(data['ab'])),
            ('Solvable', yesno(data['solv'])),
            ('Primitive', yesno(data['prim'])),
            ('$p$-group', yesno(pgroup)),
        ]
        pretty = group_display_pretty(n,t)
        if len(pretty)>0:
            prop2.extend([('Group:', pretty)])
            info['pretty_name'] = pretty
        data['name'] = re.sub(r'_(\d+)',r'_{\1}',data['name'])
        data['name'] = re.sub(r'\^(\d+)',r'^{\1}',data['name'])
        info.update(data)

        bread = get_bread([(label, ' ')])
        return render_template("gg-show-group.html", credit=GG_credit, title=title, bread=bread, info=info, properties2=prop2, friends=friends)


def search_input_error(info, bread):
    return render_template("gg-search.html", info=info, title='Galois Group Search Input Error', bread=bread)

@galois_groups_page.route("/random")
def random_group():
    label = db.gps_transitive.random()
    return redirect(url_for(".by_label", label=label), 307)

@galois_groups_page.route("/Completeness")
def completeness_page():
    t = 'Completeness of Galois Group Data'
    bread = get_bread([("Completeness", )])
    learnmore = [('Source of the data', url_for(".how_computed_page")),
                ('Galois group labels', url_for(".labels_page"))]
    return render_template("single.html", kid='dq.gg.extent',
                           credit=GG_credit, title=t, bread=bread, 
                           learnmore=learnmore)

@galois_groups_page.route("/Labels")
def labels_page():
    t = 'Labels for Galois Groups'
    bread = get_bread([("Labels", '')])
    learnmore = [('Completeness of the data', url_for(".completeness_page")),
                ('Source of the data', url_for(".how_computed_page"))]
    return render_template("single.html", kid='gg.label',learnmore=learnmore, credit=GG_credit, title=t, bread=bread)

@galois_groups_page.route("/Source")
def how_computed_page():
    t = 'Source of the Galois Group Data'
    bread = get_bread([("Source", '')])
    learnmore = [('Completeness of the data', url_for(".completeness_page")),
                #('Source of the data', url_for(".how_computed_page")),
                ('Galois group labels', url_for(".labels_page"))]
    return render_template("single.html", kid='dq.gg.source',
                           credit=GG_credit, title=t, bread=bread, 
                           learnmore=learnmore)
<|MERGE_RESOLUTION|>--- conflicted
+++ resolved
@@ -18,11 +18,7 @@
 except:
     logger.fatal("It looks like the SPKGes gap_packages and database_gap are not installed on the server.  Please install them via 'sage -i ...' and try again.")
 
-<<<<<<< HEAD
-from lmfdb.transitive_group import group_display_pretty, small_group_display_knowl, galois_module_knowl_guts, subfield_display, resolve_display, conjclasses, generators, chartable, aliastable, WebGaloisGroup
-=======
 from lmfdb.transitive_group import group_display_short, group_display_pretty, small_group_display_knowl, galois_module_knowl_guts, subfield_display, resolve_display, conjclasses, generators, chartable, group_alias_table, WebGaloisGroup
->>>>>>> 4a6dabff
 
 from lmfdb.WebNumberField import modules2string
 from lmfdb.db_backend import db
@@ -53,16 +49,13 @@
             return r['complete']
     return -1
 
-<<<<<<< HEAD
-=======
 def galois_module_data(n, t, index):
-    return galois_module_knowl_guts(n, t, index, db())
-
-
->>>>>>> 4a6dabff
+    return galois_module_knowl_guts(n, t, index)
+
+
 @app.context_processor
 def ctx_galois_groups():
-    return {'group_alias_table': aliastable,
+    return {'group_alias_table': group_alias_table,
             'galois_module_data': galois_module_knowl_guts}
 
 
@@ -119,18 +112,11 @@
     try:
         parse_ints(info,query,'n','degree')
         parse_ints(info,query,'t')
-<<<<<<< HEAD
         parse_ints(info,query,'order')
-        parse_bracketed_posints(info, query, qfield='gapidfull', split=False, exactlength=2, keepbrackets=True, name='Gap id', field='gapid')
+        parse_bracketed_posints(info, query, qfield='gapidfull', split=False, exactlength=2, keepbrackets=True, name='GAP id', field='gapid')
         for param in ('cyc', 'solv', 'prim'):
             parse_bool(info,query,param,blank=['0','Any'])
         parse_restricted(info,query,'parity',allowed=[1,-1],process=int,blank=['0','Any'])
-=======
-        parse_ints(info,query,'order', qfield='orderkey', parse_singleton=make_order_key)
-        parse_bracketed_posints(info, query, qfield='gapidfull', split=False, exactlength=2, keepbrackets=True, name='GAP id', field='gapid')
-        for param in ('cyc', 'solv', 'prim', 'parity'):
-            parse_bool(info,query,param,minus_one_to_zero=(param != 'parity'))
->>>>>>> 4a6dabff
         degree_str = prep_ranges(info.get('n'))
         info['show_subs'] = degree_str is None or (LIST_RE.match(degree_str) and includes_composite(degree_str))
     except ValueError as err:
