--- conflicted
+++ resolved
@@ -177,24 +177,12 @@
 
 </tbody>
 </table>
-<<<<<<< HEAD
 <hr>
 {% include 'forward_back.html' %}
 {% include 'dummy_download_search_results.html' %}
-=======
-<br>
-
-     {% if info.start > 0 %}
-<a href="#" class="navlink" onclick="decrease_start_by_count_and_submit_form('re-search');return false">Previous</A>
-     {% endif %}
-     {% if info.start +info.count  < info.number %}
-<a href="#" class="navlink" onclick="increase_start_by_count_and_submit_form('re-search');return false">Next</A></td>
-     {% endif %}
-
 {% endif %}
 <p>
 Results are complete for degrees $\leq 23$.
->>>>>>> 4a6dabff
 {% endif %}
 {% include 'debug_info.html' %}
 
