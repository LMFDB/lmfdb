from flask import render_template, url_for, request
import siegel_core
import input_parser
import dimensions
import pickle
import urllib
from sage.all_cmdline import *
import os
import sample

from lmfdb.base import app
from lmfdb.siegel_modular_forms import smf_page
from lmfdb.siegel_modular_forms import smf_logger
DATA = 'http://data.countnumber.de/Siegel-Modular-Forms/'
# DATA = '/home/nils/Sandbox/Siegel-Modular-Forms/'
# DATA = os.path.expanduser("~/data/Siegel-Modular-Forms/")


@app.route('/ModularForm/GSp/Q')
@app.route('/ModularForm/GSp/Q/<group>')
@app.route('/ModularForm/GSp/Q/<group>/<page>')
@app.route('/ModularForm/GSp/Q/<group>/<page>/<weight>')
@app.route('/ModularForm/GSp/Q/<group>/<page>/<weight>/<form>')
def ModularForm_GSp4_Q_top_level(group=None, page=None, weight=None, form=None):
    args = request.args
    if group:
        args = {}
        for k in request.args:
            args[k] = request.args[k]
        args['group'] = group
        if None != weight:
            page = 'specimen'
        args['page'] = page
        if 'specimen' == page:
            args['weight'] = weight
            args['form'] = form
    return render_webpage(args)

<<<<<<< HEAD

=======
DATA = 'http://data.countnumber.de/Siegel-Modular-Forms/'
# DATA = '/home/nils/Sandbox/super_current/Siegel-Modular-Forms/'
# DATA = os.path.expanduser("~/data/Siegel-Modular-Forms/")

##TODO just copied this from hilbert_modular_form.py, probably should be in a lmfdb.tex_utilities file
def teXify_pol(pol_str):  # TeXify a polynomial (or other string containing polynomials)
    o_str = pol_str.replace('*', '')
    ind_mid = o_str.find('/')
    while ind_mid != -1:
        ind_start = ind_mid - 1
        while ind_start >= 0 and o_str[ind_start] in ['0', '1', '2', '3', '4', '5', '6', '7', '8', '9']:
            ind_start -= 1
        ind_end = ind_mid + 1
        while ind_end < len(o_str) and o_str[ind_end] in ['0', '1', '2', '3', '4', '5', '6', '7', '8', '9']:
            ind_end += 1
        o_str = o_str[:ind_start + 1] + '\\frac{' + o_str[ind_start + 1:ind_mid] + '}{' + o_str[
            ind_mid + 1:ind_end] + '}' + o_str[ind_end:]
        ind_mid = o_str.find('/')

    ind_start = o_str.find('^')
    while ind_start != -1:
        ind_end = ind_start + 1
        while ind_end < len(o_str) and o_str[ind_end] in ['0', '1', '2', '3', '4', '5', '6', '7', '8', '9']:
            ind_end += 1
        o_str = o_str[:ind_start + 1] + '{' + o_str[ind_start + 1:ind_end] + '}' + o_str[ind_end:]
        ind_start = o_str.find('^', ind_end)

    return o_str
>>>>>>> a111eca3

def render_webpage(args={}):
    """
    Configure and return a template for the Siegel modular forms pages.
    """
    info = dict(args)
    # info['learnmore'] = [ ('Siegel modular forms', 'http://en.wikipedia.org/wiki/Siegel_modular_form')]
    info['learnmore'] = []
    bread = [('Siegel modular forms', url_for('ModularForm_GSp4_Q_top_level'))]

    if len(args) == 0:
        return render_template("ModularForm_GSp4_Q_navigation.html",
                               title='Siegel Modular Forms',
                               bread=bread,
                               **info)

    # possible keys for the URL
    group = args.get('group')
    character = args.get('character')
    weight = args.get('weight')
    level = args.get('level')
    form = args.get('form')
    page = args.get('page')
    weight_range = args.get('weight_range')

    # set info
    info['group'] = group
    info['form'] = form
    info['level'] = level

    # We check first the key 'group' since it is needed always
    tmp_parent_as_tex = '%s'
    if args['group']:

        if 'Sp4Z' == args['group']:
            info['parent_as_tex'] = 'M_{k}\\big({\\rm Sp}(4,\\mathbb{Z})\\big)'
            # dimension = siegel_core._dimension_Sp4Z
            dimension = dimensions.dimension_Sp4Z
            info['generators'] = 'smf.Igusa_generators'

        elif 'Gamma0_2' == args['group']:
            info['parent_as_tex'] = 'M_{k}\\big(\\Gamma_0(2)\\big)'
            dimension = dimensions.dimension_Gamma0_2    

        elif 'Gamma1_2' == args['group']:
            info['parent_as_tex'] = 'M_{k}\\big(\\Gamma_1(2)\\big)'
            dimension = dimensions.dimension_Gamma1_2

        elif 'Gamma_2' == args['group']:
            info['parent_as_tex'] = 'M_{k}\\big(\\Gamma(2)\\big)'
            dimension = dimensions.dimension_Gamma_2

        elif 'Sp4Z_2' == args['group']:
            info['parent_as_tex'] = 'M_{k,2}\\big({\\rm Sp}(4,\\mathbb{Z})\\big)'
            dimension = siegel_core._dimension_Sp4Z_2

        elif 'Sp6Z' == args['group']:
            info['parent_as_tex'] = 'M_k\\big({\\rm Sp}(6,\\mathbb{Z})\\big)'
            # dimension = siegel_core._dimension_Sp6Z
            dimension = dimensions.dimension_Sp6Z

        elif 'Sp8Z' == args['group']:
            info['parent_as_tex'] = 'M_k\\big({\\rm Sp}(8,\\mathbb{Z})\\big)'
            # dimension = siegel_core._dimension_Sp8Z
            dimension = dimensions.dimension_Sp8Z

        elif 'Gamma0_4_half' == group:
            info['parent_as_tex'] = 'M_{k-1/2}\\big(\\Gamma_0(4)\\big)'
            # dimension = siegel_core._dimension_Gamma0_4_half
            dimension = dimensions.dimension_Gamma0_4_half

        elif 'Kp' == args['group']:
            info['parent_as_tex'] = 'M_k\\big(K(p)\\big)'
            info['learnmore'] += [('Paramodular forms', 'http://math.lfc.edu/~yuen/paramodular/')]
            info['generators'] = 'smf.Kp_generators'
            dimension = siegel_core._dimension_Kp

        elif 'Gamma0_2' == args['group']:
            info['parent_as_tex'] = 'M_k\\big(\\Gamma_0(2)\\big)'
            dimension = siegel_core._dimension_Gamma0_2

        elif 'Gamma0_3' == args['group']:
            info['parent_as_tex'] = 'M_k\\big(\\Gamma_0(3)\\big)'
            dimension = siegel_core._dimension_Gamma0_3

        elif 'Gamma0_3_psi_3' == args['group']:
            info['parent_as_tex'] = 'M_k\\big(\\Gamma_0(3,\\psi_3)\\big)'
            dimension = siegel_core._dimension_Gamma0_3_psi_3

        elif 'Gamma0_4' == args['group']:
            info['parent_as_tex'] = 'M_k\\big(\\Gamma_0(4)\\big)'
            dimension = siegel_core._dimension_Gamma0_4

        elif 'Gamma0_4_psi_4' == args['group']:
            info['parent_as_tex'] = 'M_k\\big(\\Gamma_0(4,\\psi_4)\\big)'
            dimension = siegel_core._dimension_Gamma0_4_psi_4

 

        else:
            info['error'] = 'Request for unavailable type of Siegel modular form'
            return render_template("None.html", **info)

        info['learnmore'] += [('The spaces \(' + info['parent_as_tex'] + '\)', url_for(
            'ModularForm_GSp4_Q_top_level', group=group, page='basic'))]
        bread += [('\(' + info['parent_as_tex'] + '\)', url_for('ModularForm_GSp4_Q_top_level',
                   group=group, page='forms'))]

    else:
        # some nonsense request came in, we answer by nonsense too
        return render_template("None.html")

        # We branch now according to the value of the key 'page'


    ##########################################################
    ## FORM COLLECTION REQUEST
    ##########################################################
    if page == 'forms':
        try:
            f = urllib.urlopen(DATA + group + '/available_eigenforms.p')
            go = pickle.load(f)
            f.close()
            forms_exist = True
        except (IOError, EOFError, KeyError):
            info['error'] = 'No data access'
            forms_exist = False
        if True == forms_exist:
            info['forms'] = [(k, [(form, go[k][form]) for form in go[k]]) for k in go]
        return render_template("ModularForm_GSp4_Q_forms.html",
                               title='Siegel modular forms \(' + info['parent_as_tex'] + '\)',
                               bread=bread, **info)

    if page == 'basic':
        bread += [('Basic information', url_for('ModularForm_GSp4_Q_top_level', group=group, page=page))]
        return render_template("ModularForm_GSp4_Q_basic.html",
                               title='Siegel modular forms basic information',
                               bread=bread, **info)


    ##########################################################
    ## DIMENSIONS REQUEST
    ##########################################################
    if page == 'dimensions':

        # We check whether the weight_range makes sense to us and, if so, dispatch it 
        info['weight_range'] = weight_range
        try:
            assert info['weight_range'], 'Please enter a valid argument'
            min_wt, max_wt, sym_pow = input_parser.kj_parser( weight_range)
            min_wt = Integer( min_wt)
            if None == max_wt or max_wt < min_wt:
                max_wt = min_wt
            if None == sym_pow:
                sym_pow = 0
            assert min_wt < 1000000 and (max_wt - min_wt + 1) * max_wt < 10000 and sym_pow < 1000, '%d-%d,%d: Input too large: Please enter smaller range or numbers.' % (max_wt, min_wt, sym_pow)
        except Exception as e:
            info['error'] = str(e)
            return render_template( "ModularForm_GSp4_Q_dimensions.html",
                                    title='Siegel modular forms dimensions \(' + info['parent_as_tex'] + '\)',
                                    bread=bread, **info)

        # A priori the request is reasonable, so we try to get the data for the answer 
        try:
            info['new_method'] = None
            if 'Gamma_2' == group or 'Gamma0_2' == group or 'Gamma1_2' == group or 'Sp4Z' == group or 'Sp6Z' == group or 'Sp8Z' == group or 'Gamma0_4_half' == group:
                info['sym_pow'] = sym_pow
                info['table_headers'], info['dimensions'] = dimension( range( min_wt, max_wt + 1), sym_pow)
                ####### a hack ########
                info['new_method'] = 'new_method'
                bread += [('Dimensions',
                           url_for('ModularForm_GSp4_Q_top_level', group=group, page=page, level=level, weight_range=weight_range))]
            elif 'Kp' == group:
                info['dimensions'] = [(k, dimension(k, tp=int(level))) for k in range(min_wt, max_wt + 1)]
                bread += [('Dimensions',
                           url_for('ModularForm_GSp4_Q_top_level', group=group, page=page, level=level, weight_range=weight_range))]               
            else:
                info['dimensions'] = [(k, dimension(k)) for k in range(min_wt, max_wt + 1)]
                bread += [('Dimensions',
                          url_for('ModularForm_GSp4_Q_top_level', group=group, page=page, weight_range=weight_range))]
        except Exception as e:
            info['error'] = 'Functional error: %s' % (str(e)) #(sys.exc_info()[0])
            return render_template( "ModularForm_GSp4_Q_dimensions.html",
                                    title='Siegel modular forms dimensions \(' + info['parent_as_tex'] + '\)',
                                    bread=bread, **info)

        # We provide some headers for the 'old' method and ask for rendering an answer
        if info['new_method']:
            info['table_headers'] = info['table_headers']

        # elif 'Sp8Z' == group:
        #     info['table_headers'] = ['Weight', 'Total', 'Ikeda lifts', 'Miyawaki lifts', 'Other']

        elif 'Sp6Z' == group:
            info['table_headers'] = ['Weight', 'Total', 'Miyawaki lifts I', 'Miyawaki lifts II', 'Other']

        elif group == 'Kp':
            info['table_headers'] = ["Weight", "Total", "Gritsenko Lifts", "Nonlifts", "Oldforms"]

        elif 'Sp4Z_2' == group or 'Gamma0_4_half' == group:
            info['table_headers'] = ['Weight', 'Total', 'Non cusp', 'Cusp']

        else:
            info['table_headers'] = ["Weight", "Total", "Eisenstein", "Klingen", "Maass", "Interesting"]

        return render_template("ModularForm_GSp4_Q_dimensions.html",
                               title='Siegel modular forms dimensions \(' + info['parent_as_tex'] + '\)',
                               bread=bread, **info)


    ##########################################################
    ## SPECIFIC FORM REQUEST
    ##########################################################
    if page == 'specimen':
        info['weight'] = weight
        ev_modulus = args.get('emod')
        fc_modulus = args.get('fcmod')
        erange = args.get('erange')
        fcrange = args.get('fcrange')

        # try to load data
<<<<<<< HEAD

        if 'Kp' == group or 'Sp6Z' == group or 'Sp4Z_2' == group or 'Sp4Z == group':
            # fetch from mongodb
            try:
                smple = sample.Sample( [group], weight + '_' + form)
                f = (smple.field()(0), smple.explicit_formula(), smple.Fourier_coefficients() if smple.Fourier_coefficients() else {})
                g = (smple.field()(0), smple.eigenvalues() if smple.eigenvalues() else {})

                file_name = weight + '_' + form + '.sobj'
                f_url = DATA + group + '/eigenforms/' + file_name
                file_name = weight + '_' + form + '-ev.sobj'
                g_url = DATA + group + '/eigenvalues/' + file_name

                loaded = True
            except Exception as e:
                info['error'] = 'Data not available: %s %s' % (str(e), weight + '_' + form)
                loaded = False
        else:
            try:
                file_name = weight + '_' + form + '.sobj'
                f_url = DATA + group + '/eigenforms/' + file_name
                # print 'fafaf %s'%f_url
                f = load(f_url)
                file_name = weight + '_' + form + '-ev.sobj'
                g_url = DATA + group + '/eigenvalues/' + file_name
                # print 'gagag %s'%g_url
                g = load(g_url)
                loaded = True
            except:
                info['error'] = 'Data not available'
                loaded = False
        print 'hahahah %s' % loaded
        if True == loaded:
=======
        try:
            file_name = weight + '_' + form + '.sobj'
            f_url = DATA + group + '/eigenforms/' + file_name
            f = load(f_url)

            file_name = weight + '_' + form + '-ev.sobj'
            g_url = DATA + group + '/eigenvalues/' + file_name
            g = load(g_url)

            loaded = True
        except:
            info['error'] = 'Data not available'
            loaded = False
>>>>>>> a111eca3

        if True == loaded:

            # define specific methods for computing discriminant and ordering of form
            if 'Sp8Z' != group and 'Sp6Z' != group: # with current data this is all degree 2 SMFs
                __disc = lambda (a, b, c): 4 * a * c - b ** 2
                __cmp = lambda (
                    a, b, c), (A, B, C): cmp((4 * a * c - b ** 2, a, b, c), (4 * A * C - B ** 2, A, B, C))

            if 'Sp8Z' == group:
                # matrix index is given as [m11 m22 m33 m44 m12 m13 m23 m14 m24 m34]
                __mat = lambda (m11, m22, m33, m44, m12, m13, m23, m14, m24, m34): \
                    matrix(ZZ, 4, 4, [m11, m12, m13, m14, m12, m22, m23, m24,
                                      m13, m23, m33, m34, m14, m24, m34, m44])
                __disc = lambda i: __mat(i).det()
                __cmp = lambda f1, f2: cmp([__mat(f1).det()] + list(f1), [__mat(f2).det()] + list(f2))

            if 'Sp6Z' == group:
                # matrix index is given as [m11/2 m22/2 m33/2 m12 m13 m23]
                __mat = lambda (a, b, c, d, e, f): \
                    matrix(ZZ, 3, 3, [2 * a, d, e, d, 2 * b, f, e, f, 2 * c])
                __disc = lambda i: __mat(i).det()
                __cmp = lambda f1, f2: cmp([__mat(f1).det()] + list(f1), [__mat(f2).det()] + list(f2))

            # make the coefficients of the M_k(Sp(4,Z)) forms integral
            # if 'Sp4Z' == group:  # or 'Sp4Z_2' == group:
            #     d = lcm(map(lambda n: denominator(n), f[1].coefficients()))
            #     f = list(f)
            #     f[1] *= d
            #     for k in f[2]:
            #         f[2][k] *= d

            # replace generator with a to make things prettier 
            if isinstance(f[0].parent(), Field):
                if f[0].parent()!=QQ:
                    gen = str(f[0].parent().gen())
                    info['gen_coeff_field'] = teXify_pol(str(f[0].parent().gen()).replace(gen, 'a'))
                    info['poly_coeff_field'] = teXify_pol(str(f[0].parent().polynomial()).replace(gen, 'a'))
                    info['poly_in_gens'] = teXify_pol(str(f[1]).replace(gen, 'a'))
                else:
                    info['poly_in_gens'] = teXify_pol(str(f[1]))
            else:
                # coefficient field is not a sage field, so just assume its supposed to be rationals
                info['poly_in_gens'] = teXify_pol(str(f[1]))

            # isolate requested eigenvalue indices
            if erange=='all':
                filt_evals = g[1]
                eval_index = filt_evals.keys()
                info['erangedesc']= 'all available eigenvalues'
            else:
                if erange:
                    spliterange = erange.split('-')
                    if len(spliterange)>1 and spliterange[0].isdigit() and spliterange[1].isdigit():
                        elow, ehigh = int(spliterange[0]), int(spliterange[1])
                        # filter out to have eigenvalues in [elow, ehigh]
                        filt_evals = {n: lam for n, lam in g[1].iteritems() if int(n)>=elow and int(n)<=ehigh}
                        eval_index = filt_evals.keys()
                        info['erangedesc'] = 'eigenvalues with $n$ in [' + `elow` + ', ' + `ehigh` + ']'
                else:
                    # can't make sense of the range, return a default
                    info['erange'] = ''
                    filt_evals = g[1]
                    eval_index = filt_evals.keys()[0:20]
                    info['erangedesc'] = 'the first few eigenvalues'

            # prepare formatted eigenvalues
            ftd_evals = []
            try:
                if not ev_modulus:
                    m = 0
                else:
                    m = int(ev_modulus)
                info['ev_modulus'] = m
                K = g[0].parent().fraction_field()
                if m != 0:
                    if QQ == K:
                        for i in eval_index:
                            rdcd_eval = Integer(g[1][i]) % m
                            ftd_evals.append((str(i), teXify_pol(str(rdcd_eval))))
                    else:
                        I = K.ideal(m)
                        for i in eval_index:
                            rdcd_eval = I.reduce(g[1][i])
                            ftd_evals.append((str(i), teXify_pol(str(rdcd_eval).replace(gen, 'a'))))
                    info['emoddesc'] = 'reduced modulo ' + `m` + '.'
                else:
                    for i in eval_index:
                        if QQ == K:
                            ftd_evals.append((str(i), teXify_pol(str(g[1][i]))))
                        else:
                            ftd_evals.append((str(i), teXify_pol(str(g[1][i]).replace(gen, 'a'))))
                    info['emoddesc'] = 'with no reduction.'     
            except:
                pass

            

            # if degree 2 cusp form filter out disc 0 coefficients
            if group=='Sp4Z' and form!= 'E' and form!='Klingen':
                f[2] = {n: fc for n, fc in f[2].iteritems() if __disc(n)!=0}

            if (fcrange=='all'):
                filt_fcs = f[2]
                fc_index = filt_fcs.keys()
                fc_index.sort(cmp=__cmp)
                info['fcrangedesc'] = 'all available Fourier coefficients'
            else:
                if fcrange:
                    splitfcrange = fcrange.split('-')
                    if len(splitfcrange)>1 and splitfcrange[0].isdigit() and splitfcrange[1].isdigit():
                        fclow, fchigh = int(splitfcrange[0]), int(splitfcrange[1])
                        filt_fcs = {n: fc for n, fc in f[2].iteritems() if __disc(n)>=fclow and __disc(n)<=fchigh}
                        fc_index = filt_fcs.keys()
                        fc_index.sort(cmp=__cmp)
                        info['fcrangedesc'] = 'Fourier coefficients with index such that $D$ is in [' + `fclow` + ', ' + `fchigh` + ']'
                else:
                    # can't make sense of the range, return a default
                    info['fcrange'] = '' 
                    filt_fcs = f[2]
                    fc_index = filt_fcs.keys()
                    fc_index.sort(cmp=__cmp)
                    fc_index = fc_index[0:20]
                    info['fcrangedesc'] = 'the first few Fourier coefficients'

            # prepare formatted fourier coefficients
            ftd_fcs = []
            try:
                if not fc_modulus:
                    m = 0
                else:
                    m = int(fc_modulus)
                info['fc_modulus'] = m
                K = g[0].parent().fraction_field()
                if m != 0:
                    if 'Sp4Z_2' == group:
                        if QQ == K:
                            for i in fc_index:
                                ftd_fc =  sum((v[0] % m) * v[1] for v in list(f[2][i]))
                                ftd_fcs.append((str(i), 
                                               teXify_pol(str(ftd_fc)), 
                                               str(__disc(i))))
                        else:
                            I = K.ideal(m)
                            for i in fc_index:
                                ftd_fc = sum(I.reduce(v[0]) * v[1] for v in list(f[2][i]))
                                ftd_fcs.append((str(i), 
                                                teXify_pol(str(ftd_fc).replace(gen, 'a')), 
                                                str(__disc(i))))
                    else:
                        if QQ == K:
                            for i in fc_index:
                                ftd_fc = Integer(f[2][i]) % m
                                ftd_fcs.append((str(i), 
                                                teXify_pol(str(ftd_fc)), 
                                                str(__disc(i))))
                        else:
                            I = K.ideal(m)
                            for i in fc_index:
                                ftd_fc = I.reduce(f[2][i])
                                ftd_fcs.append((str(i), 
                                                teXify_pol(str(ftd_fc).replace(gen, 'a')), 
                                                str(__disc(i))))
                    info['fcmoddesc'] = 'reduced modulo ' + `m` + '.'
                else:
                    for i in fc_index:
                        ftd_fc = f[2][i]
                        if QQ == K:
                            ftd_fcs.append((str(i),
                                            teXify_pol(str(ftd_fc)),
                                            str(__disc(i))))
                        else:
                            ftd_fcs.append((str(i), 
                                            teXify_pol(str(ftd_fc).replace(gen, 'a')), 
                                            str(__disc(i))))
                    info['fcmoddesc'] = 'with no reduction.'
            except:
                pass

<<<<<<< HEAD
            info['the_form'] = [f[0].parent(), f[1],
                                [(l, g[1][l]) for l in g[1]],
                                [(i, f[2][i], __disc(i)) for i in f_keys],
                                f_url, g_url]
            # info['friends'] = [ ('Spin L-function', url_for('not_yet_implemented'))]#, \
##                                 ('Standard L-function', url_for('not_yet_implemented')), \
##                                 ('First Fourier-Jacobi coefficient', url_for('not_yet_implemented'))]

        location = url_for('ModularForm_GSp4_Q_top_level', group=group, page=page, weight=weight, form=form)
        info['form_name'] = form
        bread += [(weight + '_' + form, location)]
        return render_template("ModularForm_GSp4_Q_specimen.html",
                               title='Siegel modular form ' + weight + '_' + form,
                               bread=bread, **info)
=======
            # if implemented, add L-function to friends
            if 'Sp4Z'== group:
                numEmbeddings = f[0].parent().degree()
                info['friends'] = []
                for embedding in range(0, numEmbeddings):
                    info['friends'].append(('Spin L-function for ' 
                                           + str(weight) + '_' + form + '.' + str(embedding), 
                                           '/L/ModularForm/GSp/Q/Sp4Z/specimen/'
                                           + str(weight) + '/' + form + '/' + str(embedding))) 
            else:
                info['friends'] = []            

            #TODO implement remaining spin L-functions, standard L-functions,
            #     and first Fourier-Jacobi coefficient

            location = url_for('ModularForm_GSp4_Q_top_level', group=group, page=page, weight=weight, form=form)
            bread += [(weight + '_' + form, location)]

            properties2 = [('Species', '$' + info['parent_as_tex'] + '$'),
                          ('Weight', '%s' % weight)]

            info['form'] = form
            info['downloads'] = [('Fourier coefficients', f_url),
                                 ('Eigenvalues', g_url)]
            info['ftd_evals'] = ftd_evals
            info['ftd_fcs'] = ftd_fcs
            info['location'] = location

            return render_template("ModularForm_GSp4_Q/ModularForm_GSp4_Q_specimen.html", 
                 title = 'Siegel modular form ' + weight + '_' + form,
                 bread=bread, 
		 info=info,  
		 properties2=properties2, friends=info['friends'], downloads=info['downloads']) 

>>>>>>> a111eca3

    # if a nonexisting page was requested return the homepage of Siegel modular forms
    return render_webpage()


<|MERGE_RESOLUTION|>--- conflicted
+++ resolved
@@ -36,13 +36,6 @@
             args['form'] = form
     return render_webpage(args)
 
-<<<<<<< HEAD
-
-=======
-DATA = 'http://data.countnumber.de/Siegel-Modular-Forms/'
-# DATA = '/home/nils/Sandbox/super_current/Siegel-Modular-Forms/'
-# DATA = os.path.expanduser("~/data/Siegel-Modular-Forms/")
-
 ##TODO just copied this from hilbert_modular_form.py, probably should be in a lmfdb.tex_utilities file
 def teXify_pol(pol_str):  # TeXify a polynomial (or other string containing polynomials)
     o_str = pol_str.replace('*', '')
@@ -67,7 +60,6 @@
         ind_start = o_str.find('^', ind_end)
 
     return o_str
->>>>>>> a111eca3
 
 def render_webpage(args={}):
     """
@@ -289,9 +281,7 @@
         fcrange = args.get('fcrange')
 
         # try to load data
-<<<<<<< HEAD
-
-        if 'Kp' == group or 'Sp6Z' == group or 'Sp4Z_2' == group or 'Sp4Z == group':
+        if 'Kp' == group or 'Sp4Z_2' == group or 'Sp4Z' == group:
             # fetch from mongodb
             try:
                 smple = sample.Sample( [group], weight + '_' + form)
@@ -321,23 +311,6 @@
             except:
                 info['error'] = 'Data not available'
                 loaded = False
-        print 'hahahah %s' % loaded
-        if True == loaded:
-=======
-        try:
-            file_name = weight + '_' + form + '.sobj'
-            f_url = DATA + group + '/eigenforms/' + file_name
-            f = load(f_url)
-
-            file_name = weight + '_' + form + '-ev.sobj'
-            g_url = DATA + group + '/eigenvalues/' + file_name
-            g = load(g_url)
-
-            loaded = True
-        except:
-            info['error'] = 'Data not available'
-            loaded = False
->>>>>>> a111eca3
 
         if True == loaded:
 
@@ -433,12 +406,6 @@
                     info['emoddesc'] = 'with no reduction.'     
             except:
                 pass
-
-            
-
-            # if degree 2 cusp form filter out disc 0 coefficients
-            if group=='Sp4Z' and form!= 'E' and form!='Klingen':
-                f[2] = {n: fc for n, fc in f[2].iteritems() if __disc(n)!=0}
 
             if (fcrange=='all'):
                 filt_fcs = f[2]
@@ -517,57 +484,39 @@
             except:
                 pass
 
-<<<<<<< HEAD
-            info['the_form'] = [f[0].parent(), f[1],
-                                [(l, g[1][l]) for l in g[1]],
-                                [(i, f[2][i], __disc(i)) for i in f_keys],
-                                f_url, g_url]
-            # info['friends'] = [ ('Spin L-function', url_for('not_yet_implemented'))]#, \
-##                                 ('Standard L-function', url_for('not_yet_implemented')), \
-##                                 ('First Fourier-Jacobi coefficient', url_for('not_yet_implemented'))]
-
-        location = url_for('ModularForm_GSp4_Q_top_level', group=group, page=page, weight=weight, form=form)
-        info['form_name'] = form
-        bread += [(weight + '_' + form, location)]
-        return render_template("ModularForm_GSp4_Q_specimen.html",
-                               title='Siegel modular form ' + weight + '_' + form,
-                               bread=bread, **info)
-=======
+
+            location = url_for('ModularForm_GSp4_Q_top_level', group=group, page=page, weight=weight, form=form)
+            properties2 = [('Species', '$' + info['parent_as_tex'] + '$'),
+                          ('Weight', '%s' % weight)]
+
             # if implemented, add L-function to friends
             if 'Sp4Z'== group:
                 numEmbeddings = f[0].parent().degree()
-                info['friends'] = []
+                friends = []
                 for embedding in range(0, numEmbeddings):
-                    info['friends'].append(('Spin L-function for ' 
+                    friends.append(('Spin L-function for ' 
                                            + str(weight) + '_' + form + '.' + str(embedding), 
                                            '/L/ModularForm/GSp/Q/Sp4Z/specimen/'
                                            + str(weight) + '/' + form + '/' + str(embedding))) 
             else:
-                info['friends'] = []            
-
+                friends = []            
             #TODO implement remaining spin L-functions, standard L-functions,
-            #     and first Fourier-Jacobi coefficient
+            # and first Fourier-Jacobi coefficient
+
+            downloads = [('Fourier coefficients', f_url),
+                             ('Eigenvalues', g_url)]
 
             location = url_for('ModularForm_GSp4_Q_top_level', group=group, page=page, weight=weight, form=form)
             bread += [(weight + '_' + form, location)]
 
-            properties2 = [('Species', '$' + info['parent_as_tex'] + '$'),
-                          ('Weight', '%s' % weight)]
-
-            info['form'] = form
-            info['downloads'] = [('Fourier coefficients', f_url),
-                                 ('Eigenvalues', g_url)]
             info['ftd_evals'] = ftd_evals
             info['ftd_fcs'] = ftd_fcs
             info['location'] = location
-
-            return render_template("ModularForm_GSp4_Q/ModularForm_GSp4_Q_specimen.html", 
+            info['form_name'] = form
+
+            return render_template("ModularForm_GSp4_Q_specimen.html", 
                  title = 'Siegel modular form ' + weight + '_' + form,
-                 bread=bread, 
-		 info=info,  
-		 properties2=properties2, friends=info['friends'], downloads=info['downloads']) 
-
->>>>>>> a111eca3
+                 bread=bread, properties2=properties2, friends=friends, downloads=downloads, **info) 
 
     # if a nonexisting page was requested return the homepage of Siegel modular forms
     return render_webpage()
