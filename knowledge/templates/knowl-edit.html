--- conflicted
+++ resolved
@@ -30,6 +30,7 @@
 <br>
 
 {{ knowlbar() }}
+
 <script type="text/javascript" src="{{ url_for('static', filename='jquery.markitup.js')}}"></script>
 <script type="text/javascript" src="{{ url_for('static', filename='jquery.markitup.markdown.js')}}"></script>
 <link rel="stylesheet" type="text/css" href="{{ url_for('static', filename='markitup.css')}}" />
@@ -51,11 +52,7 @@
      <td>{{KNOWL("doc.knowl.identifier",title="Identifier")}}</td><td><a href="{{ url_for('.render', ID = k.id) }}">{{ k.id }}</a></td>
    </tr>
    <tr>
-<<<<<<< HEAD
-     <td>Description</td>
-=======
      <td>{{KNOWL("doc.knowl.description",title="Description")}}</td>
->>>>>>> b04a47ef
      <td><input size="40" name="title" id="ktitle" value="{{ k.title }}" /></td>
    </tr>
    <tr>
