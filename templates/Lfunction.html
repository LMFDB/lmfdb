{% extends 'homepage.html' %}

{% block content %}

 {% if degree==1 or degree==2 %}
     {% if Ltype!="maass" %}
         {% set KNOWL_ID = request.path.replace('/L/','lfunction.').lower().replace('/','.') %}
         <h2>{{ KNOWL_INC(KNOWL_ID+'top', title='') }}</h2>
     {% endif %}
 {% endif %}

 <h2> {{ KNOWL('lfunction.dirichlet_series', title='Dirichlet series') }}</h2>
 <div>\[{{ dirichlet }}\]</div>

 <h2>{{ KNOWL('lfunction.functional_equation',title='Functional equation') }}</h2>

 <div id="functionalEqText">\[{{ functionalequation }}\]</div>
 <div>
   {{ KNOWL('lfunction.selbergdata', title="Selberg data") }}: ${{ functionalequationSelberg }}$</div>


 <h2>{{ KNOWL('lfunction.euler_product', title='Euler product') }}</h2>
 <div>\[{{ eulerproduct }}\]</div>

 <h2> Imaginary part of the first few zeroes on the {{ KNOWL('lfunction.critical_line', title='critical line') }}</h2>

 {% if zeroeslink %}
     <div><span id="zeroes"></span></div>
 {% else %}
     <div>Not enough Dirichlet series coefficients to compute zeros.</div>
 {% endif %}

<<<<<<< HEAD
 <h2>Special Values</h2>
 <div>
  {% if sv12 %}
      \[ {{ sv12 }} \]
  {% endif %}
  {% if sv1 %}
      \[ {{ sv1 }} \]
  {% endif %}
  {% if not sv1 and not sv12 %}
      Not enough Dirichlet series coefficients to compute special values.
  {% endif %}
 </div>
=======
 {% if sv1 and sv12 %}
     <h2>Special Values</h2>
     <div>
      {{ sv12 }}<br>
      {% if Ltype=="riemann" or Ltype=="dedekindzeta" %}
          pole at s=1<br>
      {% else %}
          {{ sv1 }}<br>
      {% endif %}
     </div>
 {% else %}
      <div>Not enough Dirichlet series coefficients to compute special values.</div>
 {% endif %}
>>>>>>> 97b493bd

    <h2> Graph of the {{ KNOWL('lfunction.zfunction', title='$Z$-function') }} along center part of the {{ KNOWL('lfunction.critical_line', title='critical line') }} </h2>

 {% if plotlink %}
    <img src="{{ plotlink|safe }}" >
 {% else %}
    <div>Not enough Dirichlet series coefficients to make a graph.</div>
 {% endif %}


 {% if degree==1 or degree==2 %}
     {% if Ltype!="maass" %}
         <h2>{{ KNOWL_INC(KNOWL_ID+'bottom', title='') }}</h2>
     {% endif %}
 {% endif %}


<script type="text/javascript">
  $(function() {
      $("#zeroes").load("{{ zeroeslink|safe }}");
  });
</script>

{% endblock %}
<|MERGE_RESOLUTION|>--- conflicted
+++ resolved
@@ -30,20 +30,6 @@
      <div>Not enough Dirichlet series coefficients to compute zeros.</div>
  {% endif %}
 
-<<<<<<< HEAD
- <h2>Special Values</h2>
- <div>
-  {% if sv12 %}
-      \[ {{ sv12 }} \]
-  {% endif %}
-  {% if sv1 %}
-      \[ {{ sv1 }} \]
-  {% endif %}
-  {% if not sv1 and not sv12 %}
-      Not enough Dirichlet series coefficients to compute special values.
-  {% endif %}
- </div>
-=======
  {% if sv1 and sv12 %}
      <h2>Special Values</h2>
      <div>
@@ -57,7 +43,6 @@
  {% else %}
       <div>Not enough Dirichlet series coefficients to compute special values.</div>
  {% endif %}
->>>>>>> 97b493bd
 
     <h2> Graph of the {{ KNOWL('lfunction.zfunction', title='$Z$-function') }} along center part of the {{ KNOWL('lfunction.critical_line', title='critical line') }} </h2>
 
