{% extends "homepage.html" %}
{% block body %}

Examples:
<<<<<<< HEAD
<ul>
<li><a href="{{ url_for('EC_toplevel')  }}  ">Elliptic Curves over Q</a>
<li><a href="{{ url_for('render_maass_form')  }}  ">Maass cusp forms</a></li>
<li><a href="{{ url_for('render_Lfunction') }}">L-functions</a> </li>
<li><a href="{{ url_for('ModularForm_GSp4_Q_top_level')  }}  ">Siegel modular forms</a> </li>
<li><a href="{{ url_for('render_classical_modular_forms')  }}  ">Classical modular forms</a></li>
<li><a href="{{ url_for('number_field_render_webpage')  }}  ">Number Fields</a></li>
<li><a href="{{ url_for('hilbert_modular_form_render_webpage')  }}">Hilbert Modular Forms</a></li>
<li><a href="{{ url_for('LfunctionDB.query', zerolowerbound=1.1, zeroupperbound=2.1) }} ">First zero search example</li>
</ul>
=======
{{ index() }}
>>>>>>> 7507a785

Raw:
<ul>
<li><a href="/raw">raw</a>
</ul>

{% endblock %}<|MERGE_RESOLUTION|>--- conflicted
+++ resolved
@@ -2,20 +2,7 @@
 {% block body %}
 
 Examples:
-<<<<<<< HEAD
-<ul>
-<li><a href="{{ url_for('EC_toplevel')  }}  ">Elliptic Curves over Q</a>
-<li><a href="{{ url_for('render_maass_form')  }}  ">Maass cusp forms</a></li>
-<li><a href="{{ url_for('render_Lfunction') }}">L-functions</a> </li>
-<li><a href="{{ url_for('ModularForm_GSp4_Q_top_level')  }}  ">Siegel modular forms</a> </li>
-<li><a href="{{ url_for('render_classical_modular_forms')  }}  ">Classical modular forms</a></li>
-<li><a href="{{ url_for('number_field_render_webpage')  }}  ">Number Fields</a></li>
-<li><a href="{{ url_for('hilbert_modular_form_render_webpage')  }}">Hilbert Modular Forms</a></li>
-<li><a href="{{ url_for('LfunctionDB.query', zerolowerbound=1.1, zeroupperbound=2.1) }} ">First zero search example</li>
-</ul>
-=======
 {{ index() }}
->>>>>>> 7507a785
 
 Raw:
 <ul>
