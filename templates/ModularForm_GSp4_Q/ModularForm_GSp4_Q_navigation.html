{% extends 'homepage.html' %}
{% block content %}

<h2>Browse
  <a class="knowl-title" knowl="smf.siegel_modular_form">
    Siegel modular forms
  </a>
<<<<<<< HEAD
  of degree 2 is a holomorphic function on the Siegel upper half plane of complex $2 \times 2$ matrices
  whose imaginary part is strictly positive definite which satisfies an invariance property with respect to
  arithmetic subgroups of <script type="math/tex">{\rm GSp}(4)</script> such as the ones listed below.
</p>

<br/>

<h2>Browse</h2>
=======
</h2>
>>>>>>> c118fb3e

<p>
  <h3>Degree 2</h3>
  Integral weight:
  &nbsp;&nbsp;
  <a href="{{ url_for( 'ModularForm_GSp4_Q_top_level', group = 'Sp4Z', page = 'forms') }}">
    <script type="math/tex">M_k\big({\rm Sp}(4,\mathbb{Z})\big)</script>
  </a>
  &nbsp;&nbsp;
  <a href="{{ url_for( 'ModularForm_GSp4_Q_top_level', group = 'Kp', page = 'forms') }}">
    <script type="math/tex">M_k\big(K(p)\big)</script>
  </a>
  &nbsp;&nbsp;
  <a href="{{ url_for( 'ModularForm_GSp4_Q_top_level', group = 'Gamma0_2', page = 'forms') }}">
    <script type="math/tex">M_k\big(\Gamma_0(2)\big)</script>
  </a>
  &nbsp;&nbsp;
  <a href="{{ url_for( 'ModularForm_GSp4_Q_top_level', group = 'Gamma0_3', page = 'forms') }}">
    <script type="math/tex">M_k\big(\Gamma_0(3\big))</script>
  </a>
  &nbsp;&nbsp;
  <a href="{{ url_for( 'ModularForm_GSp4_Q_top_level', group = 'Gamma0_3_psi_3', page = 'forms') }}">
    <script type="math/tex">M_k\big(\Gamma_0(3),\psi_3\big)</script>
  </a>
  &nbsp;&nbsp;
  <a href="{{ url_for( 'ModularForm_GSp4_Q_top_level', group = 'Gamma0_4', page = 'forms') }}">
    <script type="math/tex">M_k\big(\Gamma_0(4)\big)</script>
  </a>
  &nbsp;&nbsp;
  <a href="{{ url_for( 'ModularForm_GSp4_Q_top_level', group = 'Gamma0_4_psi_4', page = 'forms') }}">
    <script type="math/tex">M_k\big(\Gamma_0(4),\psi_4\big)</script>
  </a>
</p>

<p>
  Half integral weight:
  &nbsp;&nbsp;
  <a href="{{ url_for( 'ModularForm_GSp4_Q_top_level', group = 'Gamma0_4_half', page = 'forms') }}">
    <script type="math/tex">M_{k-1/2}\big(\Gamma_0(4)\big)</script>
  </a>
</p>

<p>
  Integral weight and <script type="math/tex">\mathbb{C}[X,Y]-valued</script>:
  &nbsp;&nbsp;
  <a href="{{ url_for( 'ModularForm_GSp4_Q_top_level', group = 'Sp4Z_2', page = 'forms') }}">
    <script type="math/tex">M_{k,2}\big({\rm Sp}(4,\mathbb{Z})\big)</script>
  </a>
</p>

<p>
  <h3>Degree 3</h3>
  Integral weight:
  &nbsp;&nbsp;
  <a href="{{ url_for( 'ModularForm_GSp4_Q_top_level', group = 'Sp6Z', page = 'forms') }}">
    <script type="math/tex">M_k\big({\rm Sp}(6,\mathbb{Z})\big)</script>
  </a>
</p>

<p>
  <h3>Degree 4</h3>
  Integral weight:
  &nbsp;&nbsp;
  <a href="{{ url_for( 'ModularForm_GSp4_Q_top_level', group = 'Sp8Z', page = 'forms') }}">
    <script type="math/tex">M_k\big({\rm Sp}(8,\mathbb{Z})\big)</script>
  </a>
</p>

<br/></br>

<h2>Look up dimensions</h2>

<script> 
  function validate_weight()
  {
  var input = document.getElementById("weight_range").value;
  if(input == '')
  {  return false;  }
  if(input.match(/^\d+$/))  // Only digits.
  {
  if(input > 1000000)
  {
  alert("Please enter a smaller number.");
  return false;
  }
  else
  {  return true;  }
  }
  else if(input.match(/^\d+\-\d+$/))  // Range, like 2-50
  {
  min_wt = parseInt(input.split("-")[0]);
  max_wt = parseInt(input.split("-")[1]);
  if(min_wt > max_wt)
  {
  alert("Your first weight cannot be larger than the second weight.")
  return false;
  }
  else
  {
  if ((max_wt-min_wt + 1)*max_wt > 1000000)
  {
  alert("Please enter a smaller range (output would take too long to compute).");
  return false;
  }
  else
  {  return true;  }
  }
  }
  else
  {
  alert("Please enter either a weight or a range of weights (in the form '2-50', with no spaces).");
  return false;
  }
  }
</script> 
 
<form action="/ModularForm/GSp4/Q" method="get" onSubmit="return validate_weight()"> 
  <input type="hidden" name="page" value="dimensions" /> 
  <input type="hidden" name="level" value="17" />
  <table> 
    <tr>
      <td>
	<label>Group</label>
	<select name="group">
	  <option value="Sp4Z">Sp(4,Z)</option>
	  <option value="Sp4Z_2">Sp(4,Z), vector-valued</option>
	  <option value="Sp6Z">Sp(6,Z)</option>
	  <option value="Sp8Z">Sp(8,Z)</option>
	  <option value="Kp">K(p)</option>
	  <option value="Gamma0_2">Gamma_0(2)</option>
	  <option value="Gamma0_3">Gamma_0(3)</option>
	  <option value="Gamma0_3_psi_3">Gamma_0(3), psi_3</option>
	  <option value="Gamma0_4">Gamma_0(4)</option>
	  <option value="Gamma0_4_psi_4">Gamma_0(4), psi_4</option>
	  <option value="Gamma0_4_half">Gamma_0(4), half integral</option>
	</select>
      </td>
      <td> 
	<label>weight(s)</label>
	<input type="text" name="weight_range" placeholder="20-30" />
	<span class="formexample">e.g. 2 or 20-40</span>
      </td>
      <td> 
	<button type="submit" value="submit">Submit</button>
      </td>
    </tr>
  </table> 
</form> 

<br/>

<h2>Search</h2>

<p>
  Stay tuned. Soon available.
</p>

{% endblock %}<|MERGE_RESOLUTION|>--- conflicted
+++ resolved
@@ -5,18 +5,7 @@
   <a class="knowl-title" knowl="smf.siegel_modular_form">
     Siegel modular forms
   </a>
-<<<<<<< HEAD
-  of degree 2 is a holomorphic function on the Siegel upper half plane of complex $2 \times 2$ matrices
-  whose imaginary part is strictly positive definite which satisfies an invariance property with respect to
-  arithmetic subgroups of <script type="math/tex">{\rm GSp}(4)</script> such as the ones listed below.
-</p>
-
-<br/>
-
-<h2>Browse</h2>
-=======
 </h2>
->>>>>>> c118fb3e
 
 <p>
   <h3>Degree 2</h3>
