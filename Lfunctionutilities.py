--- conflicted
+++ resolved
@@ -1,365 +1,311 @@
-import re
-from sage.all import *
-
-def pair2complex(pair):
-    local = re.match(" *([^ ]+)[ \t]*([^ ]*)", pair)
-    if local:
-        rp = local.group(1)
-        if local.group(2):
-            ip = local.group(2)
-        else:
-            ip=0
-    else:
-        rp=0
-        ip=0
-    return float(rp) + float(ip)*I
-
-
-def splitcoeff(coeff):
-    local = coeff.split("\n")
-    answer = []
-    for s in local:
-        if s:
-            answer.append(pair2complex(s))
-
-    return answer
-
-def truncatenumber(numb,precision):
-    localprecision = precision
-    if numb < 0:
-        localprecision = localprecision + 1        
-    return(str(numb)[0:int(localprecision)])
-
-def seriescoeff(coeff, index, seriescoefftype, seriestype, truncationexp, precision):
-    truncation=float(10**truncationexp)
-    rp=real_part(coeff)
-    ip=imag_part(coeff)
-# below we use float(abs()) instead of abs() to avoid a sage bug
-    if (float(abs(rp))>truncation) & (float(abs(ip))>truncation):
-        ans = ""
-        if seriescoefftype=="series":
-            ans +="+"
-        ans +="("
-        ans += truncatenumber(rp, precision)
-        if ip>0:
-            ans +="+"
-        ans += truncatenumber(ip, precision)+" i"
-        return(ans+")" + seriesvar(index, seriestype))
-    elif (float(abs(rp))<truncation) & (float(abs(ip))<truncation):
-        if seriescoefftype != "literal":
-            return("")
-        else:
-            return("0")
-# if we get this far, either pure real or pure imaginary
-    ans=""
-#    if seriescoefftype=="series":
-#        ans=ans+" + "
-#commenting out the above "if" code so as to fix + - problem
-    if rp>truncation: 
-        if float(abs(rp-1))<truncation:
-            if seriescoefftype=="literal":
-                return("1")
-            elif seriescoefftype=="signed":
-                return("+1")
-            elif seriescoefftype=="factor":
-                return("")
-            elif seriescoefftype=="series":
-                return(ans + " + " + seriesvar(index,seriestype))
-        else:
-            if seriescoefftype=="series":
-                return(" + " + ans + truncatenumber(rp, precision) + seriesvar(index, seriestype))
-            elif seriescoefftype=="signed":
-                return(ans + "+"+truncatenumber(rp,precision))
-            elif seriescoefftype=="literal" or seriescoefftype=="factor":
-                return(ans + truncatenumber(rp,precision))
-    elif rp<-1*truncation:
-        if float(abs(rp+1))<truncation:
-            if seriescoefftype == "literal":
-                return("-1" + seriesvar(index, seriestype))
-            elif seriescoefftype == "signed":
-                return("-1" + seriesvar(index, seriestype))
-            elif seriescoefftype == "factor":
-                return("-" + seriesvar(index, seriestype))
-            elif seriescoefftype == "series":  # adding space between minus sign and value
-                return(" - " + seriesvar(index, seriestype))
-            else:
-                return("-" + seriesvar(index, seriestype))
-        else:
-            if seriescoefftype=="series":
-                return(ans + " - " + truncatenumber(float(abs(rp)), precision) + seriesvar(index, seriestype))
-            elif seriescoefftype=="literal" or seriescoefftype=="factor":
-                return(ans + truncatenumber(rp,precision))
-
-# if we get this far, it is pure imaginary
-    elif ip>truncation:
-        if float(abs(ip-1))<truncation:
-            if seriescoefftype=="literal":
-                return("i")
-            elif seriescoefftype=="signed":
-                return("+i")
-            elif seriescoefftype=="factor":
-                return("i")
-            elif seriescoefftype=="series":
-                return(ans + " + i" + seriesvar(index,seriestype))
-        else:
-            if seriescoefftype=="series":
-                return(ans + truncatenumber(ip,precision) + " + i" + seriesvar(index, seriestype))
-            elif seriescoefftype=="signed":
-                return(ans + "+"+truncatenumber(ip,precision) + "i")
-            elif seriescoefftype=="literal" or seriescoefftype=="factor":
-                return(ans + truncatenumber(ip,precision) + "i")
-    elif ip<-1*truncation:
-        if float(abs(ip+1))<truncation:
-            return("-i" + seriesvar(index, seriestype))
-        else:
-            if seriescoefftype=="series":
-                return(ans + truncatenumber(ip, precision) +"i"+ seriesvar(index, seriestype))
-            elif seriescoefftype=="signed":
-                return(ans + truncatenumber(ip,precision)+" i")
-            elif seriescoefftype=="literal" or seriescoefftype=="factor":
-                return(ans + truncatenumber(ip,precision)+" i")
-
-#    elif float(abs(ip+1))<truncation:
-#        return("-" + "i"+ seriesvar(index, seriestype))
-    else:
-        return(latex(coeff) + seriesvar(index, seriestype))
-
-
-def seriesvar(index,seriestype):
-    if seriestype=="dirichlet":
-        return(" \\ " + str(index)+"^{-s}")
-    elif seriestype=="":
-        return("")
-    elif seriestype=="qexpansion":
-        return("\\, " + "q^{"+str(index)+"}")
-    else:
-        return("")
-
-<<<<<<< HEAD
-
-def make_dirichlet_series(roots):
-    '''
-    I assume that roots has keys for every prime and allow the values
-    at prime keys to be empty lists 
-    '''
-    num_coeffs = next_prime(max(roots))
-    from sage.rings.power_series_ring import PowerSeriesRing
-    from sage.rings.complex_field import ComplexField 
-    PS = PowerSeriesRing(ComplexField(),'q')
-    q = PS.gen()
-    ds = {1:1}
-    print roots
-    for p in roots:
-        p_poly = 1
-        for alpha in roots[p]:
-            print alpha, p
-            p_poly = p_poly*(1-alpha*q)
-        p_factor = PS(1/p_poly)+O(q**num_coeffs)
-        p_coeffs = p_factor.coefficients()
-        for i in range(num_coeffs):
-            if p**i < num_coeffs: 
-                ds[p**i] = p_coeffs[i]
-    from sage.misc.misc import srange
-    for nn in srange(6, num_coeffs):
-        if not nn.is_prime_power():
-            nf = nn.factor()
-            ds[nn] = prod([ds[a[0]**a[1]] for a in nf])
-    list_ds = []
-    for nn in srange(1,num_coeffs): 
-        list_ds.append(ds[nn])
-    return list_ds
-
-
-def make_logarithmic_derivative(roots):
-    '''
-    I assume that roots has keys for every prime and allow the values
-    at prime keys to be empty lists 
-    '''
-    m = max(roots)
-    from sage.misc.misc import srange
-    for nn in srange(m, next_prime(m)):
-        if nn.is_prime_power():
-            m = nn
-    num_coeffs = m
-    ds = {}
-    for p in roots:
-        i = 1
-        while (p**i<num_coeffs):
-            ds[p**i] = log(p).n()*sum([alpha**i for alpha in roots[p]])
-            i = i+1
-    return ds
-
-=======
-def lfuncDStex(L ,fmt):
-    """ Returns the LaTex for displaying the Dirichlet series of the L-function L.
-        fmt could be any of the values: "analytic", "langlands", "abstract"
-    """
-
-    if len(L.dirichlet_coefficients)==0:
-        return '\\text{No Dirichlet coefficients supplied.}'
-    
-    numperline = 3
-    numcoeffs=min(10,len(L.dirichlet_coefficients))
-    if L.selfdual:
-        numperline = 7
-        numcoeffs=min(20,len(L.dirichlet_coefficients))
-        ans=""
-    if fmt=="analytic" or fmt=="langlands":
-        ans="\\begin{align}\n"
-        ans=ans+L.texname+"="+seriescoeff(L.dirichlet_coefficients[0],0,"literal","",-6,5)+"\\mathstrut&"
-        for n in range(1,numcoeffs):
-            ans=ans+seriescoeff(L.dirichlet_coefficients[n],n+1,"series","dirichlet",-6,5)
-            if(n % numperline ==0):
-                ans=ans+"\\cr\n"
-                ans=ans+"&"
-        ans=ans+" + \\ \\cdots\n\\end{align}"
-
-    elif fmt=="abstract":
-       if L.Ltype()=="riemann":
-        ans="\\begin{equation} \n \\zeta(s) = \\sum_{n=1}^{\\infty} n^{-s} \n \\end{equation} \n"
-
-       elif L.Ltype()=="dirichlet":
-        ans="\\begin{equation} \n L(s,\\chi) = \\sum_{n=1}^{\\infty} \\chi(n) n^{-s} \n \\end{equation}"
-        ans = ans+"where $\\chi$ is the character modulo "+ str(L.charactermodulus)
-        ans = ans+", number "+str(L.characternumber)+"." 
-
-       else:
-        ans="\\begin{equation} \n "+L.texname+" = \\sum_{n=1}^{\\infty} a(n) n^{-s} \n \\end{equation}"
-    return(ans)
-
-#---------
-
-def lfuncEPtex(L,fmt):
-    """ Returns the LaTex for displaying the Euler product of the L-function L.
-        fmt could be any of the values: "abstract"
-    """
-    
-    ans=""
-    if fmt=="abstract":
-        ans="\\begin{equation} \n "+L.texname+" = "
-        if L.Ltype()=="riemann":
-             ans= ans+"\\prod_p (1 - p^{-s})^{-1}"
-        elif L.Ltype()=="dirichlet":
-             ans= ans+"\\prod_p (1- \\chi(p) p^{-s})^{-1}"
-        elif L.Ltype()=="ellipticmodularform":
-            ans= ans+"\\prod_{p\\ \\mathrm{bad}} (1- a(p) p^{-s})^{-1} \\prod_{p\\ \\mathrm{good}} (1- a(p) p^{-s} + p^{-2s})^{-1}"
-        elif L.Ltype()=="ellipticcurve":
-            ans= ans+"\\prod_{p\\ \\mathrm{bad}} (1- a(p) p^{-s})^{-1} \\prod_{p\\ \\mathrm{good}} (1- a(p) p^{-s} + p^{-2s})^{-1}"
-        elif L.Ltype()=="maass":
-            if L.group == 'GL2':
-                ans= ans+"\\prod_{p\\ \\mathrm{bad}} (1- a(p) p^{-s})^{-1} \\prod_{p\\ \\mathrm{good}} (1- a(p) p^{-s} + p^{-2s})^{-1}"
-            elif L.group == 'GL3':
-                ans= ans+"\\prod_{p\\ \\mathrm{bad}} (1- a(p) p^{-s})^{-1}  \\prod_{p\\ \\mathrm{good}} (1- a(p) p^{-s} + \\overline{a(p)} p^{-2s} - p^{-3s})^{-1}"
-            else:
-                ans= ans+"\\prod_p \\ \\prod_{j=1}^{"+str(L.degree)+"} (1 - \\alpha_{j,p}\\,  p^{-s})^{-1}"
-                
-        elif L.langlands:
-                ans= ans+"\\prod_p \\ \\prod_{j=1}^{"+str(L.degree)+"} (1 - \\alpha_{j,p}\\,  p^{-s})^{-1}"
-          
-        else:
-            return("No information is available about the Euler product.")
-        ans=ans+" \n \\end{equation}"
-        return(ans)
-    else:
-        return("No information is available about the Euler product.")
-
-
-#---------
-
-
-def lfuncFEtex(L,fmt):
-    """ Returns the LaTex for displaying the Functional equation of the L-function L.
-        fmt could be any of the values: "analytic", "selberg"
-    """
-    
-    ans=""
-    if fmt=="analytic":
-        ans="\\begin{align}\n"+L.texnamecompleteds+"=\\mathstrut &"
-        if L.level>1:
-            #ans+=latex(L.level)+"^{\\frac{s}{2}}"
-            ans+=latex(L.level)+"^{s/2}"
-        for mu in L.mu_fe:
-           ans += "\Gamma_{\mathbb{R}}(s"+seriescoeff(mu,0,"signed","",-6,5)+")"
-        for nu in L.nu_fe:
-           ans += "\Gamma_{\mathbb{C}}(s"+seriescoeff(nu,0,"signed","",-6,5)+")"
-        ans += " \\cdot "+L.texname+"\\cr\n"
-        ans += "=\\mathstrut & "+seriescoeff(L.sign,0,"factor","",-6,5)
-        ans += L.texnamecompleted1ms+"\n\\end{align}\n"
-    elif fmt=="selberg":
-        print L.nu_fe,"!!!!!!!"
-        ans+="("+str(int(L.degree))+","
-        ans+=str(int(L.level))+","
-        ans+="("
-        if L.mu_fe != []:
-            for mu in range(len(L.mu_fe)-1):
-                ans+=seriescoeff(L.mu_fe[mu],0,"literal","",-6,5)+", "
-            ans+=seriescoeff(L.mu_fe[-1],0,"literal","",-6,5)
-        ans = ans+":"
-        if L.nu_fe != []:
-            for nu in range(len(L.nu_fe)-1):
-                ans+=str(L.nu_fe[nu])+", "
-            ans+=str(L.nu_fe[-1])
-        ans+="), "
-        ans+=seriescoeff(L.sign, 0, "literal","", -6,5)
-        ans+=")"
-
-    return(ans)
-                       
-
-#------
-
-CF = ComplexField(500)
-
-def euler_p_factor(root_list,PREC):
-  # computes the coefficients of the pth Euler factor expanded as a geometric series
-  # ax^n is the Dirichlet series coefficient p^(-ns)
-  PREC = floor(PREC);
-  #return satake_list
-  R = LaurentSeriesRing(CF,'x')
-  x = R.gens()[0]
-  ep = prod([1/(1-a*x) for a in root_list])
-  return ep + O(x**(PREC+1))
-
-
-def compute_dirichlet_series(p_list, PREC):
-  # p_list is a list of pairs (p,y) where p is a prime and y is the list of roots of the Euler factor at x
-  LL = [0]*PREC;
-  # create an empty list of the right size and now populate it with the powers of p
-  for (p,y) in p_list:
-      p_prec = log(PREC)/log(p)+1;
-      ep = euler_p_factor(y,PREC);
-      for n in range(ep.prec()):
-          if p**n < PREC:
-              LL[p**n] = ep.coefficients()[n]
-  for i in range(1,PREC):
-      f = factor(i);
-      if len(f)>1: #not a prime power
-          LL[i] = prod([LL[p**e] for (p,e) in f])
-  return LL
-
-def compute_local_roots_SMF2_scalar_valued(ev_data, k):
-    K = ev_data[0].parent() # field of definition for the eigenvalues
-    ev = ev_data[1] # dict of eigenvalues
-    L = ev.keys()
-    m = ZZ(max(L)).isqrt() + 1
-    ev2 = {}
-    for p in primes(m):
-        try:
-            ev2[p] = (ev[p],ev[p*p])
-            #return ev2
-        except:
-            break
-    ret = []
-    for p in ev2:
-        R = PolynomialRing(QQ,'x')
-        x = R.gens()[0]
-        f =  (1 - ev2[p][0]*x+(ev2[p][0]**2-ev2[p][1]-p**(2*k-4))*x**2 -ev2[p][0]*p**(2*k-3)*x**3+p**(4*k-6)*x**4)
-        r = f.roots(CF)
-        r = [1/a[0] for a in r]
-        #a1 = r[1][0]/r[0][0]
-        #a2 = r[2][0]/r[0][0]
-        #a0 = 1/r[3][0]
-        ret.append((p,r))
-    return ret
-
->>>>>>> 18558fb9
+import re
+from sage.all import *
+
+def pair2complex(pair):
+    local = re.match(" *([^ ]+)[ \t]*([^ ]*)", pair)
+    if local:
+        rp = local.group(1)
+        if local.group(2):
+            ip = local.group(2)
+        else:
+            ip=0
+    else:
+        rp=0
+        ip=0
+    return float(rp) + float(ip)*I
+
+
+def splitcoeff(coeff):
+    local = coeff.split("\n")
+    answer = []
+    for s in local:
+        if s:
+            answer.append(pair2complex(s))
+
+    return answer
+
+def truncatenumber(numb,precision):
+    localprecision = precision
+    if numb < 0:
+        localprecision = localprecision + 1        
+    return(str(numb)[0:int(localprecision)])
+
+def seriescoeff(coeff, index, seriescoefftype, seriestype, truncationexp, precision):
+    truncation=float(10**truncationexp)
+    rp=real_part(coeff)
+    ip=imag_part(coeff)
+# below we use float(abs()) instead of abs() to avoid a sage bug
+    if (float(abs(rp))>truncation) & (float(abs(ip))>truncation):
+        ans = ""
+        if seriescoefftype=="series":
+            ans +="+"
+        ans +="("
+        ans += truncatenumber(rp, precision)
+        if ip>0:
+            ans +="+"
+        ans += truncatenumber(ip, precision)+" i"
+        return(ans+")" + seriesvar(index, seriestype))
+    elif (float(abs(rp))<truncation) & (float(abs(ip))<truncation):
+        if seriescoefftype != "literal":
+            return("")
+        else:
+            return("0")
+# if we get this far, either pure real or pure imaginary
+    ans=""
+#    if seriescoefftype=="series":
+#        ans=ans+" + "
+#commenting out the above "if" code so as to fix + - problem
+    if rp>truncation: 
+        if float(abs(rp-1))<truncation:
+            if seriescoefftype=="literal":
+                return("1")
+            elif seriescoefftype=="signed":
+                return("+1")
+            elif seriescoefftype=="factor":
+                return("")
+            elif seriescoefftype=="series":
+                return(ans + " + " + seriesvar(index,seriestype))
+        else:
+            if seriescoefftype=="series":
+                return(" + " + ans + truncatenumber(rp, precision) + seriesvar(index, seriestype))
+            elif seriescoefftype=="signed":
+                return(ans + "+"+truncatenumber(rp,precision))
+            elif seriescoefftype=="literal" or seriescoefftype=="factor":
+                return(ans + truncatenumber(rp,precision))
+    elif rp<-1*truncation:
+        if float(abs(rp+1))<truncation:
+            if seriescoefftype == "literal":
+                return("-1" + seriesvar(index, seriestype))
+            elif seriescoefftype == "signed":
+                return("-1" + seriesvar(index, seriestype))
+            elif seriescoefftype == "factor":
+                return("-" + seriesvar(index, seriestype))
+            elif seriescoefftype == "series":  # adding space between minus sign and value
+                return(" - " + seriesvar(index, seriestype))
+            else:
+                return("-" + seriesvar(index, seriestype))
+        else:
+            if seriescoefftype=="series":
+                return(ans + " - " + truncatenumber(float(abs(rp)), precision) + seriesvar(index, seriestype))
+            elif seriescoefftype=="literal" or seriescoefftype=="factor":
+                return(ans + truncatenumber(rp,precision))
+
+# if we get this far, it is pure imaginary
+    elif ip>truncation:
+        if float(abs(ip-1))<truncation:
+            if seriescoefftype=="literal":
+                return("i")
+            elif seriescoefftype=="signed":
+                return("+i")
+            elif seriescoefftype=="factor":
+                return("i")
+            elif seriescoefftype=="series":
+                return(ans + " + i" + seriesvar(index,seriestype))
+        else:
+            if seriescoefftype=="series":
+                return(ans + truncatenumber(ip,precision) + " + i" + seriesvar(index, seriestype))
+            elif seriescoefftype=="signed":
+                return(ans + "+"+truncatenumber(ip,precision) + "i")
+            elif seriescoefftype=="literal" or seriescoefftype=="factor":
+                return(ans + truncatenumber(ip,precision) + "i")
+    elif ip<-1*truncation:
+        if float(abs(ip+1))<truncation:
+            return("-i" + seriesvar(index, seriestype))
+        else:
+            if seriescoefftype=="series":
+                return(ans + truncatenumber(ip, precision) +"i"+ seriesvar(index, seriestype))
+            elif seriescoefftype=="signed":
+                return(ans + truncatenumber(ip,precision)+" i")
+            elif seriescoefftype=="literal" or seriescoefftype=="factor":
+                return(ans + truncatenumber(ip,precision)+" i")
+
+#    elif float(abs(ip+1))<truncation:
+#        return("-" + "i"+ seriesvar(index, seriestype))
+    else:
+        return(latex(coeff) + seriesvar(index, seriestype))
+
+
+def seriesvar(index,seriestype):
+    if seriestype=="dirichlet":
+        return(" \\ " + str(index)+"^{-s}")
+    elif seriestype=="":
+        return("")
+    elif seriestype=="qexpansion":
+        return("\\, " + "q^{"+str(index)+"}")
+    else:
+        return("")
+
+def lfuncDStex(L ,fmt):
+    """ Returns the LaTex for displaying the Dirichlet series of the L-function L.
+        fmt could be any of the values: "analytic", "langlands", "abstract"
+    """
+
+
+    if len(L.dirichlet_coefficients)==0:
+        return '\\text{No Dirichlet coefficients supplied.}'
+    
+    numperline = 3
+    numcoeffs=min(10,len(L.dirichlet_coefficients))
+    if L.selfdual:
+        numperline = 7
+        numcoeffs=min(20,len(L.dirichlet_coefficients))
+        ans=""
+    if fmt=="analytic" or fmt=="langlands":
+        ans="\\begin{align}\n"
+        ans=ans+L.texname+"="+seriescoeff(L.dirichlet_coefficients[0],0,"literal","",-6,5)+"\\mathstrut&"
+        for n in range(1,numcoeffs):
+            ans=ans+seriescoeff(L.dirichlet_coefficients[n],n+1,"series","dirichlet",-6,5)
+            if(n % numperline ==0):
+                ans=ans+"\\cr\n"
+                ans=ans+"&"
+        ans=ans+" + \\ \\cdots\n\\end{align}"
+
+
+
+    elif fmt=="abstract":
+       if L.Ltype()=="riemann":
+        ans="\\begin{equation} \n \\zeta(s) = \\sum_{n=1}^{\\infty} n^{-s} \n \\end{equation} \n"
+
+       elif L.Ltype()=="dirichlet":
+        ans="\\begin{equation} \n L(s,\\chi) = \\sum_{n=1}^{\\infty} \\chi(n) n^{-s} \n \\end{equation}"
+        ans = ans+"where $\\chi$ is the character modulo "+ str(L.charactermodulus)
+        ans = ans+", number "+str(L.characternumber)+"." 
+
+       else:
+        ans="\\begin{equation} \n "+L.texname+" = \\sum_{n=1}^{\\infty} a(n) n^{-s} \n \\end{equation}"
+    return(ans)
+
+#---------
+
+def lfuncEPtex(L,fmt):
+    """ Returns the LaTex for displaying the Euler product of the L-function L.
+        fmt could be any of the values: "abstract"
+    """
+    
+    ans=""
+    if fmt=="abstract":
+        ans="\\begin{equation} \n "+L.texname+" = "
+        if L.Ltype()=="riemann":
+             ans= ans+"\\prod_p (1 - p^{-s})^{-1}"
+        elif L.Ltype()=="dirichlet":
+             ans= ans+"\\prod_p (1- \\chi(p) p^{-s})^{-1}"
+        elif L.Ltype()=="ellipticmodularform":
+            ans= ans+"\\prod_{p\\ \\mathrm{bad}} (1- a(p) p^{-s})^{-1} \\prod_{p\\ \\mathrm{good}} (1- a(p) p^{-s} + p^{-2s})^{-1}"
+        elif L.Ltype()=="ellipticcurve":
+            ans= ans+"\\prod_{p\\ \\mathrm{bad}} (1- a(p) p^{-s})^{-1} \\prod_{p\\ \\mathrm{good}} (1- a(p) p^{-s} + p^{-2s})^{-1}"
+        elif L.Ltype()=="maass":
+            if L.group == 'GL2':
+                ans= ans+"\\prod_{p\\ \\mathrm{bad}} (1- a(p) p^{-s})^{-1} \\prod_{p\\ \\mathrm{good}} (1- a(p) p^{-s} + p^{-2s})^{-1}"
+            elif L.group == 'GL3':
+                ans= ans+"\\prod_{p\\ \\mathrm{bad}} (1- a(p) p^{-s})^{-1}  \\prod_{p\\ \\mathrm{good}} (1- a(p) p^{-s} + \\overline{a(p)} p^{-2s} - p^{-3s})^{-1}"
+            else:
+                ans= ans+"\\prod_p \\ \\prod_{j=1}^{"+str(L.degree)+"} (1 - \\alpha_{j,p}\\,  p^{-s})^{-1}"
+                
+        elif L.langlands:
+                ans= ans+"\\prod_p \\ \\prod_{j=1}^{"+str(L.degree)+"} (1 - \\alpha_{j,p}\\,  p^{-s})^{-1}"
+          
+        else:
+            return("No information is available about the Euler product.")
+        ans=ans+" \n \\end{equation}"
+        return(ans)
+    else:
+        return("No information is available about the Euler product.")
+
+
+#---------
+
+
+def lfuncFEtex(L,fmt):
+    """ Returns the LaTex for displaying the Functional equation of the L-function L.
+        fmt could be any of the values: "analytic", "selberg"
+    """
+    
+    ans=""
+    if fmt=="analytic":
+        ans="\\begin{align}\n"+L.texnamecompleteds+"=\\mathstrut &"
+        if L.level>1:
+            #ans+=latex(L.level)+"^{\\frac{s}{2}}"
+            ans+=latex(L.level)+"^{s/2}"
+        for mu in L.mu_fe:
+           ans += "\Gamma_{\mathbb{R}}(s"+seriescoeff(mu,0,"signed","",-6,5)+")"
+        for nu in L.nu_fe:
+           ans += "\Gamma_{\mathbb{C}}(s"+seriescoeff(nu,0,"signed","",-6,5)+")"
+        ans += " \\cdot "+L.texname+"\\cr\n"
+        ans += "=\\mathstrut & "+seriescoeff(L.sign,0,"factor","",-6,5)
+        ans += L.texnamecompleted1ms+"\n\\end{align}\n"
+    elif fmt=="selberg":
+        print L.nu_fe,"!!!!!!!"
+        ans+="("+str(int(L.degree))+","
+        ans+=str(int(L.level))+","
+        ans+="("
+        if L.mu_fe != []:
+            for mu in range(len(L.mu_fe)-1):
+                ans+=seriescoeff(L.mu_fe[mu],0,"literal","",-6,5)+", "
+            ans+=seriescoeff(L.mu_fe[-1],0,"literal","",-6,5)
+        ans = ans+":"
+        if L.nu_fe != []:
+            for nu in range(len(L.nu_fe)-1):
+                ans+=str(L.nu_fe[nu])+", "
+            ans+=str(L.nu_fe[-1])
+        ans+="), "
+        ans+=seriescoeff(L.sign, 0, "literal","", -6,5)
+        ans+=")"
+
+    return(ans)
+                       
+
+#------
+
+CF = ComplexField(500)
+
+def euler_p_factor(root_list,PREC):
+  # computes the coefficients of the pth Euler factor expanded as a geometric series
+  # ax^n is the Dirichlet series coefficient p^(-ns)
+  PREC = floor(PREC);
+  #return satake_list
+  R = LaurentSeriesRing(CF,'x')
+  x = R.gens()[0]
+  ep = prod([1/(1-a*x) for a in root_list])
+  return ep + O(x**(PREC+1))
+
+
+def compute_dirichlet_series(p_list, PREC):
+  # p_list is a list of pairs (p,y) where p is a prime and y is the list of roots of the Euler factor at x
+  LL = [0]*PREC;
+  # create an empty list of the right size and now populate it with the powers of p
+  for (p,y) in p_list:
+      p_prec = log(PREC)/log(p)+1;
+      ep = euler_p_factor(y,PREC);
+      for n in range(ep.prec()):
+          if p**n < PREC:
+              LL[p**n] = ep.coefficients()[n]
+  for i in range(1,PREC):
+      f = factor(i);
+      if len(f)>1: #not a prime power
+          LL[i] = prod([LL[p**e] for (p,e) in f])
+  return LL
+
+def compute_local_roots_SMF2_scalar_valued(ev_data, k):
+    K = ev_data[0].parent() # field of definition for the eigenvalues
+    ev = ev_data[1] # dict of eigenvalues
+    L = ev.keys()
+    m = ZZ(max(L)).isqrt() + 1
+    ev2 = {}
+    for p in primes(m):
+        try:
+            ev2[p] = (ev[p],ev[p*p])
+            #return ev2
+        except:
+            break
+    ret = []
+    for p in ev2:
+        R = PolynomialRing(QQ,'x')
+        x = R.gens()[0]
+        f =  (1 - ev2[p][0]*x+(ev2[p][0]**2-ev2[p][1]-p**(2*k-4))*x**2 -ev2[p][0]*p**(2*k-3)*x**3+p**(4*k-6)*x**4)
+        r = f.roots(CF)
+        r = [1/a[0] for a in r]
+        #a1 = r[1][0]/r[0][0]
+        #a2 = r[2][0]/r[0][0]
+        #a0 = 1/r[3][0]
+        ret.append((p,r))
+    return ret