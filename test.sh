--- conflicted
+++ resolved
@@ -56,16 +56,9 @@
 echo "Using Sage command $SAGE_COMMAND"
 
 if [[ -n $WHAT ]]; then
-<<<<<<< HEAD
-   eval "$SAGE_COMMAND -sh -c 'python -m nose $ARGS $WHAT $COVER'"
-else
-   cd lmfdb
-   eval "$SAGE_COMMAND -sh -c 'python -m nose $ARGS $COVER'"
-=======
    eval "$SAGE_COMMAND -python -m pytest $ARGS $COVER $WHAT"
 else
    eval "$SAGE_COMMAND -python -m pytest $ARGS $COVER lmfdb/"
->>>>>>> 61d3df18
 fi
 
 if [[ $PYFLAKES_ERRCNT > 0 ]]; then
