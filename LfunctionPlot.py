from pymongo import Connection
import logging
import math
import cmath
import datetime
from flask import url_for, make_response
import base
from classical_modular_forms.backend.web_modforms import *
#import runningWindow



## ============================================
## Returns the id for the L-function of given group, level, sign and
## spectral parameters. (Used for Maass forms and works for GL(n) and GSp(4).)
## This id is used in the database as '_id' of the L-function document.
## NOTE: SHOULD CHANGE THIS TO INCLUDE THE SIGN IN THE ID
## ============================================
def createLid(group, objectName, level, sign, parameters):
    ans = group + objectName + '_' + str(level) + '_' + str(sign)
    if group == 'GSp4':
        knownParameters = 2
    else:
        knownParameters = 1
    for index, item in enumerate(parameters):
        if index<len(parameters)-knownParameters:
            ans += '_'
            toAdd = str(item)
            ans += toAdd
    return ans

## ============================================
## Returns all the html including links to the svg-files for Maass forms
## of given degree (gives output for degree 3 and 4). Data is fetched from
## the database.
## ============================================
def getAllMaassGraphHtml(degree):
    conn = base.getDBConnection()
    db = conn.Lfunction
    collection = db.LemurellMaassHighDegree
    groups = collection.group(['group'],{ 'degree': degree },
                              {'csum': 0},
                              'function(obj,prev) { prev.csum += 1; }')


    ans = ""
    for docGroup in groups:
        g = docGroup['group']
        logging.debug(g)
        ans += getGroupHtml(g)
        levels = collection.group(['level'],{ 'degree': degree ,'group': g },
                              {'csum': 0},
                              'function(obj,prev) { prev.csum += 1; }')
        logging.debug(levels)
        for docLevel in levels:
            l = math.trunc(docLevel['level'])
<<<<<<< HEAD
            logging.debug(l)
=======
            print l
>>>>>>> ee99af86
            ans += getOneGraphHtml([g,l])
                    
##            signs = collection.group(['sign'],{ 'degree': degree ,'group': g
##                                                ,'level': l},
##                              {'csum': 0},
##                              'function(obj,prev) { prev.csum += 1; }')
##            for docSign in signs:
##                s = docSign['sign']
##                print 'sign: ' + s
            
    return(ans)

## ============================================
## Returns the header and information about the Gamma-factors for the
## group with name group (in html and MathJax)
## ============================================
def getGroupHtml(group):
    if group == 'GSp4':
        ans = "<h3>Maass cusp forms for GSp(4)</h3>\n"
        ans += "<div>These satisfy a functional equation with \\(\\Gamma\\)-factors\n"
        ans += "\\begin{equation}"
        ans += "\\Gamma_R(s + i \\mu_1)"
        ans += "\\Gamma_R(s + i \\mu_2)"
        ans += "\\Gamma_R(s - i \\mu_1)"
        ans += "\\Gamma_R(s - i \\mu_2)"
        ans += "\\end{equation}\n"
        ans += "with \\(0 \\le \\mu_2 \\le \\mu_1\\).</div>\n"

    elif group == 'GL4':
        ans = "<h3>Maass cusp forms for GL(4)</h3>\n"
        ans += "<div>These satisfy a functional equation with \\(\\Gamma\\)-factors\n"
        ans += "\\begin{equation}"
        ans += "\\Gamma_R(s + i \\mu_1)"
        ans += "\\Gamma_R(s + i \\mu_2)"
        ans += "\\Gamma_R(s - i \\mu_3)"
        ans += "\\Gamma_R(s - i \\mu_4)"
        ans += "\\end{equation}\n"
        ans += "where \\(\\mu_1 + \\mu_2 = \\mu_3 + \\mu_4\\).</div>\n"

    elif group == 'GL3':
        ans = "<h3>Maass cusp forms for GL(3)</h3>\n"
        ans += "<div>These satisfy a functional equation with \\(\\Gamma\\)-factors\n"
        ans += "\\begin{equation}"
        ans += "\\Gamma_R(s + i \\mu_1)"
        ans += "\\Gamma_R(s + i \\mu_2)"
        ans += "\\Gamma_R(s - i \\mu_3)"
        ans += "\\end{equation}\n"
        ans += "where \\(\\mu_1 + \\mu_2 = \\mu_3\\).</div>\n"

    else:
        ans = ""
        
    return(ans)

## ============================================
## Returns the header, some information and the url for the svg-file for
## the L-functions of the Maass forms for given group, level and
## sign (of the functional equation) (in html and MathJax)
## ============================================
def getOneGraphHtml(gls):
    if len(gls) > 2:
<<<<<<< HEAD
        ans = ("<h4>Maass cusp forms of level " + str(gls[1]) + " and sign " 
                  + str(gls[2]) + "</h4>\n")
    else:
        ans = ("<h4>Maass cusp forms of level " + str(gls[1]) + "</h4>\n")
        
=======
	ans = ("<h4>Maass cusp forms of level " + str(gls[1]) + " and sign " 
		  + str(gls[2]) + "</h4>\n")
    else:
	ans = ("<h4>Maass cusp forms of level " + str(gls[1]) + "</h4>\n")
	
>>>>>>> ee99af86
    ans += "<div>The dots in the plot correspond to \\((\\mu_1,\\mu_2)\\) "
    ans += "in the \\(\\Gamma\\)-factors. These have been found by a computer "
    ans += "search. Click on any of the dots to get detailed information about "
    ans += "the L-function.</div>\n<br />"
    graphInfo = getGraphInfo(gls)
    ans += ("<embed src='" + graphInfo['src'] + "' width='" + str(graphInfo['width']) + 
           "' height='" + str(graphInfo['height']) +
            "' type='image/svg+xml' " +
            "pluginspage='http://www.adobe.com/svg/viewer/install/'/>\n")
    ans += "<br/>\n"
        
    return(ans)
<<<<<<< HEAD

=======
#============
# url to add all degree-3, level-4 dots on one plot
#   http://localhost:37777/browseGraph?group=GL3&level=4
#=========
>>>>>>> ee99af86
    
## ============================================
## Returns the url and width and height of the svg-file for
## the L-functions of the Maass forms for given group, level and
## sign (of the functional equation).
## ============================================
def getGraphInfo(gls):
    (width,height) = getWidthAndHeight(gls)
##    url = url_for('browseGraph',group=group, level=level, sign=sign)
    if len(gls) > 2:
<<<<<<< HEAD
        url = ('/browseGraph?group=' + gls[0] + '&level=' + str(gls[1])
                   + '&sign=' + gls[2])
    else:
        url = ('/browseGraph?group=' + gls[0] + '&level=' + str(gls[1]))
        
=======
	url = ('/browseGraph?group=' + gls[0] + '&level=' + str(gls[1])
		   + '&sign=' + gls[2])
    else:
	url = ('/browseGraph?group=' + gls[0] + '&level=' + str(gls[1]))
	
>>>>>>> ee99af86
    url =url.replace('+', '%2B')  ## + is a special character in urls
    ans = {'src': url}
    ans['width']= width
    ans['height']= height
    

    return(ans)


## ============================================
## Returns the url and width and height of the svg-file for
## the L-functions of holomorphic cusp form.
## ============================================
def getGraphInfoHolo(Nmin, Nmax, kmin, kmax):
#    (width,height) = getWidthAndHeight(group, level, sign)
    xfactor = 90
    yfactor = 30
    extraSpace = 30

    (width,height) = (extraSpace + xfactor*(Nmax), extraSpace + yfactor*(kmax))
##    url = url_for('browseGraph',group=group, level=level, sign=sign)
    url = ('/browseGraphHolo?Nmin=' + str(Nmin) + '&Nmax=' + str(Nmax)
           + '&kmin=' + str(kmin) + '&kmax=' + str(kmax))
#    url =url.replace('+', '%2B')  ## + is a special character in urls
    ans = {'src': url}
    ans['width']= width
    ans['height']= height

    return(ans)


## ============================================
## Returns the width and height of the svg-file for
## the L-functions of the Maass forms for given group, level and
## sign (of the functional equation).
## ============================================
def getWidthAndHeight(gls):
    conn = base.getDBConnection()
    db = conn.Lfunction
    collection = db.LemurellMaassHighDegree
    if len(gls) > 2:
        LfunctionList = collection.find({'group':group, 'level': level, 'sign': sign}
                                    , {'_id':True})
    else:
        LfunctionList = collection.find({'group': gls[0], 'level': gls[1]}
                                    , {'_id':True, 'sign':True})

    index1 = 2
    index2 = 3

    xfactor = 20
    yfactor = 20
    extraSpace = 40

    xMax = 0
    yMax = 0
    for l in LfunctionList:
        splitId = l['_id'].split("_")
        if float(splitId[index1])>xMax:
            xMax = float(splitId[index1])
        if float(splitId[index2])>yMax:
            yMax = float(splitId[index2])

    xMax = math.ceil(xMax)
    yMax = math.ceil(yMax)
    width = int(xfactor *xMax + extraSpace)
    height = int(yfactor *yMax + extraSpace)

    return( (width, height) )


## ============================================
## Returns the contents (as a string) of the svg-file for
## the L-functions of the Maass forms for given group, level and
## sign (of the functional equation).
## ============================================
def paintSvgFile(group, level, sign):
    conn = base.getDBConnection()
    db = conn.Lfunction
    collection = db.LemurellMaassHighDegree
    LfunctionList = collection.find({'group':group, 'level': level, 'sign': sign}
                                    , {'_id':True})
    index1 = 2
    index2 = 3

    xfactor = 20
    yfactor = 20
    extraSpace = 20
    ticlength = 4
    radius = 3

    ans = "<svg  xmlns='http://www.w3.org/2000/svg'"
    ans += " xmlns:xlink='http://www.w3.org/1999/xlink'>\n"

    paralist = []
    xMax = 0
    yMax = 0
    for l in LfunctionList:
        splitId = l['_id'].split("_")
        paralist.append((splitId[index1],splitId[index2],l['_id']))
        if float(splitId[index1])>xMax:
            xMax = float(splitId[index1])
        if float(splitId[index2])>yMax:
            yMax = float(splitId[index2])

    xMax = int(math.ceil(xMax))
    yMax = int(math.ceil(yMax))
    width = xfactor *xMax + extraSpace
    height = yfactor *yMax + extraSpace

    ans += paintCS(width, height, xMax, yMax, xfactor, yfactor, ticlength)

    for (x,y,lid) in paralist:
        linkurl = "/L/ModularForm/" + group + "/Q/maass?source=db&amp;id=" + lid
        ans += "<a xlink:href='" + linkurl + "' target='_top'>\n"
        ans += "<circle cx='" + str(float(x)*xfactor)[0:7]
        ans += "' cy='" +  str(height- float(y)*yfactor)[0:7]
        ans += "' r='" + str(radius)
        ans += "' style='fill:rgb(0,204,0)'>"
        ans += "<title>" + str((x,y)).replace("u", "").replace("'", "") + "</title>"
        ans += "</circle></a>\n"

    ans += "</svg>"
    
    return(ans)

## ============================================
## Returns the contents (as a string) of the svg-file for
## the L-functions of the Maass forms for a set of given groups, levels and
## signs (of the functional equation).
## ============================================
def paintSvgFileAll(glslist):  # list of group, level, and sign
    from sage.misc.sage_eval import sage_eval
    index1 = 2
    index2 = 3

    xfactor = 20
    yfactor = 20
    extraSpace = 20
    ticlength = 4
    radius = 3

    ans = "<svg  xmlns='http://www.w3.org/2000/svg'"
    ans += " xmlns:xlink='http://www.w3.org/1999/xlink'>\n"

    conn = base.getDBConnection()
    db = conn.Lfunction
    collection = db.LemurellMaassHighDegree
    paralist = []
    xMax = 0
    yMax = 0
    for gls in glslist:
       if len(gls) > 2:
          LfunctionList = collection.find({'group': gls[0], 'level': gls[1], 'sign': gls[2]}
                                    , {'_id':True, 'sign':True})
       else:
          LfunctionList = collection.find({'group': gls[0], 'level': gls[1]}
                                    , {'_id':True, 'sign':True})


       for l in LfunctionList:
           splitId = l['_id'].split("_")
           paralist.append((splitId[index1],splitId[index2],l['_id'],gls[0],gls[1],l['sign']))
           if float(splitId[index1])>xMax:
               xMax = float(splitId[index1])
           if float(splitId[index2])>yMax:
               yMax = float(splitId[index2])

    xMax = int(math.ceil(xMax))
    yMax = int(math.ceil(yMax))
    width = xfactor *xMax + extraSpace
    height = yfactor *yMax + extraSpace

    ans += paintCS(width, height, xMax, yMax, xfactor, yfactor, ticlength)

    for (x,y,lid,group,level,sign) in paralist:
        linkurl = "/L/ModularForm/" + group + "/Q/maass?source=db&amp;id=" + lid
        ans += "<a xlink:href='" + linkurl + "' target='_top'>\n"
        ans += "<circle cx='" + str(float(x)*xfactor)[0:7]
        ans += "' cy='" +  str(height- float(y)*yfactor)[0:7]
        ans += "' r='" + str(radius)
#       ans += "' style='fill:rgb(0,204,0)'>"
        ans += "' style='fill:"+signtocolour(sage_eval(sign))+"'>"
        ans += "<title>" + str((x,y)).replace("u", "").replace("'", "") + "</title>"
        ans += "</circle></a>\n"

    ans += "</svg>"

    return(ans)


<<<<<<< HEAD
=======

>>>>>>> ee99af86
## ============================================
## Returns the svg-code for a simple coordinate system.
## width = width of the system
## height = height of the system
## xMax = maximum in first (x) coordinate
## yMax = maximum in second (y) coordinate
## xfactor = the number of pixels per unit in x
## yfactor = the number of pixels per unit in y
## ticlength = the length of the tickmarks
## ============================================
def paintCS(width, height, xMax, yMax, xfactor, yfactor,ticlength):
    xmlText = ("<line x1='0' y1='" + str(height) + "' x2='" +
               str(width) + "' y2='" + str(height) +
               "' style='stroke:rgb(0,0,0);'/>\n")
    xmlText = xmlText + ("<line x1='0' y1='" + str(height) +
                         "' x2='0' y2='0' style='stroke:rgb(0,0,0);'/>\n")
    for i in range( 1,  xMax + 1):
        xmlText = xmlText + ("<line x1='" + str(i*xfactor) + "' y1='" +
                             str(height - ticlength) + "' x2='" +
                             str(i*xfactor) + "' y2='" + str(height) +
                             "' style='stroke:rgb(0,0,0);'/>\n")

    for i in range( 5,  xMax + 1, 5):
        xmlText = xmlText + ("<text x='" + str(i*xfactor - 6) + "' y='" +
                             str(height - 2 * ticlength) +
                             "' style='fill:rgb(102,102,102);font-size:11px;'>"
                             + str(i) + "</text>\n")
        
        xmlText = xmlText + ("<line y1='0' x1='" + str(i*xfactor) +
                         "' y2='" + str(height) + "' x2='" +
                         str(i*xfactor) +
                         "' style='stroke:rgb(204,204,204);stroke-dasharray:3,3;'/>\n")

    for i in range( 1,  yMax + 1):
        xmlText = xmlText + ("<line x1='0' y1='" +
                             str(height - i*yfactor) + "' x2='" +
                             str(ticlength) + "' y2='" +
                             str(height - i*yfactor) +
                             "' style='stroke:rgb(0,0,0);'/>\n")

    for i in range( 5,  yMax + 1, 5):
        xmlText = xmlText + ("<text x='5' y='" +
                             str(height - i*yfactor + 3) +
                             "' style='fill:rgb(102,102,102);font-size:11px;'>" +
                             str(i) + "</text>\n")

        xmlText = xmlText + ("<line x1='0' y1='" +
                         str(height - i*yfactor) + "' x2='" + str(width) +
                         "' y2='" + str(height - i*yfactor) +
                         "' style='stroke:rgb(204,204,204);stroke-dasharray:3,3;'/>\n")

    return(xmlText)

## ============================================
## Returns the svg-code for a simple coordinate system.
## width = width of the system
## height = height of the system
## xMax = maximum in first (x) coordinate
## yMax = maximum in second (y) coordinate
## xfactor = the number of pixels per unit in x
## yfactor = the number of pixels per unit in y
## ticlength = the length of the tickmarks
## ============================================
def paintCSHolo(width, height, xMax, yMax, xfactor, yfactor,ticlength):
    xmlText = ("<line x1='0' y1='" + str(height) + "' x2='" +
               str(width) + "' y2='" + str(height) +
               "' style='stroke:rgb(0,0,0);'/>\n")
    xmlText = xmlText + ("<line x1='0' y1='" + str(height) +
                         "' x2='0' y2='0' style='stroke:rgb(0,0,0);'/>\n")
    for i in range( 1,  xMax + 1):
        xmlText = xmlText + ("<line x1='" + str(i*xfactor) + "' y1='" +
                             str(height - ticlength) + "' x2='" +
                             str(i*xfactor) + "' y2='" + str(height) +
                             "' style='stroke:rgb(0,0,0);'/>\n")

    for i in range( 1,  xMax + 1, 1):
        digitoffset = 6
        if i < 10:
           digitoffset = 3
        xmlText = xmlText + ("<text x='" + str(i*xfactor - digitoffset) + "' y='" +
                             str(height - 2 * ticlength) +
                             "' style='fill:rgb(102,102,102);font-size:11px;'>"
                             + str(i) + "</text>\n")

        xmlText = xmlText + ("<line y1='0' x1='" + str(i*xfactor) +
                         "' y2='" + str(height) + "' x2='" +
                         str(i*xfactor) +
                         "' style='stroke:rgb(204,204,204);stroke-dasharray:3,3;'/>\n")

    for i in range( 1,  yMax + 1):
        xmlText = xmlText + ("<line x1='0' y1='" +
                             str(height - i*yfactor) + "' x2='" +
                             str(ticlength) + "' y2='" +
                             str(height - i*yfactor) +
                             "' style='stroke:rgb(0,0,0);'/>\n")

    for i in range( 2,  yMax + 1, 2):
        xmlText = xmlText + ("<text x='5' y='" +
                             str(height - i*yfactor + 3) +
                             "' style='fill:rgb(102,102,102);font-size:11px;'>" +
                             str(i) + "</text>\n")

        if i%4==0 :  #  put dahes every four units
           xmlText = xmlText + ("<line x1='0' y1='" +
                         str(height - i*yfactor) + "' x2='" + str(width) +
                         "' y2='" + str(height - i*yfactor) +
                         "' style='stroke:rgb(204,204,204);stroke-dasharray:3,3;'/>\n")

    return(xmlText)

##================================================
##
##
##================================================
def signtocolour(sign):
    argument = cmath.phase(sign)
    r = int(255.0 * (math.cos( (1.0 * math.pi / 3.0) - (argument/2.0)))**2)
    g = int(255.0 * (math.cos( (2.0 * math.pi / 3.0) - (argument/2.0)))**2)
    b = int(255.0 * (math.cos(argument/2.0))**2)
    return("rgb("+str(r)+","+str(g)+","+str(b)+")")
<<<<<<< HEAD

=======
>>>>>>> ee99af86

## ============================================
## Returns the contents (as a string) of the svg-file for
## the L-functions of holomorphic cusp forms.
## ============================================
def paintSvgHolo(Nmin,Nmax,kmin,kmax):
    xfactor = 90
    yfactor = 30
    extraSpace = 20
    ticlength = 4
    radius = 3.3
    xdotspacing = 0.11  # horizontal spacing of dots
    ydotspacing = 0.28  # vertical spacing of dots
    colourplus = signtocolour(1)
    colourminus = signtocolour(-1)
#    colourplus = "rgb(0,0,200)"
#    colourminus = "rgb(200,200,0)"
    maxdots = 5  # max number of dots to display

    ans = "<svg  xmlns='http://www.w3.org/2000/svg'"
    ans += " xmlns:xlink='http://www.w3.org/1999/xlink'>\n"

    xMax = int(Nmax)
    yMax = int(kmax)
    width = xfactor *xMax + extraSpace
    height = yfactor *yMax + extraSpace

    ans += paintCSHolo(width, height, xMax, yMax, xfactor, yfactor, ticlength)

    alphabet = ['a', 'b', 'c', 'd', 'e', 'f', 'g', 'h', 'i', 'j']
#loop over levels and weights
    for x in range(int(Nmin), int(Nmax) + 1):  # x is the level
        logging.info("level = %s" % x)
        for y in range(int(kmin), int(kmax) + 1, 2):  # y is the weight 
           logging.info("  weight = %s"%y)
           lid = "(" + str(x) + "," + str(y) + ")"
           linkurl = "/L/ModularForm/" + "GL2/Q/holomorphic?weight=" + str(y) +"&amp;level=" + str(x) + "&amp;character=0"
           WS = WebModFormSpace(y,x)
           numlabels = len(WS.galois_decomposition())  # one label per Galois orbit
           thelabels = alphabet[0:numlabels]    # list of labels for the Galois orbits for weight y, level x
           countplus = 0   # count how many Galois orbits have sign Plus (+ 1)
           countminus = 0   # count how many Galois orbits have sign Minus (- 1)
           ybaseplus = y  # baseline y-coord for plus cases
           ybaseminus = y  # baseline y-coord for minus cases
           numpluslabels=0
           numminuslabels=0
           for label in thelabels:  # looping over Galois orbit
               linkurl = "/L/ModularForm/" + "GL2/Q/holomorphic?weight=" + str(y) +"&amp;level=" + str(x) + "&amp;character=0"
               linkurl += "&amp;label=" + label
               MF = WebNewForm(y,x,0,label)   # one of the Galois orbits for weight y, level x
               numberwithlabel = MF.degree()  # number of forms in the Galois orbit
               if x == 1: # For level 1, the sign is always plus
                  signfe = 1
               else:
                  frickeeigenvalue = MF.atkin_lehner_eigenvalues()[x] # gives Fricke eigenvalue
                  signfe = frickeeigenvalue * (-1)**float(y/2)  # sign of functional equation
               xbase = x - signfe * (xdotspacing/2.0) 

               if signfe > 0:  # go to right in BLUE if plus
                  ybase = ybaseplus
                  ybaseplus += ydotspacing
                  thiscolour = colourplus
                  numpluslabels += 1
               else:  # go to the left in RED of minus
                  ybase = ybaseminus
                  ybaseminus += ydotspacing
                  thiscolour = colourminus
                  numminuslabels += 1

               if numberwithlabel > maxdots:  # if more than maxdots in orbit, use number as symbol
                   xbase += 1.5 * signfe * xdotspacing
                   if signfe < 0:   # move over more to position numbers on minus side.
                      xbase += signfe * xdotspacing
                   ybase += -0.5 * ydotspacing
                   if (signfe > 0 and numpluslabels>1) or (signfe < 0 and numminuslabels>1):
                       ybase += ydotspacing
                   ans += "<a xlink:href='" + url_for('not_yet_implemented') + "' target='_top'>\n"
#                  ans += "<a xlink:href='" + linkurl + "&amp;number=" + str(number) + "' target='_top'>\n"
#   url_for("not_yet_implemented")
                   ans += ("<text x='" + str(float(xbase)*xfactor)[0:7] + "' y='" +
                             str(height- float(ybase)*yfactor)[0:7] +
                             "' style='fill:" + thiscolour + ";font-size:14px;font-weight:bold;'>"
                             + str(numberwithlabel) + "</text>\n")
                   ans += "</a>\n"
                   if signfe < 0:
                      ybaseminus +=  1.5 * ydotspacing
                   else:
                      ybaseplus +=  1.5 * ydotspacing
               else:  # otherwise, use one dot per form in orbit, connected with a line 
                 if numberwithlabel > 1:  # join dots if there are at least two
# add lines first and then dots to prevent line from hiding link
                   firstcenterx = xbase + signfe * xdotspacing
                   firstcentery = ybase 
                   lastcenterx = xbase + (numberwithlabel * signfe * xdotspacing)
                   lastcentery = ybase
                   ans += "<line x1='%s'" %  str(float(firstcenterx)*xfactor)[0:7]
                   ans += "y1='%s'" % str(float(height - firstcentery*yfactor))[0:7]
                   ans += "x2='%s'" % str(float(lastcenterx)*xfactor)[0:7]
                   ans += "y2='%s'" % str(float(height - lastcentery*yfactor))[0:7]
                   ans += "style='stroke:%s;stroke-width:2.4'/>" % thiscolour 
                 for number in range(0,numberwithlabel):
                   xbase += signfe * xdotspacing
                   ans += "<a xlink:href='" + linkurl + "&amp;number=" + str(number) + "' target='_top'>\n"
                   ans += "<circle cx='" + str(float(xbase)*xfactor)[0:7]
                   ans += "' cy='" +  str(height- float(ybase)*yfactor)[0:7]
                   ans += "' r='" + str(radius)
                   ans += "' style='fill:"+ thiscolour +"'>"
                   ans += "<title>" + str((x,y)).replace("u", "").replace("'", "") + "</title>"
                   ans += "</circle></a>\n"

    ans += "</svg>"

    logging.info(ans)
 
    return ans

## ============================================
## Returns the header, some information and the url for the svg-file for
## the L-functions of holomorphic cusp forms.
## ============================================
def getOneGraphHtmlHolo(Nmin, Nmax, kmin, kmax):
    ans = "<div>These L-functions have a functional equation of the form \n<br/>"
    ans += "\\begin{equation}\n \\Lambda(s) := N^{s/2} \\Gamma_C"
    ans += "\\left(s + \\frac{k-1}{2} \\right) L(s) "
    ans += "=\\pm \\Lambda(1-s)\n\\end{equation}\n<br/>"
    ans += "If \\(L(s) = \sum a_n n^{-s} \) then \(a_n n^{\frac{k-1}{2}} \) "
    ans += "is an algebraic integer. <p/> </div>\n"
    ans += "<div>This plot shows \((N,k)\) for such L-functions. "
    ans += "The color indicates the sign of the functional equation.  "
    ans += "The horizontal grouping indicates the degree of the field containing "
    ans += "the arithmetically normalized coefficients.\n<br/><br/></div>\n"
    graphInfo = getGraphInfoHolo(Nmin, Nmax, kmin, kmax)
#    ans += ("<embed src='" + graphInfo['src'] + "' width='" + str(graphInfo['width']) +
    ans += ("<embed src='/static/images/browseGraphHolo_22_14_3a.svg' width='" + str(graphInfo['width']) +
           "' height='" + str(graphInfo['height']) +
            "' type='image/svg+xml' " +
            "pluginspage='http://www.adobe.com/svg/viewer/install/'/>\n")
    ans += "<br/>\n"

    return(ans)
   


## ============================================
## Returns the url and width and height of the svg-file for
## Dirichlet L-functions.
## ============================================
def getGraphInfoChar(min_cond, max_cond, min_order, max_order):
#    (width,height) = getWidthAndHeight(group, level, sign)
    xfactor = 70
    yfactor = 30
    extraSpace = 30
    (width,height) = (2*extraSpace + xfactor*(max_order), 2*extraSpace + yfactor*(max_cond))
##    url = url_for('browseGraph',group=group, level=level, sign=sign)
    url = ('/browseGraphChar?min_cond=' + str(min_cond) + '&max_cond=' + str(max_cond) + '&min_order=' + str(min_order) + '&max_order=' + str(max_order))
#    url =url.replace('+', '%2B')  ## + is a special character in urls
    ans = {'src': url}
    ans['width']= width
    ans['height']= height
    return ans


## ============================================
## Returns the svg-code for a simple coordinate system.
## width = width of the system
## height = height of the system
## xMax = maximum in first (x) coordinate
## yMax = maximum in second (y) coordinate
## xfactor = the number of pixels per unit in x
## yfactor = the number of pixels per unit in y
## ticlength = the length of the tickmarks
## ============================================
def paintCSChar(width, height, xMax, yMax, xfactor, yfactor,ticlength):
    xmlText = ("<line x1='0' y1='" + str(height) + "' x2='" +
               str(width) + "' y2='" + str(height) +
               "' style='stroke:rgb(0,0,0);'/>\n")
    xmlText = xmlText + ("<line x1='0' y1='" + str(height) +
                         "' x2='0' y2='0' style='stroke:rgb(0,0,0);'/>\n")
    for i in range( 1,  xMax + 1):
        xmlText = xmlText + ("<line x1='" + str(i*xfactor) + "' y1='" +
                             str(height - ticlength) + "' x2='" +
                             str(i*xfactor) + "' y2='" + str(height) +
                             "' style='stroke:rgb(0,0,0);'/>\n")

    for i in range( 1,  xMax + 1, 1):
        digitoffset = 6
        if i < 10:
           digitoffset = 3
        xmlText = xmlText + ("<text x='" + str(i*xfactor - digitoffset) + "' y='" +
                             str(height - 2 * ticlength) +
                             "' style='fill:rgb(102,102,102);font-size:11px;'>"
                             + str(i) + "</text>\n")

        xmlText = xmlText + ("<line y1='0' x1='" + str(i*xfactor) +
                         "' y2='" + str(height) + "' x2='" +
                         str(i*xfactor) +
                         "' style='stroke:rgb(204,204,204);stroke-dasharray:3,3;'/>\n")

    for i in range( 1,  yMax + 1):
        xmlText = xmlText + ("<line x1='0' y1='" +
                             str(height - i*yfactor) + "' x2='" +
                             str(ticlength) + "' y2='" +
                             str(height - i*yfactor) +
                             "' style='stroke:rgb(0,0,0);'/>\n")

    for i in range( 2,  yMax + 1, 2):
        xmlText = xmlText + ("<text x='5' y='" +
                             str(height - i*yfactor + 3) +
                             "' style='fill:rgb(102,102,102);font-size:11px;'>" +
                             str(i) + "</text>\n")

        if i%4==0 :  #  put dahes every four units
           xmlText = xmlText + ("<line x1='0' y1='" +
                         str(height - i*yfactor) + "' x2='" + str(width) +
                         "' y2='" + str(height - i*yfactor) +
                         "' style='stroke:rgb(204,204,204);stroke-dasharray:3,3;'/>\n")

    return xmlText

## =============================================
## helper function that organizes the Dirichlet characters
## by order.  It returns a dict of characters where each entry
## is a list of pairs. In particular char_dict[(N, order)] = [(ii,parity)]
## where N is the conductor of the character with index ii in Sage's 
## ordering, and is even if parity is 0 and 1 otherwise.
## =============================================


def reindex_characters(min_mod, max_mod):
    from sage.sets.set import Set
    char_dict = {}
    for N in range(min_mod, max_mod + 1):
        GG = list(DirichletGroup(N))
        G = []
        for g in GG:
            if g.is_primitive():
                G.append(g)
        for ii in range(len(G)):
            chi = G[ii]
            chib = chi.bar()
            ord = chi.order()
            parity = 1 # even
            if chi.is_odd():
                parity = -1
            if ord < 13:
                if chi == chib: #chi is real
                    try:
                        char_dict[(ord, N)].append((ii, parity))
                    except KeyError:
                        char_dict[(ord, N)] = []
                        char_dict[(ord, N)].append((ii, parity))
                else: #chi is complex 
                    jj = G.index(chib)
                    try:
                        char_dict[(ord, N, "i")].append((ii,jj,parity))
                    except KeyError:
                        char_dict[(ord, N, "i")] = []
                        char_dict[(ord, N, "i")].append((ii,jj,parity))
            else:
                if chi == chib: #chi is real
                    try:
                        char_dict[(13, N)].append((ii, parity))
                    except KeyError:
                        char_dict[(13, N)] = []
                        char_dict[(13, N)].append((ii, parity))
                else: #chi is complex 
                    jj = G.index(chib)
                    try:
                        char_dict[(13, N, "i")].append((ii,jj,parity))
                    except KeyError:
                        char_dict[(13, N, "i")] = []
                        char_dict[(13, N, "i")].append((ii,jj,parity))
    cd = {} 
    for k in char_dict:
        if len(k) == 2:
            cd[k] = char_dict[k]

    for k in char_dict:
        if len(k) == 3:
            ll = char_dict[k]
            for a,b,c in ll:
                ll.remove((b,a,c))
            try:
                cd[(k[0],k[1])].extend(ll) 
            except KeyError:
                cd[(k[0],k[1])] = ll                         
    return cd

'''
def reindex_characters(min_cond, max_cond):
    from sage.modular.dirichlet import DirichletGroup
    char_dict = {}
    for N in range(min_cond, max_cond + 1):
        DGN = DirichletGroup(N)
        for ii in range(len(DGN)):
            chi = DGN[ii]
            ord = chi.order()
            parity = 1 # even
            if chi.is_odd():
                parity = -1 #odd
            if ord < 7:
                try:
                    char_dict[(ord,N)].append((ii,parity))
                except KeyError:
                    char_dict[(ord,N)] = []
                    char_dict[(ord,N)].append((ii,parity))
            else:
                try:
                    char_dict[(7,N)].append((ii,parity))
                except KeyError:
                    char_dict[(7,N)] = []
                    char_dict[(7,N)].append((ii,parity))
    return char_dict
'''


## ============================================
## Returns the contents (as a string) of the svg-file for
## the Dirichlet L-functions.
## ============================================

def paintSvgChar(min_cond,max_cond,min_order,max_order):
    xfactor = 70
    yfactor = 30
    extraSpace = 20
    ticlength = 4
    radius = 3
    xdotspacing = 0.10  # horizontal spacing of dots
    ydotspacing = 0.16  # vertical spacing of dots
    colourplus = signtocolour(1)
    colourminus = signtocolour(-1)
#    colourplus = "rgb(0,0,255)"
#    colourminus = "rgb(204,0,0)"
    maxdots = 1  # max number of dots to display

    ans = "<svg  xmlns='http://www.w3.org/2000/svg'"
    ans += " xmlns:xlink='http://www.w3.org/1999/xlink'>\n"

    xMax = int(max_order)
    yMax = int(max_cond)
    width = xfactor *xMax + 3*extraSpace
    height = yfactor *yMax + 3*extraSpace

    ans += paintCSChar(width, height, xMax, yMax, xfactor, yfactor, ticlength)

    #loop over orders and conductors
    cd = reindex_characters(min_cond, max_cond)
    for (x,y) in cd:
        lid = "(" + str(x) + "," + str(y) + ")"
        linkurl = "/L/" + "Character/Dirichlet/" + str(y) 
        counteven = 0   # count how many characters are even
        countodd = 0   # count how many characters are odd
        xbaseplus = x - (xdotspacing/2.0)
        xbaseminus = x + (xdotspacing/2.0)
        for ii in range(len(cd[(x,y)])):
            current = cd[(x,y)][ii]
            if len(current) == 2:
                parity = current[1]
                if parity == 1:
                    xbaseplus += xdotspacing
                    thiscolour = colourplus
                    counteven += 1
                    ans += "<a xlink:href='" + linkurl + "/" + str(current[0]) + "' target='_top'>\n"
                    ans += "<circle cx='" + str(float(xbaseplus)*xfactor)[0:7]
                    ans += "' cy='" +  str(height-(y*yfactor))[0:7]
                    ans += "' r='" + str(radius)
                    ans += "' style='fill:"+ thiscolour +"'>"
                    ans += "<title>" + str((x,y)).replace("u", "").replace("'", "") + "</title>"
                    ans += "</circle></a>\n"
    
                else:
                    xbaseminus -= xdotspacing
                    thiscolour = colourminus
                    countodd += 1
                    ans += "<a xlink:href='" + linkurl + "/" + str(current[0]) + "' target='_top'>\n"
                    ans += "<circle cx='" + str(float(xbaseminus)*xfactor)[0:7]
                    ans += "' cy='" +  str(height-(y*yfactor))[0:7]
                    ans += "' r='" + str(radius)
                    ans += "' style='fill:"+ thiscolour +"'>"
                    ans += "<title>" + str((x,y)).replace("u", "").replace("'", "") + "</title>"
                    ans += "</circle></a>\n"
            if len(current) == 3:
                parity = cd[(x,y)][ii][2]
                if parity == 1:
                    xbaseplus += xdotspacing
                    thiscolour = colourplus
                    counteven += 1
                    ans += "<a xlink:href='" + linkurl + "/" + str(current[0]) + "' target='_top'>\n"
                    ans += "<circle cx='" + str(float(xbaseplus)*xfactor)[0:7]
                    ans += "' cy='" +  str(height-(y*yfactor))[0:7]
                    ans += "' r='" + str(radius)
                    ans += "' style='fill:"+ thiscolour +"'>"
                    ans += "<title>" + str((x,y)).replace("u", "").replace("'", "") + "</title>"
                    ans += "</circle></a>\n"
                    ans += "<a xlink:href='" + linkurl + "/" + str(current[1]) + "' target='_top'>\n"
                    ans += "<circle cx='" + str(float(xbaseplus)*xfactor)[0:7]
                    ans += "' cy='" +  str(height-(y*yfactor)+ 2*radius)[0:7]
                    ans += "' r='" + str(radius)
                    ans += "' style='fill:"+ thiscolour +"'>"
                    ans += "<title>" + str((x,y)).replace("u", "").replace("'", "") + "</title>"
                    ans += "</circle></a>\n"
                else:
                    xbaseminus -= xdotspacing
                    thiscolour = colourminus
                    countodd += 1
                    ans += "<a xlink:href='" + linkurl + "/" + str(cd[(x,y)][ii][0]) + "' target='_top'>\n"
                    ans += "<circle cx='" + str(float(xbaseminus)*xfactor)[0:7]
                    ans += "' cy='" +  str(height-(y*yfactor))[0:7]
                    ans += "' r='" + str(radius)
                    ans += "' style='fill:"+ thiscolour +"'>"
                    ans += "<title>" + str((x,y)).replace("u", "").replace("'", "") + "</title>"
                    ans += "</circle></a>\n"
                    ans += "<a xlink:href='" + linkurl + "/" + str(cd[(x,y)][ii][1]) + "' target='_top'>\n"
                    ans += "<circle cx='%s'" % str(float(xbaseminus)*xfactor)[0:7]
                    ans += "cy='%s'" %  str(height-(y*yfactor)+ 2*radius)[0:7]
                    ans += "r='%s'" % radius
                    ans += "style='fill:%s'>" % thiscolour 
                    ans += "<title>" + str((x,y)).replace("u", "").replace("'", "") + "</title>"
                    ans += "</circle></a>\n"

    ans += "</svg>"


    return ans 



## ============================================
## Returns the header, some information and the url for the svg-file for
## the Dirichlet L-functions.
## ============================================
def getOneGraphHtmlChar(min_cond, max_cond, min_order, max_order):
    ans = "<div>These L-functions have a functional equation of the form ...</div>\n"
    graphInfo = getGraphInfoChar(min_cond, max_cond, min_order, max_order)
    logging.info("graphInfo %s" % graphInfo)
#    ans += ("<embed src='" + graphInfo['src'] + "' width='" + str(graphInfo['width']) +
    ans += ("<embed src='/static/images/browseGraphChar_1_35.svg' width='" + str(graphInfo['width']) +
           "' height='" + str(graphInfo['height']) +
            "' type='image/svg+xml' " +
            "pluginspage='http://www.adobe.com/svg/viewer/install/'/>\n")
    ans += "<br/>\n"

    return(ans)


## ============================================
## Plot the dots in a sector
## 
## We work in "working coordinates" and then convert to screen coordinates
## via the scoord function
##
## ToDo: list of definitions/inputs, and check that they are called correctly
## ============================================
def plotsector(dimensioninfo, appearanceinfo, urlinfo):
    ans = ""
    scale = dimensioninfo['scale']
    offset = dimensioninfo['vertexlocation']
    vertexlocation = offset;
    maxdots = dimensioninfo['maxdots']
    dotspacing = dimensioninfo['dotspacing']
    parallelogramsize = [1 + maxdots, 1 + maxdots]
    edge = dimensioninfo['edge']

    urlbase = urlinfo['base']
    urlbase += "?"
    for arg, val in urlinfo['space'].iteritems():
      urlbase += arg + "='" + str(val) + "'" + "&"

# draw the edges of the sector (omit edge if edgelength is 0
    edgelength = dimensioninfo['edgelength']
    ans += myline(vertexlocation, scale, [0, 0], lincomb(1, [0, 0], parallelogramsize[0] * edgelength[0], edge[0]), appearanceinfo['edgewidth'], appearanceinfo['edgestyle'], appearanceinfo['edgecolor'])
    ans += myline(vertexlocation, scale, [0, 0], lincomb(1, [0, 0], parallelogramsize[1] * edgelength[1], edge[1]), appearanceinfo['edgewidth'], appearanceinfo['edgestyle'], appearanceinfo['edgecolor'])

 # now iterate over the orbits
 # "orbitbase" is the starting point of an orbit, which initially is the "firstdotoffset"
    orbitbase = dimensioninfo['firstdotoffset']
    for orbit in urlinput['orbits']:
      orbitcolor = appearanceinfo['orbitcolor']
      # first determine if we should draw a line connecting the dots in an orbit
      # no line if 1 dot or >maxdots
      if len(orbit) > 1 and len(orbit) <= maxdots:
         ans += myline(vertexlocation, scale, orbitbase, lincomb(1, orbitbase, (len(orbit) - 1), dotspacing), dimensioninfo['connectinglinewidth'], "", appearanceinfo['edgecolor'])

      elif len(orbit) > maxdots:
         ans += "<a xlink:href='/not_yet_implemented' target='_top'>"
         ans += mytext(len(orbit),vertexlocation, scale, orbitbase,"",appearanceinfo['fontsize'],appearanceinfo['fontweight'],orbitcolor)
         ans += "</a>"
      dotlocation = orbitbase
      for orbitelem in orbit:  # loop through the elements in an orbit, drawing a dot and making a link
         url = urlbase
         for arg, val in orbitelem['urlinfo'].iteritems():
            url += arg + "='" + str(val) + "'" + "&"
         ans += "<a xlink:href='" + url + "' target='_top'>"
         ans += mydot(vertexlocation, scale, dotlocation, dimensioninfo['dotradius'], orbitcolor,"",orbitelem['title'])
         ans += "</a>"
         dotlocation = lincomb(1, dotlocation, dotspacing[1], edge[1])
      orbitbase = lincomb(1, orbitbase, dotspacing[0], edge[0])

## ==================
## addlists:  adds two lists as if they were vectors
## ===================
def addlists(list1, list2):
    return([ list1[j] + list2[j] for j in range(len(list1)) ])

## ==================
## lincomb:  adds a v1 + b v2 as if lists v1, v2 were vectors
## ===================
def lincomb(scalar1, list1, scalar2, list2):
    return([ scalar1 * list1[j] + scalar2 * list2[j] for j in range(len(list1)) ])



## ============================================
## mydot: Draw a dot
## ============================================
def mydot(offset, scale, startpt, radius, color, shape, title):
    ans = "<circle "
    mystartpt = scoord(offset, scale, startpt)
    ans += "cx='"+str(mystartpt[0])+"' "
    ans += "cy='"+str(mystartpt[1])+"' "
    ans += "r='"+str(radius)+"' "
    ans += "style='fill: "+color+";'"
    ans += ">"
    ans += "<title>"+str(title)+"</title>"
    ans += "</circle>"
    return(ans)
    

## ============================================
## mytext: Place text in an svg, taking as input the offset and scale of the
##    of the output coordinates, and the local coordinates of the
##    location of the text
## ============================================
def mytext(thetext, offset, scale, startpt, endpt, fontsize, fontweight, fontcolor):
    ans = "<text "
    mystartpt = scoord(offset, scale, startpt)
    ans += "x='"+str(mystartpt[0])+"' "
    ans += "y='"+str(mystartpt[1])+"' "
    ans += "style='fill: "+fontcolor+"; "
    ans += "font-size: "+str(fontsize)+"; "
    ans += "font-weight: "+fontweight+"; "
    ans += "'"
    ans += ">"
    ans += str(thetext)
    ans +="</text>"
    return(ans)
    


## ============================================
## myline: Draw a line, taking as input the offset and scale of the
##    of the output coordinates, and the local coordinates of the
##    start and end points, and some information about the appearance
##    of the line 
## ============================================
def myline(offset, scale, startpt, endpt, width, style, color):
    if startpt == endpt:
       return("")
    ans = "<line "
    mystartpt = scoord(offset, scale, startpt)
    ans += "x1='"+str(mystartpt[0])+"' "
    ans += "y1='"+str(mystartpt[1])+"' "
    myendpt = scoord(offset, scale, endpt)
    ans += "x2='"+str(myendpt[0])+"' "
    ans += "y2='"+str(myendpt[1])+"' "
    ans += "style='stroke: "+color+"; "
    if width:
       ans += "stroke-width:  "+str(width)+"; "
    if style:
       ans += style+"; "
    ans += "'"
    ans += "/>"
    return(ans)





## =================
## scoord: convert from working coordinates to screen coordinates
##  base + scale * localcoord
##  since vec1 * vec2 does not do coordinatewise multiplication,
##  we have to do it by hand
## ================
def scoord(base, scale, wc):
    rescaled = [ base[j] + scale[j]*wc[j] for j in range(len(scale)) ]
    return(rescaled)
<|MERGE_RESOLUTION|>--- conflicted
+++ resolved
@@ -54,11 +54,7 @@
         logging.debug(levels)
         for docLevel in levels:
             l = math.trunc(docLevel['level'])
-<<<<<<< HEAD
             logging.debug(l)
-=======
-            print l
->>>>>>> ee99af86
             ans += getOneGraphHtml([g,l])
                     
 ##            signs = collection.group(['sign'],{ 'degree': degree ,'group': g
@@ -120,19 +116,10 @@
 ## ============================================
 def getOneGraphHtml(gls):
     if len(gls) > 2:
-<<<<<<< HEAD
         ans = ("<h4>Maass cusp forms of level " + str(gls[1]) + " and sign " 
                   + str(gls[2]) + "</h4>\n")
     else:
         ans = ("<h4>Maass cusp forms of level " + str(gls[1]) + "</h4>\n")
-        
-=======
-	ans = ("<h4>Maass cusp forms of level " + str(gls[1]) + " and sign " 
-		  + str(gls[2]) + "</h4>\n")
-    else:
-	ans = ("<h4>Maass cusp forms of level " + str(gls[1]) + "</h4>\n")
-	
->>>>>>> ee99af86
     ans += "<div>The dots in the plot correspond to \\((\\mu_1,\\mu_2)\\) "
     ans += "in the \\(\\Gamma\\)-factors. These have been found by a computer "
     ans += "search. Click on any of the dots to get detailed information about "
@@ -145,14 +132,11 @@
     ans += "<br/>\n"
         
     return(ans)
-<<<<<<< HEAD
-
-=======
+
 #============
 # url to add all degree-3, level-4 dots on one plot
 #   http://localhost:37777/browseGraph?group=GL3&level=4
 #=========
->>>>>>> ee99af86
     
 ## ============================================
 ## Returns the url and width and height of the svg-file for
@@ -163,19 +147,10 @@
     (width,height) = getWidthAndHeight(gls)
 ##    url = url_for('browseGraph',group=group, level=level, sign=sign)
     if len(gls) > 2:
-<<<<<<< HEAD
         url = ('/browseGraph?group=' + gls[0] + '&level=' + str(gls[1])
                    + '&sign=' + gls[2])
     else:
         url = ('/browseGraph?group=' + gls[0] + '&level=' + str(gls[1]))
-        
-=======
-	url = ('/browseGraph?group=' + gls[0] + '&level=' + str(gls[1])
-		   + '&sign=' + gls[2])
-    else:
-	url = ('/browseGraph?group=' + gls[0] + '&level=' + str(gls[1]))
-	
->>>>>>> ee99af86
     url =url.replace('+', '%2B')  ## + is a special character in urls
     ans = {'src': url}
     ans['width']= width
@@ -367,10 +342,7 @@
     return(ans)
 
 
-<<<<<<< HEAD
-=======
-
->>>>>>> ee99af86
+
 ## ============================================
 ## Returns the svg-code for a simple coordinate system.
 ## width = width of the system
@@ -491,10 +463,6 @@
     g = int(255.0 * (math.cos( (2.0 * math.pi / 3.0) - (argument/2.0)))**2)
     b = int(255.0 * (math.cos(argument/2.0))**2)
     return("rgb("+str(r)+","+str(g)+","+str(b)+")")
-<<<<<<< HEAD
-
-=======
->>>>>>> ee99af86
 
 ## ============================================
 ## Returns the contents (as a string) of the svg-file for
