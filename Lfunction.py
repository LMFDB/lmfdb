from flask import render_template, url_for, make_response
from sage.all import *
import tempfile, os
import pymongo
from WebLfunction import *
import LfunctionNavigationProcessing
import LfunctionPageProcessing
import LfunctionComp
#from elliptic_curve import by_cremona_label
# just testing

def render_webpage(args, arg1, arg2, arg3, arg4, arg5):
   # put different types of L-functions into here
    temp_args = {}
    info = {}
    for a in args:
        temp_args[a] = args[a]
    if arg1 == 'Riemann':
        temp_args['type'] = 'riemann'
    elif arg1 == 'Character' and arg2 == 'Dirichlet' and args['characternumber'] and args['charactermodulus']:
        #print "inside if"
        temp_args['type'] = 'dirichlet'
    elif arg1 == 'Character' and arg2 == 'Dirichlet':
        info['title'] = 'Table of Dirichlet Characters'
        info['contents'] = processDirichletNavigation(args)
        return render_template("LfunctionTable.html",info=info, title=info['title'])
    elif arg1 == 'EllipticCurve' and arg2 == 'Q' and arg3:
        temp_args['type'] = 'ellipticcurve'
        temp_args['label'] = str(arg3) 
    elif arg1 == 'ModularForm' and arg2 == 'GL2' and arg3 == 'Q' and arg4 == 'holomorphic':
        temp_args['type'] = 'gl2holomorphic'

<<<<<<< HEAD
    elif args == {} and arg1 == None: #this means I'm at the basic navigation page
        info = set_info_for_start_page()
        #print  "here",arg1,arg2,arg3,arg4,arg5,temp_args
        #info = getNavigationFromDb(temp_args, arg1, arg2, arg3, arg4, arg5)
        #info = processNavigationContents(info, temp_args, arg1, arg2, arg3, arg4, arg5)
        #print "here!!!"
        
=======
    elif arg1 and arg1.startswith("degree"):
        degree = int(arg1[6])
        info = { "degree" : degree }
        info["key"] = 777
        return render_template("DegreeNavigateL.html", info=info, title = 'Degree ' + str(degree)+ ' L-functions')

#David and Sally added the following case to handle Stefan's L-functions
    elif args['type'] and args['type'] == 'lcalcurl':
        temp_args['type'] = args['type']
        temp_args['url'] = args['url'] 

    else:
        info = getNavigationFromDb(temp_args, arg1, arg2, arg3, arg4, arg5)
        info = processNavigationContents(info, args, arg1, arg2, arg3, arg4, arg5)
>>>>>>> a1069d71
        return render_template("LfunctionNavigate.html", info = info, title = 'L-functions')
    L = WebLfunction(temp_args)
    #return "23423"
    info = initLfunction(L, temp_args)
    return render_template('Lfunction.html',info=info, title = info['title'], bread = info['bread'], properties = info['properties'])


def set_info_for_start_page():
    tl = [{'title':'Riemann','link':'Riemann'},
          {'title':'Dirichlet','link':'Character/Dirichlet'},
          {'title':'Elliptic Curve', 'link':'EllipticCurve/Q'}] #etc

    info = {
        'degree_list': range(1,6),
        #'signature_list': sum([[[d-2*r2,r2] for r2 in range(1+(d//2))] for d in range(1,11)],[]), 
        #'class_number_list': range(1,11)+['11-1000000'],
        #'discriminant_list': discriminant_list
        'type_list': tl
    }
    credit = ''	
    t = 'L-functions'
    info['bread'] = [('L-functions', url_for("render_Lfunction"))]
    info['learnmore'] = [('L-functions', 'http://wiki.l-functions.org/L-function')]
#         explain=['Further information']
#         explain.append(('Unique labels for number fields',url_for("render_labels_page")))
# 	explain.append(('Unique labels for Galois groups',url_for("render_groups_page")))
#         explain.append(('Discriminant ranges (not yet implemented)','/'))
#         sidebar = set_sidebar([explain])

    return info
#        return number_field_search(**args)


def getNavigationFromDb(args, family, group, field, objectName, level):
    print str(family), str(group), str(field)
    pageid = 'L'
    if family:
        pageid += '/' + family
        if group:
            pageid += '/' + group
            if field:
                pageid += '/' + field
                if objectName:
                    pageid += '/' + objectName
                    if level:
                        pageid += '/' + level

    import base
    connection = base.getDBConnection()
    db = connection.Lfunction
    collection = db.LNavigation
    return collection.find_one({'id': pageid})


def processNavigationContents(info, args, arg1,arg2,arg3,arg4,arg5):
    #print str(family), str(group), str(field)
    if arg4:
        None
    else:
        if arg3:
            None
        else:
            if arg2:
                if arg2 == 'dirichlet':
                    info = LfunctionNavigationProcessing.processDirichletNavigation(info, args)
            else:
                if arg1:
                    None
                else:
                    None
                    #This is the top page
    return info

    

def initLfunction(L,args):
    info = {'title': L.title}
    info['sv12'] = specialValueString(L.sageLfunction, 0.5, '\\frac12')
    info['sv1'] = specialValueString(L.sageLfunction, 1, '1')
    info['args'] = args
    info['objecttitle'] = 'L-function'
    try:
        info['credit'] = L.credit
    except:
        info['credit'] = ''
    info['degree'] = int(L.degree)
    try:
        info['url'] = L.url
    except:
        info['url'] =''
#set info['bread'] and to be empty and set info['properties'], but exist (temp. fix by David & Sally)
    info['bread'] = []
    info['properties'] = []
    if args['type'] == 'gl2maass':
        info['zeroeslink'] = ''
        info['plotlink'] = ''
#        info['bread'] = [('L-function','/L'),('GL(2) Maass','/L/ModularForm/GL2/Q/maass')]
    elif args['type'] == 'riemann':
        info['properties'] = L.properties
        info['bread'] = [('L-function','/L'),('Riemann Zeta','/L/Riemann')]
        info['zeroeslink'] = url_for('zeroesLfunction', **args)
        info['plotlink'] = url_for('plotLfunction', **args)
    elif args['type'] == 'dirichlet':
        info['properties'] = L.properties
        snum = str(L.characternumber)
        smod = str(L.charactermodulus)
        info['bread'] = [('L-function','/L'),('Dirichlet Character','/L/Character/Dirichlet'),('Character Number '+snum+' of Modulus '+ smod,'/L/Character/Dirichlet?charactermodulus='+smod+'&characternumber='+snum)]
        info['zeroeslink'] = url_for('zeroesLfunction', **args)
        info['plotlink'] = url_for('plotLfunction', **args)
    elif args['type'] == 'ellipticcurve':
        info['zeroeslink'] = url_for('zeroesLfunction', **args)
        info['plotlink'] = url_for('plotLfunction', **args)
        label = L.label
        info['friends'] = [('Elliptic Curve', url_for('by_cremona_label',label=label)),('Modular Form', url_for('not_yet_implemented'))]
        info['properties'] = L.properties
        info['bread'] = [('L-function','/L'),('Elliptic Curve','/L/EllipticCurve/Q'),(label,url_for('render_Lfunction',arg1='EllipticCurve',arg2='QQ',arg3= label))]
    elif args['type'] == 'gl2holomorphic':
        info['zeroeslink'] = url_for('zeroesLfunction', **args)
        info['plotlink'] = url_for('plotLfunction', **args)
        weight = str(L.weight)
        level = str(L.level)
        character = str(L.character)
        label = str(L.label)
        number = str(L.number)
        info['friends'] = [('Modular Form','/ModularForm/GL2/Q/holomorphic/?weight='+weight+'&level='+level+'&character='+character +'&label='+label+'&number='+number)]
#    elif args['type'] == 'lcalcurl':
    else:
        info['zeroeslink'] = url_for('zeroesLfunction', **args)
        info['plotlink'] = url_for('plotLfunction', **args)

    info['dirichlet'] = L.lfuncDStex("analytic")
    info['eulerproduct'] = L.lfuncEPtex("abstract")
    info['functionalequation'] = L.lfuncFEtex("analytic")
    info['functionalequationAnalytic'] = L.lfuncFEtex("analytic").replace('\\','\\\\').replace('\n','')
    info['functionalequationSelberg'] = L.lfuncFEtex("selberg").replace('\\','\\\\')

    
#LfunctionPageProcessing.setPageLinks(info, L, args)

    info['learnmore'] = [('L-functions', 'http://wiki.l-functions.org/L-functions') ]
    
    #if L.selfdual:
    #    dualtext = 'Selfdual'
    #else:
    #    dualtext = 'Non-selfdual'
    #primitivetext = 'Primitive'
    #info['properties'] = ['Degree = ' + str(info['degree']) , str(primitivetext)    , str(dualtext), \
    #                      specialValueString(L.sageLfunction, 0.5, '\\frac12'), specialValueString(L.sageLfunction, 1, '1')  ]

    info['check'] = [('Riemann hypothesis', '/L/TODO') ,('Functional equation', '/L/TODO') \
                       ,('Euler product', '/L/TODO')]
    return info

def specialValueString(sageL, s, sLatex):
    val = sageL.value(s)
    return '\(L\left(' + sLatex + '\\right)=' + latex(round(val.real(),4)+round(val.imag(),4)*I) + '\)'


def parameterstringfromdict(dic):
    answer = ''
    for k, v in dic.iteritems():
        answer += k
        answer += '='
        answer += v
        answer += '&'
    return answer[0:len(answer)-1]
        

def plotLfunction(args):
    WebL = WebLfunction(args)
    L = WebL.sageLfunction
    #FIXME there could be a filename collission
    fn = tempfile.mktemp(suffix=".png")
    F=[(i,L.hardy_z_function(CC(.5,i)).real()) for i in srange(-30,30,.1)]
    p = line(F)
    p.save(filename = fn)
    data = file(fn).read()
    os.remove(fn)
    return data

def render_plotLfunction(args):
    data = plotLfunction(args)
    response = make_response(data)
    response.headers['Content-type'] = 'image/png'
    return response

def render_zeroesLfunction(args):
    WebL = WebLfunction(args)
    s = str(WebL.sageLfunction.find_zeros(-15,15,0.1))
    return s[1:len(s)-1]

def render_showcollections_demo():
    connection = pymongo.Connection()
    dbNames = connection.database_names()
    dbList = []
    for dbName in dbNames:
        db = pymongo.database.Database(connection, dbName)
        dbMeta = connection.Metadata
        collectionNames = db.collection_names()
        collList = []
        for collName in collectionNames:
            if not collName == 'system.indexes': 
                collMeta = pymongo.collection.Collection(dbMeta,'collection_data')
                infoMeta = collMeta.find_one({'db': dbName, 'collection': collName})
                try:
                    info = infoMeta['description']
                except:
                    info = ''
                collList.append( (collName, info) )
        dbList.append( (str(db.name), collList) )
    info = {'collections' : dbList}
    return render_template("ShowCollectionDemo.html", info = info)

def processDirichletNavigation(args):
    print str(args)
    try:
        print args['start']
        N = int(args['start'])
        if N < 3:
            N=3
        elif N > 100:
            N=100
    except:
        N = 3
    try:
        length = int(args['length'])
        if length < 1:
            length = 1
        elif length > 20:
            length = 20
    except:
        length = 10
    try:
        numcoeff = int(args['numcoeff'])
    except:
        numcoeff = 50
    chars = LfunctionComp.charactertable(N, N+length,'primitive')
    s = '<table>\n'
    s += '<tr>\n<th scope="col">Conductor</th>\n'
    s += '<th scope="col">Primitive characters</th>\n</tr>\n'
    for i in range(N,N+length):
        s += '<tr>\n<th scope="row">' + str(i) + '</th>\n'
        s += '<td>\n'
        j = i-N
        for k in range(len(chars[j][1])):
            s += '<a href="Dirichlet?charactermodulus='
            s += str(i)
            s += '&characternumber='
            s += str(chars[j][1][k])
            s += '&numcoeff='
            s += str(numcoeff)
            s += '">'
            s += '\(\chi_{' + str(chars[j][1][k]) + '}\)</a> '
        s += '</td>\n</tr>\n'
    s += '</table>\n'
    return s
    #info['contents'] = s
    #return info<|MERGE_RESOLUTION|>--- conflicted
+++ resolved
@@ -30,7 +30,17 @@
     elif arg1 == 'ModularForm' and arg2 == 'GL2' and arg3 == 'Q' and arg4 == 'holomorphic':
         temp_args['type'] = 'gl2holomorphic'
 
-<<<<<<< HEAD
+    elif arg1 and arg1.startswith("degree"):
+        degree = int(arg1[6])
+        info = { "degree" : degree }
+        info["key"] = 777
+        return render_template("DegreeNavigateL.html", info=info, title = 'Degree ' + str(degree)+ ' L-functions')
+
+#David and Sally added the following case to handle Stefan's L-functions
+    elif args['type'] and args['type'] == 'lcalcurl':
+        temp_args['type'] = args['type']
+        temp_args['url'] = args['url'] 
+
     elif args == {} and arg1 == None: #this means I'm at the basic navigation page
         info = set_info_for_start_page()
         #print  "here",arg1,arg2,arg3,arg4,arg5,temp_args
@@ -38,23 +48,11 @@
         #info = processNavigationContents(info, temp_args, arg1, arg2, arg3, arg4, arg5)
         #print "here!!!"
         
-=======
-    elif arg1 and arg1.startswith("degree"):
-        degree = int(arg1[6])
-        info = { "degree" : degree }
-        info["key"] = 777
-        return render_template("DegreeNavigateL.html", info=info, title = 'Degree ' + str(degree)+ ' L-functions')
-
-#David and Sally added the following case to handle Stefan's L-functions
-    elif args['type'] and args['type'] == 'lcalcurl':
-        temp_args['type'] = args['type']
-        temp_args['url'] = args['url'] 
-
     else:
         info = getNavigationFromDb(temp_args, arg1, arg2, arg3, arg4, arg5)
         info = processNavigationContents(info, args, arg1, arg2, arg3, arg4, arg5)
->>>>>>> a1069d71
         return render_template("LfunctionNavigate.html", info = info, title = 'L-functions')
+
     L = WebLfunction(temp_args)
     #return "23423"
     info = initLfunction(L, temp_args)
