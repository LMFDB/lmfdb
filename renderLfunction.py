# -*- coding: utf-8 -*-
from base import *
from flask import Flask, session, g, render_template, url_for, request, redirect, make_response, abort

from sage.all import *
import tempfile, os
import pymongo
from Lfunction import *
import LfunctionComp
import LfunctionPlot
from utils import to_dict #, make_logger
import bson
from Lfunctionutilities import lfuncDStex, lfuncEPtex, lfuncFEtex, truncatenumber

#logger = make_logger("LF")

##import upload2Db.py


###########################################################################
#   Route functions
###########################################################################

@app.route("/L/")
@app.route("/L/<arg1>/") # arg1 is EllipticCurve, ModularForm, Character, etc
@app.route("/L/<arg1>/<arg2>/") # arg2 is field
@app.route("/L/<arg1>/<arg2>/<arg3>/") #arg3 is label
@app.route("/L/<arg1>/<arg2>/<arg3>/<arg4>/")
@app.route("/L/<arg1>/<arg2>/<arg3>/<arg4>/<arg5>/")
@app.route("/L/<arg1>/<arg2>/<arg3>/<arg4>/<arg5>/<arg6>/")
@app.route("/L/<arg1>/<arg2>/<arg3>/<arg4>/<arg5>/<arg6>/<arg7>/")
@app.route("/L/<arg1>/<arg2>/<arg3>/<arg4>/<arg5>/<arg6>/<arg7>/<arg8>/")
@app.route("/L/<arg1>/<arg2>/<arg3>/<arg4>/<arg5>/<arg6>/<arg7>/<arg8>/<arg9>/")
def render_Lfunction(arg1 = None, arg2 = None, arg3 = None, arg4 = None, arg5 = None, arg6 = None, arg7 = None, arg8 = None, arg9 = None):
    return render_webpage(request, arg1, arg2, arg3, arg4, arg5, arg6, arg7, arg8, arg9)

@app.route("/Lfunction/")
@app.route("/Lfunction/<arg1>/")
@app.route("/Lfunction/<arg1>/<arg2>/")
@app.route("/Lfunction/<arg1>/<arg2>/<arg3>/")
@app.route("/Lfunction/<arg1>/<arg2>/<arg3>/<arg4>/")
@app.route("/Lfunction/<arg1>/<arg2>/<arg3>/<arg4>/<arg5>/")
@app.route("/Lfunction/<arg1>/<arg2>/<arg3>/<arg4>/<arg5>/<arg6>/")
@app.route("/Lfunction/<arg1>/<arg2>/<arg3>/<arg4>/<arg5>/<arg6>/<arg7>/")
@app.route("/Lfunction/<arg1>/<arg2>/<arg3>/<arg4>/<arg5>/<arg6>/<arg7>/<arg8>/")
@app.route("/Lfunction/<arg1>/<arg2>/<arg3>/<arg4>/<arg5>/<arg6>/<arg7>/<arg8>/<arg9>/")
@app.route("/L-function/")
@app.route("/L-function/<arg1>/")
@app.route("/L-function/<arg1>/<arg2>/")
@app.route("/L-function/<arg1>/<arg2>/<arg3>/")
@app.route("/L-function/<arg1>/<arg2>/<arg3>/<arg4>/")
@app.route("/L-function/<arg1>/<arg2>/<arg3>/<arg4>/<arg5>/")
@app.route("/L-function/<arg1>/<arg2>/<arg3>/<arg4>/<arg5>/<arg6>/")
@app.route("/L-function/<arg1>/<arg2>/<arg3>/<arg4>/<arg5>/<arg6>/<arg7>/")
@app.route("/L-function/<arg1>/<arg2>/<arg3>/<arg4>/<arg5>/<arg6>/<arg7>/<arg8>/")
@app.route("/L-function/<arg1>/<arg2>/<arg3>/<arg4>/<arg5>/<arg6>/<arg7>/<arg8>/<arg9>/")
def render_Lfunction_redirect(**args):
    args.update(request.args)
    return redirect(url_for("render_Lfunction", **args), code=301)

@app.route("/plotLfunction/")
@app.route("/plotLfunction/<arg1>/")
@app.route("/plotLfunction/<arg1>/<arg2>/")
@app.route("/plotLfunction/<arg1>/<arg2>/<arg3>/")
@app.route("/plotLfunction/<arg1>/<arg2>/<arg3>/<arg4>/")
@app.route("/plotLfunction/<arg1>/<arg2>/<arg3>/<arg4>/<arg5>/")
@app.route("/plotLfunction/<arg1>/<arg2>/<arg3>/<arg4>/<arg5>/<arg6>/")
@app.route("/plotLfunction/<arg1>/<arg2>/<arg3>/<arg4>/<arg5>/<arg6>/<arg7>/")
@app.route("/plotLfunction/<arg1>/<arg2>/<arg3>/<arg4>/<arg5>/<arg6>/<arg7>/<arg8>/")
@app.route("/plotLfunction/<arg1>/<arg2>/<arg3>/<arg4>/<arg5>/<arg6>/<arg7>/<arg8>/<arg9>/")
def plotLfunction(arg1 = None, arg2 = None, arg3 = None, arg4 = None, arg5 = None, arg6 = None, arg7 = None, arg8 = None, arg9 = None):
    return render_plotLfunction(request, arg1, arg2, arg3, arg4, arg5, arg6, arg7, arg8, arg9)

@app.route("/zeroesLfunction/")
@app.route("/zeroesLfunction/<arg1>/")
@app.route("/zeroesLfunction/<arg1>/<arg2>/")
@app.route("/zeroesLfunction/<arg1>/<arg2>/<arg3>/")
@app.route("/zeroesLfunction/<arg1>/<arg2>/<arg3>/<arg4>/")
@app.route("/zeroesLfunction/<arg1>/<arg2>/<arg3>/<arg4>/<arg5>/")
@app.route("/zeroesLfunction/<arg1>/<arg2>/<arg3>/<arg4>/<arg5>/<arg6>/")
@app.route("/zeroesLfunction/<arg1>/<arg2>/<arg3>/<arg4>/<arg5>/<arg6>/<arg7>/")
@app.route("/zeroesLfunction/<arg1>/<arg2>/<arg3>/<arg4>/<arg5>/<arg6>/<arg7>/<arg8>/")
@app.route("/zeroesLfunction/<arg1>/<arg2>/<arg3>/<arg4>/<arg5>/<arg6>/<arg7>/<arg8>/<arg9>/")
def zeroesLfunction(arg1 = None, arg2 = None, arg3 = None, arg4 = None, arg5 = None, arg6 = None, arg7 = None, arg8 = None, arg9 = None):
    return render_zeroesLfunction(request, arg1, arg2, arg3, arg4, arg5, arg6, arg7, arg8, arg9)

@app.route("/browseGraph/")
def browseGraph():
    return render_browseGraph(request.args)

@app.route("/browseGraphTMP/")
def browseGraphTMP():
    return render_browseGraphTMP(request.args)

@app.route("/browseGraphHolo/")
def browseGraphHolo():
    return render_browseGraphHolo(request.args)

@app.route("/browseGraphChar/")
def browseGraphChar():
    return render_browseGraphHolo(request.args)


###########################################################################
#   Functions for rendering the L-function web pages including, both browsing
#   and individual home pages.
###########################################################################

def render_webpage(request, arg1, arg2, arg3, arg4, arg5, arg6, arg7, arg8, arg9):
    args = request.args
    temp_args = to_dict(args)

    if len(args) == 0:  #This ensures it's a navigation page 
        if not arg1: # this means we're at the start page
            info = set_info_for_start_page()
            return render_template("LfunctionNavigate.html", **info)

        elif arg1.startswith("degree"):
            degree = int(arg1[6:])
            info = { "degree" : degree }
            info["key"] = 777
            info["bread"] =  [('L-functions', url_for("render_Lfunction")), ('Degree '+str(degree), url_for('render_Lfunction', arg1=str(degree)))]
            if degree == 1:
                info["contents"] = [LfunctionPlot.getOneGraphHtmlChar(1,35,1,13)]
                info['friends'] = [('Dirichlet Characters', url_for('render_Character'))]
            elif degree == 2:
                info["contents"] = [processEllipticCurveNavigation(11,65), LfunctionPlot.getOneGraphHtmlHolo(1, 6, 2, 14),
                                    processMaassNavigation()]
            elif degree == 3 :
                info["contents"] = [LfunctionPlot.getAllMaassGraphHtml(degree),processSymPowerEllipticCurveNavigation(11,65,2)]
            elif degree == 4:
                info["contents"] = [LfunctionPlot.getAllMaassGraphHtml(degree),processSymPowerEllipticCurveNavigation(11,65,3)]

            return render_template("DegreeNavigateL.html", title = 'Degree ' + str(degree)+ ' L-functions', **info)

        elif arg1 == 'custom': # need a better name
            return "not yet implemented"

    try:
      L = generateLfunctionFromUrl(arg1, arg2, arg3, arg4, arg5, arg6, arg7, arg8, arg9, temp_args)
    except Exception as e:
      # throw exception if not UserError
      if len(e.args) > 1 and e.args[1] != 'UserError': raise
      info = { 'content': 'Sorry, there has been a problem: %s .         Please report it <a href="http://code.google.com/p/lmfdb/issues/list">here</a>.' % e.args[0], 'title': 'Error' }
      return render_template('LfunctionSimple.html', info=info, **info), 500

    try:
        logger.info(temp_args)
        if temp_args['download'] == 'lcalcfile':
            return render_lcalcfile(L, request.url)
    except:
        pass #Do nothing


    info = initLfunction(L, temp_args, request)

    return render_template('Lfunction.html', **info)


def generateLfunctionFromUrl(arg1, arg2, arg3, arg4, arg5, arg6, arg7, arg8, arg9, temp_args):
    ''' Returns the L-function object corresponding to the supplied argumnents
        from the url. temp_args contains possible arguments after a question mark.
    '''

    if (arg1 == 'Riemann' or (arg1 == 'Character' and arg2 == 'Dirichlet' and arg3 == '1' and arg4 == '0')
        or (arg1 == 'NumberField' and arg2 == '1.1.1.1')):
        return RiemannZeta()

    elif arg1 == 'Character' and arg2 == 'Dirichlet':
        return Lfunction_Dirichlet( charactermodulus = arg3, characternumber = arg4)

    elif arg1 == 'EllipticCurve' and arg2 == 'Q':
        return Lfunction_EC( label = arg3)

    elif arg1 == 'ModularForm' and arg2 == 'GL2' and arg3 == 'Q' and arg4 == 'holomorphic': # this has args: one for weight and one for level
        logger.info(arg5+arg6+str(arg7)+str(arg8)+str(arg9))
        return Lfunction_EMF( level = arg5, weight = arg6, character = arg7, label = arg8, number = arg9)

    elif arg1 == 'ModularForm' and arg2 == 'GL2' and arg3 <> 'Q' and arg4 == 'holomorphic': # Hilbert modular form
        logger.debug(arg5+arg6+str(arg7)+str(arg8)+str(arg9))
        return Lfunction_HMF( field = arg3, label = arg5, character = arg6, number = arg7)

    elif arg1 == 'ModularForm' and arg2 == 'GL2'and arg3 == 'Q' and arg4 == 'Maass':
        logger.debug(db)
        return Lfunction_Maass(dbid = bson.objectid.ObjectId(arg5))

    elif arg1 == 'ModularForm' and (arg2 == 'GSp4' or arg2 == 'GL4' or  arg2 == 'GL3') and arg3 == 'Q' and arg4 == 'maass':
        return Lfunction_Maass( dbid = arg5, dbName = 'Lfunction', dbColl = 'LemurellMaassHighDegree')

    elif arg1 == 'ModularForm' and arg2 == 'GSp' and arg3 == 'Q' and arg4 == 'Sp4Z' and arg5== 'specimen': #this should be changed when we fix the SMF urls
        return Lfunction_SMF2_scalar_valued( weight=arg6, orbit=arg7, number=arg8 )

    elif arg1 == 'NumberField':
        return DedekindZeta( label = str(arg2))

    elif arg1 == "ArtinRepresentation":
        return ArtinLfunction(dimension = arg2, conductor = arg3, tim_index = arg4)

    elif arg1 == "SymmetricPower":
        return SymmetricPowerLfunction(arg2, [arg3, arg4, arg5, arg6, arg7, arg8, arg9], temp_args)

    elif arg1 == 'Lcalcurl':
        return Lfunction( Ltype = arg1, url = arg2)

    else:
        return Flask.redirect(403)


def set_info_for_start_page():
    ''' Sets the properties of the top L-function page.
    '''

    tt = [[{'title':'Riemann Zeta Function','link': url_for('render_Lfunction', arg1='Riemann')},
           {'title':'Dirichlet L-function','link': url_for('render_Lfunction', arg1='degree1') + '#Dirichlet'}],

          [{'title':'Elliptic Curve','link': url_for('render_Lfunction', arg1='degree2') + '#EllipticCurve_Q'},
           {'title':'GL2 Cusp Form', 'link': url_for('render_Lfunction', arg1='degree2') + '#GL2_Q_Holomorphic'},
           {'title':'GL2 Maass Form','link': url_for('render_Lfunction', arg1='degree2') + '#GL2_Q_Maass'}],

          [{'title':'GL3 Maass Form', 'link': url_for('render_Lfunction', arg1='degree3') + '#GL3_Q_Maass'},
           {'title':'GL4 Maass Form', 'link': url_for('render_Lfunction', arg1='degree4') + '#GL4_Q_Maass'},
           {'title':'GSp4 Maass Form', 'link': url_for('render_Lfunction', arg1='degree4') + '#GSp4_Q_Maass'}]]

    info = {
        'degree_list': range(1,5),
        'type_table': tt,
        'type_row_list':[0,1,2]
    }

    info['title'] = 'L-functions'
    info['bread'] = [('L-functions', url_for("render_Lfunction"))]
#   info['learnmore'] = [('Lmfdb-wiki', 'http://wiki.l-functions.org/L-function')]

    return info


def initLfunction(L,args, request):
    ''' Sets the properties to show on the homepage of an L-function page.
    '''

    info = {'title': L.title}
    info['citation'] = ''
    info['support'] = ''
    # Here we should decide which values are indeed special values
    # According to Brian, odd degree has special value at 1, and even
    # degree has special value at 1/2.
    # (however, I'm not sure this is true if L is not primitive -- GT)
    if is_even(L.degree):
        info['sv12'] = specialValueString(L, 0.5, '1/2')
    if is_odd(L.degree):
        info['sv1'] = specialValueString(L, 1, '1')
    info['args'] = args
    info['Ltype'] = L.Ltype()


    info['credit'] = L.credit
    #info['citation'] = L.citation

    try:
        info['url'] = L.url
    except:
        info['url'] =''

    info['degree'] = int(L.degree)

    info['zeroeslink'] = (request.url.replace('/L/', '/zeroesLfunction/').
                          replace('/Lfunction/', '/zeroesLfunction/').
                          replace('/L-function/', '/zeroesLfunction/') ) #url_for('zeroesLfunction',  **args)

    info['plotlink'] = (request.url.replace('/L/', '/plotLfunction/').
                          replace('/Lfunction/', '/plotLfunction/').
                          replace('/L-function/', '/plotLfunction/') ) #info['plotlink'] = url_for('plotLfunction',  **args)

    info['bread'] = []
    info['properties2'] = set_gaga_properties(L)


    # Create friendlink by removing 'L/' and ending '/'
    friendlink = request.url.replace('/L/','/').replace('/L-function/','/').replace('/Lfunction/','/')
    splitlink = friendlink.rpartition('/')
    friendlink = splitlink[0] + splitlink[2]

    if L.Ltype() == 'maass':
        if L.group == 'GL2':
            minNumberOfCoefficients = 100     # TODO: Fix this to take level into account
                            
            if len(L.dirichlet_coefficients)< minNumberOfCoefficients:
                info['zeroeslink'] = ''
                info['plotlink'] = ''
            info['bread'] = [('L-function','/L') ,('Degree 2',
                              url_for('render_Lfunction', arg1='degree2')),
                             ('\('+L.texname+'\)', request.url )]
            info['friends'] = [('Maass Form ', friendlink)]
        else:
            info['bread'] = [('L-function','/L') ,('Degree ' + str(L.degree),
                             url_for('render_Lfunction', arg1= str(L.degree))), (L.dbid, request.url)]

    elif L.Ltype()  == 'riemann':
        info['bread'] = [('L-function','/L'),('Riemann Zeta',request.url)]
        info['friends'] = [('\(\mathbb Q\)', url_for('number_fields.by_label', label='1.1.1.1')),  ('Dirichlet Character \(\\chi_{1}(0,\\cdot)\)',
                                                                       url_for('render_Character', arg1=1, arg2=0))]

    elif L.Ltype()  == 'dirichlet':
        snum = str(L.characternumber)
        smod = str(L.charactermodulus)
        charname = '\(\\chi_{%s}({%s},\\cdot)\)' %(smod, snum)
        info['bread'] = [('L-function','/L'),('Dirichlet Character',url_for('render_Lfunction', arg1='degree1') +'#Dirichlet'),
                         (charname, request.url)]
        info['friends'] = [('Dirichlet Character '+str(charname), friendlink)]


    elif L.Ltype()  == 'ellipticcurve':
        label = L.label
        while friendlink[len(friendlink)-1].isdigit():  #Remove any number at the end to get isogeny class url
            friendlink = friendlink[0:len(friendlink)-1]

        info['friends'] = [('EC Isogeny class ' + label, friendlink )]
        for i in range(1, L.nr_of_curves_in_class + 1):
            info['friends'].append(('Elliptic Curve ' + label + str(i), friendlink + str(i)))
        if L.modform:
            info['friends'].append(('Modular form', url_for("emf.render_elliptic_modular_forms",
                                                            level=L.modform['level'],weight=2,character=0,label=L.modform['iso'])))

        info['bread'] = [('L-function','/L'),('Elliptic Curve',url_for('render_Lfunction', arg1='/L/degree2#EllipticCurve_Q')),
                         (label,url_for('render_Lfunction',arg1='EllipticCurve',arg2='Q',arg3= label))]

    elif L.Ltype() == 'ellipticmodularform':
        friendlink = friendlink + L.addToLink
        friendlink = friendlink.rpartition('/')[0]
        info['friends'] = [('Modular Form', friendlink)] 
        if L.ellipticcurve:
            info['friends'].append(('EC Isogeny class ' + L.ellipticcurve, url_for("by_ec_label",label=L.ellipticcurve)))
            for i in range(1, L.nr_of_curves_in_class + 1):
                info['friends'].append(('Elliptic Curve ' + L.ellipticcurve + str(i), url_for("by_ec_label",label=L.ellipticcurve + str(i))))

    elif L.Ltype() == 'hilbertmodularform':
        friendlink = '/'.join(friendlink.split('/')[:-1])
        info['friends'] = [('Hilbert Modular Form', friendlink.rpartition('/')[0])] 

    elif L.Ltype() == 'dedekindzeta':
        info['friends'] = [('Number Field', friendlink)]

    elif L.Ltype() in ['lcalcurl', 'lcalcfile']:
        info['bread'] = [('L-function',url_for('render_Lfunction'))]
        
    elif L.Ltype() == 'SymmetricPower':
        def ordinal(n):
                if 10 <= n % 100 < 20:
                    return str(n) + 'th' 
                else: 
                    return  str(n) + {1 : 'st', 2 : 'nd', 3 : 'rd'}.get(n % 10, "th")
        friendlink =request.url.replace('/L/SymmetricPower/%d/'%L.m,'/')
        splitlink=friendlink.rpartition('/')
        friendlink = splitlink[0]+splitlink[2]
        mplusone = L.m +1
        friendlink2 =request.url.replace('/L/SymmetricPower/%d/'%L.m,'/L/SymmetricPower/%d/'%mplusone)

<<<<<<< HEAD
        info['friends'] =  [('Isogeny class', friendlink), ('%s Symmetric Power'%ordinal(mplusone) , friendlink2)]

    elif L.Ltype() == 'siegelnonlift' or L.Ltype() == 'siegeleisenstein' or L.Ltype() == 'siegelklingeneisenstein' or L.Ltype() == 'siegelmaasslift':
        weight = str(L.weight)
        number = str(L.number)
        info['friends'] = [('Siegel Modular Form', friendlink)]

=======
        info['friends'] =  [('Isogeny class '+L.label, friendlink), ('%s Symmetric Power'%ordinal(mplusone) , friendlink2)]
>>>>>>> 4bbc83bf
        
    elif L.Ltype() == 'siegelnonlift' or L.Ltype() == 'siegeleisenstein' or L.Ltype() == 'siegelklingeneisenstein' or L.Ltype() == 'siegelmaasslift':
        weight = str(L.weight)
        number = str(L.number)
        info['friends'] = [('Siegel Modular Form', friendlink)]






    info['dirichlet'] = lfuncDStex(L, "analytic")
    info['eulerproduct'] = lfuncEPtex(L, "abstract")
    info['functionalequation'] = lfuncFEtex(L, "analytic")
    info['functionalequationSelberg'] = lfuncFEtex(L, "selberg")

    info['learnmore'] = [('L-functions', 'http://wiki.l-functions.org/L-functions') ]
    
    if len(request.args)==0:
        lcalcUrl = request.url + '?download=lcalcfile'
    else:
        lcalcUrl = request.url + '&download=lcalcfile'
        
    info['downloads'] = [('Lcalcfile', lcalcUrl) ]
    
    return info


def set_gaga_properties(L):
    ''' Sets the properties in the properties box in the
        upper right corner
    '''
    ans = [ ('Degree',    str(L.degree))]

    ans.append(('Level',     str(L.level)))
    ans.append(('Sign',      styleTheSign(L.sign)))

    if L.selfdual:
        sd = 'Self-dual'
    else:
        sd = 'Not self-dual'
    ans.append((None,        sd))

    if L.primitive:
        prim = 'Primitive'
    else:
        prim = 'Not primitive'
#    ans.append((None,        prim))    Disabled until fixed
#    ans.append((None,        prim))    Disabled until fixed

    return ans

def styleTheSign(sign):
    ''' Returns the string to display as sign
    '''
    try:
        logger.debug(1-sign)
        if abs(1-sign) < 1e-10:
            return '1'
        elif abs(1+sign) < 1e-10:
            return '-1'
        elif abs(1-sign.imag()) < 1e-10:
            return 'i'
        elif abs(1+sign.imag()) < 1e-10:
            return '-i'
        elif sign.imag > 0:
            return "${0} + {1}i$".format(truncatenumber(sign.real(), 5),truncatenumber(sign.imag(), 5))
        else:
            return "${0} {1}i$".format(truncatenumber(sign.real(), 5),truncatenumber(sign.imag(), 5))
    except:
        logger.debug("no styling of sign")
        return str(sign)


def specialValueString(L, s, sLatex):
    ''' Returns the LaTex to dislpay for L(s) 
    '''
    
    number_of_decimals = 10
    val = L.sageLfunction.value(s)
    lfunction_value_tex = L.texname.replace('(s', '(' + sLatex)
    # We must test for NaN first, since it would show as zero otherwise
    # Try "RR(NaN) < float(1e-10)" in sage -- GT
    if val.real().is_NaN():
        return "\\[{0}=\\infty\\]".format(lfunction_value_tex)
    elif val.abs() < 1e-10:
        return "\\[{0}=0\\]".format(lfunction_value_tex)
    else:
        return "\\[{0} \\approx {1}\\]".format(lfunction_value_tex,
            latex( round(val.real(), number_of_decimals)
                 + round(val.imag(), number_of_decimals)*I ))


###########################################################################
#   Functions for rendering the plot of an L-function.
###########################################################################

def plotLfunction(request, arg1, arg2, arg3, arg4, arg5, arg6, arg7, arg8, arg9):
    pythonL = generateLfunctionFromUrl(arg1, arg2, arg3, arg4, arg5, arg6, arg7, arg8, arg9, to_dict(request.args))
    L = pythonL.sageLfunction
    # HSY: I got exceptions that "L.hardy_z_function" doesn't exist
    # SL: Reason, it's not in the distribution of Sage
    if not hasattr(L, "hardy_z_function"):
      return None
    #FIXME there could be a filename collission
    fn = tempfile.mktemp(suffix=".png")
    F=[(i,L.hardy_z_function(CC(.5,i)).real()) for i in srange(-30,30,.1)]
    p = line(F)
    p.save(filename = fn)
    data = file(fn).read()
    os.remove(fn)
    return data

def render_plotLfunction(request, arg1, arg2, arg3, arg4, arg5, arg6, arg7, arg8, arg9):
    data = plotLfunction(request, arg1, arg2, arg3, arg4, arg5, arg6, arg7, arg8, arg9)
    if not data:
        # see note about missing "hardy_z_function" in plotLfunction()
        return redirect(404)
    response = make_response(data)
    response.headers['Content-type'] = 'image/png'
    return response

###########################################################################
#   Functions for rendering a few of the zeros of an L-function.
###########################################################################
def render_zeroesLfunction(request, arg1, arg2, arg3, arg4, arg5, arg6, arg7, arg8, arg9):
    L = generateLfunctionFromUrl(arg1, arg2, arg3, arg4, arg5, arg6, arg7, arg8, arg9, to_dict(request.args))

    # Compute the first few zeros
    if L.degree > 2 or L.Ltype()=="maass":  # Too slow to be rigorous here  ( or L.Ltype()=="ellipticmodularform")
        search_step = 0.02
        if L.selfdual:
            allZeros = L.sageLfunction.find_zeros(-search_step/2 , 20 ,search_step)
        else:
            allZeros = L.sageLfunction.find_zeros(-15,15,search_step)

    else:
        if L.selfdual:
            number_of_zeros = 6
        else:
            number_of_zeros = 8
        allZeros = L.sageLfunction.find_zeros_via_N(number_of_zeros, not L.selfdual)

    # Sort the zeros and divide them into negative and positive ones
    allZeros.sort()
    positiveZeros = []
    negativeZeros = []
    
    for zero in allZeros:
        if zero.abs()< 1e-10:
            zero = 0
        if zero < 0:
            negativeZeros.append(zero)
        else:
            positiveZeros.append(zero)

    #Format the html string to render 
    positiveZeros = str(positiveZeros)
    negativeZeros = str(negativeZeros)
    if len(positiveZeros) > 2 and len(negativeZeros) > 2:  # Add comma and empty space between negative and positive
        negativeZeros = negativeZeros.replace("]", ", ]")
    
    return "<span class='redhighlight'>{0}</span><span class='bluehighlight'>{1}</span>".format(
        negativeZeros[1:len(negativeZeros)-1], positiveZeros[1:len(positiveZeros)-1])


###########################################################################
#   Functions for rendering graphs for browsing L-functions.
###########################################################################
def render_browseGraph(args):
    logger.info(args)
    if 'sign' in args:
      data = LfunctionPlot.paintSvgFileAll([[args['group'], int(args['level']), args['sign']]])
    else:
      data = LfunctionPlot.paintSvgFileAll([[args['group'], int(args['level'])]])
    response = make_response(data)
    response.headers['Content-type'] = 'image/svg+xml'
    return response

def render_browseGraphHolo(args):
    logger.info(args)
    data = LfunctionPlot.paintSvgHolo(args['Nmin'], args['Nmax'], args['kmin'], args['kmax'])
    response = make_response(data)
    response.headers['Content-type'] = 'image/svg+xml'
    return response

def render_browseGraphTMP(args):
    logger.info(args)
    data = LfunctionPlot.paintSvgHoloGeneral(args['Nmin'], args['Nmax'], args['kmin'], args['kmax'],args['imagewidth'], args['imageheight'])
    response = make_response(data)
    response.headers['Content-type'] = 'image/svg+xml'
    return response

def render_browseGraphChar(args):
    data = LfunctionPlot.paintSvgChar(args['min_cond'], args['max_cond'], args['min_order'], arg['max_order'])
    response = make_response(data)
    respone.headers['Content-type'] = 'image/svg+xml'
    return response

###########################################################################
#   Function for rendering the lcalc file of an L-function.
###########################################################################
def render_lcalcfile(L, url):
    try:  #First check if the Lcalc file is stored in the database
        response = make_response(L.lcalcfile)
    except:
        response = make_response(L.createLcalcfile_ver2(url))

    response.headers['Content-type'] = 'text/plain'
    return response


###########################################################################
#   A demo for showing metadata of the collections in the database.
###########################################################################
def render_showcollections_demo():
    connection = pymongo.Connection()
    dbNames = connection.database_names()
    dbList = []
    for dbName in dbNames:
        db = pymongo.database.Database(connection, dbName)
        dbMeta = connection.Metadata
        collectionNames = db.collection_names()
        collList = []
        for collName in collectionNames:
            if not collName == 'system.indexes': 
                collMeta = pymongo.collection.Collection(dbMeta,'collection_data')
                infoMeta = collMeta.find_one({'db': dbName, 'collection': collName})
                try:
                    info = infoMeta['description']
                except:
                    info = ''
                collList.append( (collName, info) )
        dbList.append( (str(db.name), collList) )
    info = {'collections' : dbList}
    return render_template("ShowCollectionDemo.html", info = info)



###########################################################################
#   Functions for displaying examples of degree 2 L-functions on the
#   degree browsing page.
###########################################################################
def processEllipticCurveNavigation(startCond, endCond):
    try:
        N = startCond
        if N < 11:
            N=11
        elif N > 100:
            N=100
    except:
        N = 11
        
    try:
        if endCond > 500:
            end = 500
        else:
            end = endCond
            
    except:
        end = 100
        
    iso_list = LfunctionComp.isogenyclasstable(N, end)
    s = '<h5>Examples of L-functions attached to isogeny classes of elliptic curves</h5>'
    s += '<table>'
    
    logger.debug(iso_list)

    counter = 0
    nr_of_columns = 10
    for label in iso_list:
        if counter==0:
            s += '<tr>'
            
        counter += 1
        s += '<td><a href="' + url_for('render_Lfunction', arg1='EllipticCurve', arg2='Q', arg3=label)+ '">%s</a></td>\n' % label
            
        if counter == nr_of_columns:
            s += '</tr>\n'
            counter = 0

    if counter>0:
        s += '</tr>\n'
        
    s += '</table>\n'
    return s

def processMaassNavigation():
    s = '<h5>Examples of L-functions attached to Maass forms on Hecke congruence groups $\Gamma_0(N)$</h5>'
    s += '<table>\n'

    s += '<tr>\n'
    s += '<td><bold>N=3:</bold></td>\n'
    s += '<td><a href="' + url_for('render_Lfunction', arg1='ModularForm', arg2='GL2', arg3='Q',
                                   arg4='Maass', arg5='4cb8502658bca9141c00002a')+ '">4.38805356322</a></td>\n' 
    s += '<td><a href="' + url_for('render_Lfunction', arg1='ModularForm', arg2='GL2', arg3='Q',
                                   arg4='Maass', arg5='4cb8502658bca9141c00002b')+ '">5.09874190873</a></td>\n' 
    s += '<td><a href="' + url_for('render_Lfunction', arg1='ModularForm', arg2='GL2', arg3='Q',
                                   arg4='Maass', arg5='4cb8502658bca9141c00002c')+ '">6.12057553309</a></td>\n' 
    s += '<td><a href="' + url_for('render_Lfunction', arg1='ModularForm', arg2='GL2', arg3='Q',
                                   arg4='Maass', arg5='4cb8502658bca9141c00002d')+ '">6.75741527775</a></td>\n' 
    s += '<td><a href="' + url_for('render_Lfunction', arg1='ModularForm', arg2='GL2', arg3='Q',
                                   arg4='Maass', arg5='4cb8502658bca9141c00002e')+ '">7.75813319502</a></td>\n' 
    s += '</tr>\n'
    
    s += '<tr>\n'
    s += '<td><bold>N=5:</bold></td>\n'
    s += '<td><a href="' + url_for('render_Lfunction', arg1='ModularForm', arg2='GL2', arg3='Q',
                                   arg4='Maass', arg5='4cb8502658bca9141c000036')+ '">3.02837629307</a></td>\n' 
    s += '<td><a href="' + url_for('render_Lfunction', arg1='ModularForm', arg2='GL2', arg3='Q',
                                   arg4='Maass', arg5='4cb8502658bca9141c000039')+ '">4.89723501573</a></td>\n' 
    s += '<td><a href="' + url_for('render_Lfunction', arg1='ModularForm', arg2='GL2', arg3='Q',
                                   arg4='Maass', arg5='4cb8502658bca9141c00003b')+ '">5.70582652719</a></td>\n' 
    s += '<td><a href="' + url_for('render_Lfunction', arg1='ModularForm', arg2='GL2', arg3='Q',
                                   arg4='Maass', arg5='4cb8502658bca9141c00003c')+ '">6.05402838077</a></td>\n' 
    s += '<td><a href="' + url_for('render_Lfunction', arg1='ModularForm', arg2='GL2', arg3='Q',
                                   arg4='Maass', arg5='4cb8502658bca9141c00003d')+ '">6.45847643848</a></td>\n' 
    s += '</tr>\n'
    
    s += '</table>\n'

    return s




def processSymPowerEllipticCurveNavigation(startCond, endCond,power):
    try:
        N = startCond
        if N < 11:
            N=11
        elif N > 100:
            N=100
    except:
        N = 11
        
    try:
        if endCond > 500:
            end = 500
        else:
            end = endCond
            
    except:
        end = 100
        
    iso_list = LfunctionComp.isogenyclasstable(N, end)
    s = '<h5>Examples of symmetric square L-functions attached to isogeny classes of elliptic curves</h5>'
    s += '<table>'
    
    logger.debug(iso_list)

    counter = 0
    nr_of_columns = 10
    for label in iso_list:
        if counter==0:
            s += '<tr>'
            
        counter += 1
        s += '<td><a href="' + url_for('render_Lfunction', arg1 = 'SymmetricPower', arg2='%d'%power, arg3='EllipticCurve', arg4='Q', arg5=label)+ '">%s</a></td>\n' % label
            
        if counter == nr_of_columns:
            s += '</tr>\n'
            counter = 0

    if counter>0:
        s += '</tr>\n'
        
    s += '</table>\n'
    return s
<|MERGE_RESOLUTION|>--- conflicted
+++ resolved
@@ -355,24 +355,12 @@
         mplusone = L.m +1
         friendlink2 =request.url.replace('/L/SymmetricPower/%d/'%L.m,'/L/SymmetricPower/%d/'%mplusone)
 
-<<<<<<< HEAD
-        info['friends'] =  [('Isogeny class', friendlink), ('%s Symmetric Power'%ordinal(mplusone) , friendlink2)]
-
+        info['friends'] =  [('Isogeny class '+L.label, friendlink), ('%s Symmetric Power'%ordinal(mplusone) , friendlink2)]
+        
     elif L.Ltype() == 'siegelnonlift' or L.Ltype() == 'siegeleisenstein' or L.Ltype() == 'siegelklingeneisenstein' or L.Ltype() == 'siegelmaasslift':
         weight = str(L.weight)
         number = str(L.number)
         info['friends'] = [('Siegel Modular Form', friendlink)]
-
-=======
-        info['friends'] =  [('Isogeny class '+L.label, friendlink), ('%s Symmetric Power'%ordinal(mplusone) , friendlink2)]
->>>>>>> 4bbc83bf
-        
-    elif L.Ltype() == 'siegelnonlift' or L.Ltype() == 'siegeleisenstein' or L.Ltype() == 'siegelklingeneisenstein' or L.Ltype() == 'siegelmaasslift':
-        weight = str(L.weight)
-        number = str(L.number)
-        info['friends'] = [('Siegel Modular Form', friendlink)]
-
-
 
 
 
