# -*- coding: utf-8 -*-
from base import *
from flask import Flask, session, g, render_template, url_for, request, redirect, make_response, abort

from sage.all import *
import tempfile, os
import pymongo
from Lfunction import *
import LfunctionComp
import LfunctionPlot
from utils import to_dict
import bson
from Lfunctionutilities import lfuncDStex, lfuncEPtex, lfuncFEtex


##import upload2Db.py


###########################################################################
#   Route functions
###########################################################################

@app.route("/L/")
@app.route("/L/<arg1>/") # arg1 is EllipticCurve, ModularForm, Character, etc
@app.route("/L/<arg1>/<arg2>/") # arg2 is field
@app.route("/L/<arg1>/<arg2>/<arg3>/") #arg3 is label
@app.route("/L/<arg1>/<arg2>/<arg3>/<arg4>/")
@app.route("/L/<arg1>/<arg2>/<arg3>/<arg4>/<arg5>/")
@app.route("/L/<arg1>/<arg2>/<arg3>/<arg4>/<arg5>/<arg6>/")
@app.route("/L/<arg1>/<arg2>/<arg3>/<arg4>/<arg5>/<arg6>/<arg7>/")
@app.route("/L/<arg1>/<arg2>/<arg3>/<arg4>/<arg5>/<arg6>/<arg7>/<arg8>/")
@app.route("/L/<arg1>/<arg2>/<arg3>/<arg4>/<arg5>/<arg6>/<arg7>/<arg8>/<arg9>/")
def render_Lfunction(arg1 = None, arg2 = None, arg3 = None, arg4 = None, arg5 = None, arg6 = None, arg7 = None, arg8 = None, arg9 = None):
    return render_webpage(request, arg1, arg2, arg3, arg4, arg5, arg6, arg7, arg8, arg9)

@app.route("/Lfunction/")
@app.route("/Lfunction/<arg1>/")
@app.route("/Lfunction/<arg1>/<arg2>/")
@app.route("/Lfunction/<arg1>/<arg2>/<arg3>/")
@app.route("/Lfunction/<arg1>/<arg2>/<arg3>/<arg4>/")
@app.route("/Lfunction/<arg1>/<arg2>/<arg3>/<arg4>/<arg5>/")
@app.route("/Lfunction/<arg1>/<arg2>/<arg3>/<arg4>/<arg5>/<arg6>/")
@app.route("/Lfunction/<arg1>/<arg2>/<arg3>/<arg4>/<arg5>/<arg6>/<arg7>/")
@app.route("/Lfunction/<arg1>/<arg2>/<arg3>/<arg4>/<arg5>/<arg6>/<arg7>/<arg8>/")
@app.route("/Lfunction/<arg1>/<arg2>/<arg3>/<arg4>/<arg5>/<arg6>/<arg7>/<arg8>/<arg9>/")
@app.route("/L-function/")
@app.route("/L-function/<arg1>/")
@app.route("/L-function/<arg1>/<arg2>/")
@app.route("/L-function/<arg1>/<arg2>/<arg3>/")
@app.route("/L-function/<arg1>/<arg2>/<arg3>/<arg4>/")
@app.route("/L-function/<arg1>/<arg2>/<arg3>/<arg4>/<arg5>/")
@app.route("/L-function/<arg1>/<arg2>/<arg3>/<arg4>/<arg5>/<arg6>/")
@app.route("/L-function/<arg1>/<arg2>/<arg3>/<arg4>/<arg5>/<arg6>/<arg7>/")
@app.route("/L-function/<arg1>/<arg2>/<arg3>/<arg4>/<arg5>/<arg6>/<arg7>/<arg8>/")
@app.route("/L-function/<arg1>/<arg2>/<arg3>/<arg4>/<arg5>/<arg6>/<arg7>/<arg8>/<arg9>/")
def render_Lfunction_redirect(**args):
    args.update(request.args)
    return redirect(url_for("render_Lfunction", **args), code=301)

@app.route("/plotLfunction/")
@app.route("/plotLfunction/<arg1>/")
@app.route("/plotLfunction/<arg1>/<arg2>/")
@app.route("/plotLfunction/<arg1>/<arg2>/<arg3>/")
@app.route("/plotLfunction/<arg1>/<arg2>/<arg3>/<arg4>/")
@app.route("/plotLfunction/<arg1>/<arg2>/<arg3>/<arg4>/<arg5>/")
@app.route("/plotLfunction/<arg1>/<arg2>/<arg3>/<arg4>/<arg5>/<arg6>/")
@app.route("/plotLfunction/<arg1>/<arg2>/<arg3>/<arg4>/<arg5>/<arg6>/<arg7>/")
@app.route("/plotLfunction/<arg1>/<arg2>/<arg3>/<arg4>/<arg5>/<arg6>/<arg7>/<arg8>/")
@app.route("/plotLfunction/<arg1>/<arg2>/<arg3>/<arg4>/<arg5>/<arg6>/<arg7>/<arg8>/<arg9>/")
def plotLfunction(arg1 = None, arg2 = None, arg3 = None, arg4 = None, arg5 = None, arg6 = None, arg7 = None, arg8 = None, arg9 = None):
    return render_plotLfunction(request, arg1, arg2, arg3, arg4, arg5, arg6, arg7, arg8, arg9)

@app.route("/zeroesLfunction/")
@app.route("/zeroesLfunction/<arg1>/")
@app.route("/zeroesLfunction/<arg1>/<arg2>/")
@app.route("/zeroesLfunction/<arg1>/<arg2>/<arg3>/")
@app.route("/zeroesLfunction/<arg1>/<arg2>/<arg3>/<arg4>/")
@app.route("/zeroesLfunction/<arg1>/<arg2>/<arg3>/<arg4>/<arg5>/")
@app.route("/zeroesLfunction/<arg1>/<arg2>/<arg3>/<arg4>/<arg5>/<arg6>/")
@app.route("/zeroesLfunction/<arg1>/<arg2>/<arg3>/<arg4>/<arg5>/<arg6>/<arg7>/")
@app.route("/zeroesLfunction/<arg1>/<arg2>/<arg3>/<arg4>/<arg5>/<arg6>/<arg7>/<arg8>/")
@app.route("/zeroesLfunction/<arg1>/<arg2>/<arg3>/<arg4>/<arg5>/<arg6>/<arg7>/<arg8>/<arg9>/")
def zeroesLfunction(arg1 = None, arg2 = None, arg3 = None, arg4 = None, arg5 = None, arg6 = None, arg7 = None, arg8 = None, arg9 = None):
    return render_zeroesLfunction(request, arg1, arg2, arg3, arg4, arg5, arg6, arg7, arg8, arg9)

@app.route("/browseGraph/")
def browseGraph():
    return render_browseGraph(request.args)

@app.route("/browseGraphTMP/")
def browseGraphTMP():
    return render_browseGraphTMP(request.args)

@app.route("/browseGraphHolo/")
def browseGraphHolo():
    return render_browseGraphHolo(request.args)

@app.route("/browseGraphChar/")
def browseGraphChar():
    return render_browseGraphHolo(request.args)


###########################################################################
#   Functions for rendering the L-function web pages including, both browsing
#   and individual home pages.
###########################################################################

def render_webpage(request, arg1, arg2, arg3, arg4, arg5, arg6, arg7, arg8, arg9):
    args = request.args
    temp_args = to_dict(args)

    if len(args) == 0:  #This ensures it's a navigation page 
        if not arg1: # this means we're at the start page
            info = set_info_for_start_page()
            return render_template("LfunctionNavigate.html", **info)

        elif arg1.startswith("degree"):
            degree = int(arg1[6:])
            info = { "degree" : degree }
            info["key"] = 777
            info["bread"] =  [('L-functions', url_for("render_Lfunction")), ('Degree '+str(degree), url_for('render_Lfunction', arg1=str(degree)))]
            if degree == 1:
                info["contents"] = [LfunctionPlot.getOneGraphHtmlChar(1,35,1,13)]
                info['friends'] = [('Dirichlet Characters', url_for('render_Character'))]
            elif degree == 2:
                info["contents"] = [processEllipticCurveNavigation(11,65), LfunctionPlot.getOneGraphHtmlHolo(1, 6, 2, 14),
                                    processMaassNavigation()]
            elif degree == 3 or degree == 4:
                info["contents"] = LfunctionPlot.getAllMaassGraphHtml(degree)
                
            return render_template("DegreeNavigateL.html", title = 'Degree ' + str(degree)+ ' L-functions', **info)
            
        elif arg1 == 'custom': # need a better name
            return "not yet implemented"
        
    try:
      L = generateLfunctionFromUrl(arg1, arg2, arg3, arg4, arg5, arg6, arg7, arg8, arg9, temp_args)
    except Exception as e:
      # throw exception if not UserError
      if len(e.args) > 1 and e.args[1] != 'UserError': raise
      info = { 'content': 'Sorry, there has been a problem: %s' % e.args[0], 'title': 'Error' }
      return render_template('LfunctionSimple.html', info=info, **info)
        

    try:
        logger.info(temp_args)
        if temp_args['download'] == 'lcalcfile':
            return render_lcalcfile(L, request.url)
    except:
        pass #Do nothing

    info = initLfunction(L, temp_args, request)

    return render_template('Lfunction.html', **info)


def generateLfunctionFromUrl(arg1, arg2, arg3, arg4, arg5, arg6, arg7, arg8, arg9, temp_args):
    ''' Returns the L-function object corresponding to the supplied argumnents
        from the url. temp_args contains possible arguments after a question mark.
    '''

    if (arg1 == 'Riemann' or (arg1 == 'Character' and arg2 == 'Dirichlet' and arg3 == '1' and arg4 == '0')
        or (arg1 == 'NumberField' and arg2 == '1.1.1.1')):
        return RiemannZeta()

    elif arg1 == 'Character' and arg2 == 'Dirichlet':
        return Lfunction_Dirichlet( charactermodulus = arg3, characternumber = arg4)

    elif arg1 == 'EllipticCurve' and arg2 == 'Q':
        return Lfunction_EC( label = arg3)

    elif arg1 == 'ModularForm' and arg2 == 'GL2' and arg3 == 'Q' and arg4 == 'holomorphic': # this has args: one for weight and one for level
        logger.info(arg5+arg6+str(arg7)+str(arg8)+str(arg9))
        return Lfunction_EMF( level = arg5, weight = arg6, character = arg7, label = arg8, number = arg9)

    elif arg1 == 'ModularForm' and arg2 == 'GL2'and arg3 == 'Q' and arg4 == 'Maass':
        logger.info(db)
<<<<<<< HEAD
        return Lfunction_Maass(dbid = bson.objectid.ObjectId(arg5), dbName = 'MaassWaveForm', dbColl = temp_args['db'])

=======
        return Lfunction_Maass(dbid = bson.objectid.ObjectId(arg5))
    
>>>>>>> 690454a8
    elif arg1 == 'ModularForm' and (arg2 == 'GSp4' or arg2 == 'GL4' or  arg2 == 'GL3') and arg3 == 'Q' and arg4 == 'maass':
        return Lfunction_Maass( dbid = arg5, dbName = 'Lfunction', dbColl = 'LemurellMaassHighDegree')

    elif arg1 == 'NumberField':
        return DedekindZeta( label = str(arg2))

    elif arg1 == 'Lcalcurl':
        return Lfunction( Ltype = arg1, url = arg2)

    else:
        return Flask.redirect(403)


def set_info_for_start_page():
    ''' Sets the properties of the top L-function page.
    '''

    tt = [[{'title':'Riemann','link': url_for('render_Lfunction', arg1='Riemann')},
           {'title':'Dirichlet','link': url_for('render_Lfunction', arg1='degree1') + '#Dirichlet'}],

          [{'title':'Elliptic Curve','link': url_for('render_Lfunction', arg1='degree2') + '#EllipticCurve_Q'},
           {'title':'GL2 Cusp Form', 'link': url_for('render_Lfunction', arg1='degree2') + '#GL2_Q_Holomorphic'},
           {'title':'GL2 Maass Form','link': url_for('render_Lfunction', arg1='degree2') + '#GL2_Q_Maass'}],

          [{'title':'GL3 Maass Form', 'link': url_for('render_Lfunction', arg1='degree3') + '#GL3_Q_Maass'},
           {'title':'GL4 Maass Form', 'link': url_for('render_Lfunction', arg1='degree4') + '#GL4_Q_Maass'},
           {'title':'GSp4 Maass Form', 'link': url_for('render_Lfunction', arg1='degree4') + '#GSp4_Q_Maass'}]]

    info = {
        'degree_list': range(1,5),
        'type_table': tt,
        'type_row_list':[0,1,2]
    }

    info['title'] = 'L-functions'
    info['bread'] = [('L-functions', url_for("render_Lfunction"))]
#   info['learnmore'] = [('Lmfdb-wiki', 'http://wiki.l-functions.org/L-function')]

    return info


def initLfunction(L,args, request):
    ''' Sets the properties to show on the homepage of an L-function page.
    '''
    
    info = {'title': L.title}
    info['citation'] = ''
    info['support'] = ''
    info['sv12'] = specialValueString(L, 0.5, '1/2')
    info['sv1'] = specialValueString(L, 1, '1')
    info['args'] = args
    info['Ltype'] = L.Ltype()
    info['URL'] = request.path


    info['credit'] = L.credit
    #info['citation'] = L.citation

    try:
        info['url'] = L.url
    except:
        info['url'] =''

    info['degree'] = int(L.degree)

    info['zeroeslink'] = (request.url.replace('/L/', '/zeroesLfunction/').
                          replace('/Lfunction/', '/zeroesLfunction/').
                          replace('/L-function/', '/zeroesLfunction/') ) #url_for('zeroesLfunction',  **args)

    info['plotlink'] = (request.url.replace('/L/', '/plotLfunction/').
                          replace('/Lfunction/', '/plotLfunction/').
                          replace('/L-function/', '/plotLfunction/') ) #info['plotlink'] = url_for('plotLfunction',  **args)

    info['bread'] = []
    info['properties2'] = set_gaga_properties(L)


    # Create friendlink by removing 'L/' and ending '/'
    friendlink = request.url.replace('/L/','/').replace('/L-function/','/').replace('/Lfunction/','/')
    splitlink = friendlink.rpartition('/')
    friendlink = splitlink[0] + splitlink[2]

    if L.Ltype() == 'maass':
        if L.group == 'GL2':
            minNumberOfCoefficients = 100     # TODO: Fix this to take level into account
            logger.info("# of coef: {0}".format(len(L.dirichlet_coefficients)))
                            
            if len(L.dirichlet_coefficients)< minNumberOfCoefficients:
                info['zeroeslink'] = ''
                info['plotlink'] = ''
            info['bread'] = [('L-function','/L') ,('Degree 2',
                              url_for('render_Lfunction', arg1='degree2')),
                             ('\('+L.texname+'\)', request.url )]
            info['friends'] = [('Maass Form ', friendlink)]
        else:
            info['bread'] = [('L-function','/L') ,('Degree ' + str(L.degree),
                             url_for('render_Lfunction', arg1= str(L.degree))), (L.dbid, request.url)]

    elif L.Ltype()  == 'riemann':
        info['bread'] = [('L-function','/L'),('Riemann Zeta',request.url)]
        info['friends'] = [('\(\mathbb Q\)', url_for('number_fields.by_label', label='1.1.1.1')),  ('Dirichlet Character \(\\chi_{0}\\!\\!\\pmod{1}\)',
                                                                       url_for('render_Character', arg1=1, arg2=0))]

    elif L.Ltype()  == 'dirichlet':
        snum = str(L.characternumber)
        smod = str(L.charactermodulus)
        charname = '\(\\chi_{%s}\\!\\!\\pmod{%s}\)' %(snum,smod)
        info['bread'] = [('L-function','/L'),('Dirichlet Character',url_for('render_Lfunction', arg1='degree1') +'#Dirichlet'),
                         (charname, request.url)]
        info['friends'] = [('Dirichlet Character '+str(charname), friendlink)]
                

    elif L.Ltype()  == 'ellipticcurve':
        label = L.label
        info['friends'] = [('Elliptic Curve', friendlink )]
        info['bread'] = [('L-function','/L'),('Elliptic Curve',url_for('render_Lfunction', arg1='/L/degree2#EllipticCurve_Q')),
                         (label,url_for('render_Lfunction',arg1='EllipticCurve',arg2='Q',arg3= label))]

    elif L.Ltype() == 'ellipticmodularform':
        weight = str(L.weight)
        level = str(L.level)
        character = str(L.character)
        label = str(L.label)
        number = str(L.number)
        info['friends'] = [('Modular Form', friendlink.rpartition('/')[0])] 

    elif L.Ltype() == 'dedekindzeta':
        info['friends'] = [('Number Field', friendlink)]

    elif L.Ltype() in ['lcalcurl', 'lcalcfile']:
        info['bread'] = [('L-function',url_for('render_Lfunction'))]
        

    info['dirichlet'] = lfuncDStex(L, "analytic")
    info['eulerproduct'] = lfuncEPtex(L, "abstract")
    info['functionalequation'] = lfuncFEtex(L, "analytic")
    info['functionalequationSelberg'] = lfuncFEtex(L, "selberg")

    info['learnmore'] = [('L-functions', 'http://wiki.l-functions.org/L-functions') ]
    
    if len(request.args)==0:
        lcalcUrl = request.url + '?download=lcalcfile'
    else:
        lcalcUrl = request.url + '&download=lcalcfile'
        
    info['downloads'] = [('Lcalcfile', lcalcUrl) ]
    
    return info


def set_gaga_properties(L):
    ''' Sets the properties in the properties box in the
        upper right corner
    '''
    ans = [ ('Degree',    str(L.degree))]

    ans.append(('Level',     str(L.level)))
    ans.append(('Sign',      str(L.sign)))

    if L.selfdual:
        sd = 'Self-dual'
    else:
        sd = 'Not self-dual'
    ans.append((None,        sd))

    if L.primitive:
        prim = 'Primitive'
    else:
        prim = 'Not primitive'
#    ans.append((None,        prim))    Disabled until fixed

    return ans


def specialValueString(L, s, sLatex):
    ''' Returns the LaTex to dislpay for L(s) 
    '''
    
    number_of_decimals = 10
    val = L.sageLfunction.value(s)
    lfuncion_value_tex = L.texname.replace('(s', '(' + sLatex)
    return '\(' + lfuncion_value_tex +'\\approx ' + latex(round(val.real(), number_of_decimals)+round(val.imag(), number_of_decimals)*I) + '\)'


###########################################################################
#   Functions for rendering the plot of an L-function.
###########################################################################

def plotLfunction(request, arg1, arg2, arg3, arg4, arg5, arg6, arg7, arg8, arg9):
    pythonL = generateLfunctionFromUrl(arg1, arg2, arg3, arg4, arg5, arg6, arg7, arg8, arg9, to_dict(request.args))
    L = pythonL.sageLfunction
    # HSY: I got exceptions that "L.hardy_z_function" doesn't exist
    # SL: Reason, it's not in the distribution of Sage
    if not hasattr(L, "hardy_z_function"):
      return None
    #FIXME there could be a filename collission
    fn = tempfile.mktemp(suffix=".png")
    F=[(i,L.hardy_z_function(CC(.5,i)).real()) for i in srange(-30,30,.1)]
    p = line(F)
    p.save(filename = fn)
    data = file(fn).read()
    os.remove(fn)
    return data

def render_plotLfunction(request, arg1, arg2, arg3, arg4, arg5, arg6, arg7, arg8, arg9):
    data = plotLfunction(request, arg1, arg2, arg3, arg4, arg5, arg6, arg7, arg8, arg9)
    if not data:
        # see note about missing "hardy_z_function" in plotLfunction()
        return abort(404)
    response = make_response(data)
    response.headers['Content-type'] = 'image/png'
    return response

###########################################################################
#   Functions for rendering a few of the zeros of an L-function.
###########################################################################
def render_zeroesLfunction(request, arg1, arg2, arg3, arg4, arg5, arg6, arg7, arg8, arg9):
    L = generateLfunctionFromUrl(arg1, arg2, arg3, arg4, arg5, arg6, arg7, arg8, arg9, to_dict(request.args))

    # Compute the first few zeros
    if L.degree > 2 or L.Ltype()=="ellipticmodularform" or L.Ltype()=="maass":  # Too slow to be rigorous here  ()
        search_step = 0.05
        if L.selfdual:
            allZeros = L.sageLfunction.find_zeros(-search_step/2 , 20 ,search_step)
        else:
            allZeros = L.sageLfunction.find_zeros(-15,15,search_step)

    else:
        if L.selfdual:
            number_of_zeros = 6
        else:
            number_of_zeros = 8
        allZeros = L.sageLfunction.find_zeros_via_N(number_of_zeros, not L.selfdual)

    # Sort the zeros and divide them into negative and positive ones
    allZeros.sort()
    logger.info("allZeros: {0}".format(allZeros))
    positiveZeros = []
    negativeZeros = []
    
    for zero in allZeros:
        if zero < 0:
            negativeZeros.append(zero)
        else:
            positiveZeros.append(zero)

    #Format the html string to render 
    positiveZeros = str(positiveZeros)
    negativeZeros = str(negativeZeros)
    if len(positiveZeros) > 2 and len(negativeZeros) > 2:  # Add comma and empty space between negative and positive
        negativeZeros = negativeZeros.replace("]", ", ]")
    
    return "<span class='redhighlight'>{0}</span><span class='bluehighlight'>{1}</span>".format(
        negativeZeros[1:len(negativeZeros)-1], positiveZeros[1:len(positiveZeros)-1])


###########################################################################
#   Functions for rendering graphs for browsing L-functions.
###########################################################################
def render_browseGraph(args):
    logger.info(args)
    if 'sign' in args:
      data = LfunctionPlot.paintSvgFileAll([[args['group'], int(args['level']), args['sign']]])
    else:
      data = LfunctionPlot.paintSvgFileAll([[args['group'], int(args['level'])]])
    response = make_response(data)
    response.headers['Content-type'] = 'image/svg+xml'
    return response

def render_browseGraphHolo(args):
    logger.info(args)
    data = LfunctionPlot.paintSvgHolo(args['Nmin'], args['Nmax'], args['kmin'], args['kmax'])
    response = make_response(data)
    response.headers['Content-type'] = 'image/svg+xml'
    return response

def render_browseGraphTMP(args):
    logger.info(args)
    data = LfunctionPlot.paintSvgHoloGeneral(args['Nmin'], args['Nmax'], args['kmin'], args['kmax'],args['imagewidth'], args['imageheight'])
    response = make_response(data)
    response.headers['Content-type'] = 'image/svg+xml'
    return response

def render_browseGraphChar(args):
    data = LfunctionPlot.paintSvgChar(args['min_cond'], args['max_cond'], args['min_order'], arg['max_order'])
    response = make_response(data)
    respone.headers['Content-type'] = 'image/svg+xml'
    return response

###########################################################################
#   Function for rendering the lcalc file of an L-function.
###########################################################################
def render_lcalcfile(L, url):
    try:  #First check if the Lcalc file is stored in the database
        response = make_response(L.lcalcfile)
    except:
        response = make_response(L.createLcalcfile_ver2(url))

    response.headers['Content-type'] = 'text/plain'
    return response


###########################################################################
#   A demo for showing metadata of the collections in the database.
###########################################################################
def render_showcollections_demo():
    connection = pymongo.Connection()
    dbNames = connection.database_names()
    dbList = []
    for dbName in dbNames:
        db = pymongo.database.Database(connection, dbName)
        dbMeta = connection.Metadata
        collectionNames = db.collection_names()
        collList = []
        for collName in collectionNames:
            if not collName == 'system.indexes': 
                collMeta = pymongo.collection.Collection(dbMeta,'collection_data')
                infoMeta = collMeta.find_one({'db': dbName, 'collection': collName})
                try:
                    info = infoMeta['description']
                except:
                    info = ''
                collList.append( (collName, info) )
        dbList.append( (str(db.name), collList) )
    info = {'collections' : dbList}
    return render_template("ShowCollectionDemo.html", info = info)



###########################################################################
#   Functions for displaying examples of degree 2 L-functions on the
#   degree browsing page.
###########################################################################
def processEllipticCurveNavigation(startCond, endCond):
    try:
        N = startCond
        if N < 11:
            N=11
        elif N > 100:
            N=100
    except:
        N = 11
        
    try:
        if endCond > 500:
            end = 500
        else:
            end = endCond
            
    except:
        end = 100
        
    iso_list = LfunctionComp.isogenyclasstable(N, end)
    s = '<h5>Examples of L-functions attached to isogeny classes of elliptic curves</h5>'
    s += '<table>'
    
    logger.debug(iso_list)

    counter = 0
    nr_of_columns = 10
    for label in iso_list:
        if counter==0:
            s += '<tr>'
            
        counter += 1
        s += '<td><a href="' + url_for('render_Lfunction', arg1='EllipticCurve', arg2='Q', arg3=label)+ '">%s</a></td>\n' % label
            
        if counter == nr_of_columns:
            s += '</tr>\n'
            counter = 0

    if counter>0:
        s += '</tr>\n'
        
    s += '</table>\n'
    return s

def processMaassNavigation():
    s = '<h5>Examples of L-functions attached to Maass forms on Hecke congruence groups $\Gamma_0(N)$</h5>'
    s += '<table>\n'

    s += '<tr>\n'
    s += '<td><bold>N=3:</bold></td>\n'
    s += '<td><a href="' + url_for('render_Lfunction', arg1='ModularForm', arg2='GL2', arg3='Q',
                                   arg4='Maass', arg5='4cb8502658bca9141c00002a')+ '">4.38805356322</a></td>\n' 
    s += '<td><a href="' + url_for('render_Lfunction', arg1='ModularForm', arg2='GL2', arg3='Q',
                                   arg4='Maass', arg5='4cb8502658bca9141c00002b')+ '">5.09874190873</a></td>\n' 
    s += '<td><a href="' + url_for('render_Lfunction', arg1='ModularForm', arg2='GL2', arg3='Q',
                                   arg4='Maass', arg5='4cb8502658bca9141c00002c')+ '">6.12057553309</a></td>\n' 
    s += '<td><a href="' + url_for('render_Lfunction', arg1='ModularForm', arg2='GL2', arg3='Q',
                                   arg4='Maass', arg5='4cb8502658bca9141c00002d')+ '">6.75741527775</a></td>\n' 
    s += '<td><a href="' + url_for('render_Lfunction', arg1='ModularForm', arg2='GL2', arg3='Q',
                                   arg4='Maass', arg5='4cb8502658bca9141c00002e')+ '">7.75813319502</a></td>\n' 
    s += '</tr>\n'
    
    s += '<tr>\n'
    s += '<td><bold>N=5:</bold></td>\n'
    s += '<td><a href="' + url_for('render_Lfunction', arg1='ModularForm', arg2='GL2', arg3='Q',
                                   arg4='Maass', arg5='4cb8502658bca9141c000036')+ '">3.02837629307</a></td>\n' 
    s += '<td><a href="' + url_for('render_Lfunction', arg1='ModularForm', arg2='GL2', arg3='Q',
                                   arg4='Maass', arg5='4cb8502658bca9141c000039')+ '">4.89723501573</a></td>\n' 
    s += '<td><a href="' + url_for('render_Lfunction', arg1='ModularForm', arg2='GL2', arg3='Q',
                                   arg4='Maass', arg5='4cb8502658bca9141c00003b')+ '">5.70582652719</a></td>\n' 
    s += '<td><a href="' + url_for('render_Lfunction', arg1='ModularForm', arg2='GL2', arg3='Q',
                                   arg4='Maass', arg5='4cb8502658bca9141c00003c')+ '">6.05402838077</a></td>\n' 
    s += '<td><a href="' + url_for('render_Lfunction', arg1='ModularForm', arg2='GL2', arg3='Q',
                                   arg4='Maass', arg5='4cb8502658bca9141c00003d')+ '">6.45847643848</a></td>\n' 
    s += '</tr>\n'
    
    s += '</table>\n'

    return s<|MERGE_RESOLUTION|>--- conflicted
+++ resolved
@@ -8,10 +8,11 @@
 from Lfunction import *
 import LfunctionComp
 import LfunctionPlot
-from utils import to_dict
+from utils import to_dict, make_logger
 import bson
 from Lfunctionutilities import lfuncDStex, lfuncEPtex, lfuncFEtex
 
+logger = make_logger("LF")
 
 ##import upload2Db.py
 
@@ -108,12 +109,12 @@
 def render_webpage(request, arg1, arg2, arg3, arg4, arg5, arg6, arg7, arg8, arg9):
     args = request.args
     temp_args = to_dict(args)
-
+    
     if len(args) == 0:  #This ensures it's a navigation page 
         if not arg1: # this means we're at the start page
             info = set_info_for_start_page()
             return render_template("LfunctionNavigate.html", **info)
-
+        
         elif arg1.startswith("degree"):
             degree = int(arg1[6:])
             info = { "degree" : degree }
@@ -139,9 +140,8 @@
       # throw exception if not UserError
       if len(e.args) > 1 and e.args[1] != 'UserError': raise
       info = { 'content': 'Sorry, there has been a problem: %s' % e.args[0], 'title': 'Error' }
-      return render_template('LfunctionSimple.html', info=info, **info)
-        
-
+      return render_template('LfunctionSimple.html', info=info, **info), 500
+   
     try:
         logger.info(temp_args)
         if temp_args['download'] == 'lcalcfile':
@@ -152,7 +152,7 @@
     info = initLfunction(L, temp_args, request)
 
     return render_template('Lfunction.html', **info)
-
+    
 
 def generateLfunctionFromUrl(arg1, arg2, arg3, arg4, arg5, arg6, arg7, arg8, arg9, temp_args):
     ''' Returns the L-function object corresponding to the supplied argumnents
@@ -175,13 +175,8 @@
 
     elif arg1 == 'ModularForm' and arg2 == 'GL2'and arg3 == 'Q' and arg4 == 'Maass':
         logger.info(db)
-<<<<<<< HEAD
-        return Lfunction_Maass(dbid = bson.objectid.ObjectId(arg5), dbName = 'MaassWaveForm', dbColl = temp_args['db'])
-
-=======
         return Lfunction_Maass(dbid = bson.objectid.ObjectId(arg5))
     
->>>>>>> 690454a8
     elif arg1 == 'ModularForm' and (arg2 == 'GSp4' or arg2 == 'GL4' or  arg2 == 'GL3') and arg3 == 'Q' and arg4 == 'maass':
         return Lfunction_Maass( dbid = arg5, dbName = 'Lfunction', dbColl = 'LemurellMaassHighDegree')
 
@@ -198,7 +193,7 @@
 def set_info_for_start_page():
     ''' Sets the properties of the top L-function page.
     '''
-
+    
     tt = [[{'title':'Riemann','link': url_for('render_Lfunction', arg1='Riemann')},
            {'title':'Dirichlet','link': url_for('render_Lfunction', arg1='degree1') + '#Dirichlet'}],
 
@@ -221,7 +216,7 @@
 #   info['learnmore'] = [('Lmfdb-wiki', 'http://wiki.l-functions.org/L-function')]
 
     return info
-
+    
 
 def initLfunction(L,args, request):
     ''' Sets the properties to show on the homepage of an L-function page.
@@ -390,7 +385,7 @@
     data = plotLfunction(request, arg1, arg2, arg3, arg4, arg5, arg6, arg7, arg8, arg9)
     if not data:
         # see note about missing "hardy_z_function" in plotLfunction()
-        return abort(404)
+        return redirect(404)
     response = make_response(data)
     response.headers['Content-type'] = 'image/png'
     return response
