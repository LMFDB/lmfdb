FAQ
===

Changes
-------

1. What happened to `getDBconnection()`?

   The `getDBconnection()` method has been replaced by an object
   that provides an abstraction layer over the raw database connection.
   You can access this object from Python by importing it:
   `from lmfdb import db`.

1. What's an overview of the changes?

   There is a new file, `lmfdb/backend/database.py`, containing the
   main components of the new interface to the Postgres database.
   Postgres is a mature, open-source implementation of SQL.  One of
   the main differences is that Postgres is a strongly-typed
   relational database, meaning that every table has a schema with
   types for each column.  In contrast, Mongo allows you to insert
   arbitrary documents into a collection.  This flexibility can be
   useful, but it also causes performance headaches as the size of the
   database grows.

   Postgres enables queries that weren't possible before, especially
   around subsets (for example, searching for number fields with
   specified ramification is now feasible).  Moreover, SQL allows for
   queries across tables that weren't possible in Mongo, though this
   isn't supported by the LMFDB website.

   For the most part, the front-end experience will be very similar.
   One change that you will see is some queries will now report a
   total of "at least 1000".  This results from a limitation in the
   postgres storage mechanism that can make getting exact counts for
   queries much slower than retrieving the first 50 rows.  If you care
   about the number of results, you can click on "at least 1000" and
   it will compute the count for you.

   The implementation of search functions across various parts of the
   lmfdb has also been standardized, and some common features have
   been refactored into a common codebase.

1. Why did the databases/collections get renamed?

   Postgres doesn't have the same notion of databases and collections
   that Mongo does, so some renaming was required.  We decided to take
   advantage of this restructuring to add some consistency to the
   naming scheme.

1. Why do I still see messages about mongo when I start the LMFDB?

   Classical modular forms are still using mongo.  We're working on
   revising them to use postgres, but in the mean time we're still
   connecting to a mongo database.

Database Interface
------------------

1. How do I interact with the database as a developer?

   There are three main objects in the database interface: the overall
   database interface (`db`, of type `PostgresDatabase`) which
   contains tables (e.g. `db.nf_fields` of type `PostgresTable`), each
   of which has a statistics object (e.g. `db.nf_fields.stats` of type
   `PostgresStatsTable`).

   Each section of the lmfdb will generally rely on one (or perhaps a
   few) table, and most of the methods of interest are on the table
   objects.

1. How do I find the names of all of the tables?

   The list `db.tablenames` is a list of the tables (with the
   exception of knowls, users, and meta tables).

1. How do I determine what columns are in a table?

   Each table has a `col_type` dictionary, whose keys are column names
   and values are column types.  For example,
   ```python
   sage: from lmfdb import db
   sage: db.fq_fields.col_type
   {u'characteristic': u'bigint',
    u'conway': u'smallint',
    u'degree': u'integer',
    u'id': u'bigint',
    u'polynomial': u'jsonb'}
   ```

1. How do I search for entries in a table?

   Use the `search` method on a table.  For example,
   ```python
   sage: from lmfdb import db
   sage: nf = db.nf_fields
   sage: info = {}
   sage: nf.search({'degree':int(6)}, projection=['label','class_number','galt'], limit=4, info=info)
   [{'class_number': 1, 'galt': 5, 'label': u'6.0.9747.1'},
    {'class_number': 1, 'galt': 11, 'label': u'6.0.10051.1'},
    {'class_number': 1, 'galt': 11, 'label': u'6.0.10571.1'},
    {'class_number': 1, 'galt': 5, 'label': u'6.0.10816.1'}]
   sage: info['number'], info['exact_count']
   (5522600, True)
   ```

   The first argument is a dictionary specifying the query (in a style
   similar to what you're used to from MongoDB, but with custom
   operators like `$contains` that are translated to Postgres
   expressions).  You can project in order to obtain only a certain
   set of columns, and provide limits, offsets and custom sort orders.
   Note that if you specify the projection as a string (instead of a
   list), you will get just the values in that column, rather than
   dictionaries.

   The `info` argument is a dictionary that will be updated with
   various data that is commonly needed by templates populated by the
   search functions.  For more details, see the documentation in
   `backend/database.py`.

1. What if I only want a single entry, for example with a specified label?

   Use either the `lucky` method or the `lookup` method.  The first is
   more general, allowing you to specify a query that produces a
   single result (if you're sure it produces only one result,
   specifying `sort=[]` may improve performance).  The `lookup` method
   is a specific case that takes just a label and returns the row with
   that label.

1. What other methods are of interest in querying the database?

   You can use `exists` to determine whether there are any matches for
   a query.

   The `random` method produces a random label or row.

   The `max` method finds the maximum value attained by a specified
   column.

   The `distinct` method returns the distinct values taken by a
   specified column.

   The `count` method returns the total number of rows matching a
   given query.

   The `_parse_projection` method controls how you can specify output
   columns.

   The `_parse_special` method defines the keys that allow more
   complicated queries, such as containment, inequalities and
   disjunctions.

   The `_execute` method allows you access to raw SQL if necessary,
   though use of the public methods described above is preferred.  If
   you do use `_execute` you will need to use the psycopg2.sql module
   in order to reduce the risk of SQL injection attacks.

Developer configuration
-----------------------

1. Where do I put my passwords?

   When you run `sage -python start-lmfdb.py` for the first time, it
   will create a configuration file `config.ini` in the lmfdb root
   directory.  In the `postgresql` section it will add the default
   username `lmfdb`, password `lmfdb`, host `devmirror.lmfdb.xyz`, and
   port `5432` which altogether allows for read access to the
   database.

   In order to get write access to the database, you need to connect
   to the PostgreSQL server running at `legendre.mit.edu`, which only
   accepts internal connections.  For this we recommend to `ssh` into
   `legendre.mit.edu`, change the `user` field to `editor`, the
   `password` field to the editor password, and the `host` to
   `localhost`.  Instead, if you prefer to work from your own machine,
   you may use the `ssh` connection to forward a local port to `5432`,
   and use that port on your `config.ini` file.

Adding and modifying data
-------------------------

Note that you need editor priviledges to add, delete or modify data.

1. How do I create a new table?

    The following example creates a new postgres table with name
    `test_table` and three columns: `dim` of type `smallint` (a 2-byte
    signed integer), `discriminant` of type `numeric` (an arbitrary
    precision integer/decimal) and `label` of type `text`.  For more
    details see the documentation of the `create_table` function.

    ```python
    sage: from lmfdb import db
    sage: cols = {'smallint': ['dim'], 'numeric': ['discriminant'], 'text': ['label']}
    sage: db.create_table("test_table", cols, label_col="label", sort=['dim', 'discriminant'])
    ```

    Once this table exists, you can access it via the object
    `db.test_table`, which is of type `PostgresTable`.

1. How do I see the type of a column?

    You can access the type of a column using the `col_type`
    attribute.

    ```python
    sage: db.test_table.col_type['dim']
    'integer'
    ```

1. How do I add a column?

   If you want to add a column to an existing table, use the
   `add_column` method.

   ```python
   sage: db.test_table.add_column("bad_primes", 'jsonb')
   ```

   This column will be NULL for existing rows.

1. How do I insert new data?

   There are two main methods for adding data to a table.
   The first is the `insert_many` method, which takes a list of
   dictionaries with the data to insert.

   ```python
   sage: L = [{'dim':1, 'discriminant':12, 'label':'1.12.A', 'bad_primes':[2,3]},
              {'dim':2, 'discriminant':30, 'label':'2.30.A', 'bad_primes':[2,3,5]}]
   sage: db.test_table.insert_many(L)
   ```

   The second is `copy_from`, which takes a file with one line per row
   to be inserted, with tabs separating the data on each line.  For
   large numbers of rows, this method will be faster.

   ```python
   sage: db.test_table.copy_from('test.txt', search_cols=['dim', 'discriminant', 'label', 'bad_primes'])
   ```

   Example contents of `test.txt`:

   ```
   1    12      1.12.A  [2,3]
   2    30      2.30.A  [2,3,5]
   ```

   Note that very few (if any) LMFDB tables currently enforce
   uniqueness on any of their columns, so be careful that you do not
   insert duplicate rows.

   You can also export your data using `copy_to`, add rows to the
   resulting file, then use `reload` to load the result back into
   postgres.

1. How do I update data?

   There are a number of methods for updating data.  One option is
   `upsert`, which takes a query and dictionary containing values to
   be set and updates a single row satisfying the query.  If no row
   satisfies the query, a new row will be added.

   ```python
   sage: db.test_table.upsert({'discriminant': 12}, {'label':'1.12.B'})
   sage: db.test_table.upsert({'discriminant': 20, 'dim': 2}, {'label':'2.20.B', 'bad_primes':[2,5]})
   ```

   Since upsert only modifies one row at a time, it will be slow if
   many rows need to be changed.  Another option is the `rewrite`
   method.  The first argument is a function that processes an
   existing row and outputs a dictionary giving the changes to be
   made.  The second is an optional query allowing you to filter rows
   from being processed.  Further keywords are documented in the
   docstring for the function.

   ```python
   sage: def func(D):
   ....:     D['dim'] += 1
   ....:     old_label = D['label']
   ....:     D['label'] = str(D['dim']) + old_label[:old_label.find('.')]
   ....:     return D
   sage: db.test_table.rewrite(func, {'discriminant':{'$le':25}})
   ```

   Under the hood, this function uses the `reload` method, which is
   also available for use directly.  It takes as input files
   containing the desired data for the table (for basic usage, you can
   just give one file; others are available if your table has an
   attached extra table, or you want to update the stats with the same
   command).

   ```python
   sage: db.test_table.reload("test.txt", includes_ids=False)
   ```

   Example contents of `test.txt`:

   ```
   2    12      2.12.B  [2,3]
   3    30      3.30.A  [2,3,5]
   3    20      3.20.B  [2,5]
   ```

   The `reload` method is the fastest option, but requires you to
   produce an appropriate file.

1. What if I change my mind and want to revert to the old version of a table, from before a reload?

   You can use the `reload_revert` method to switch back to the old
   version.  Note that this will also work for the `rewrite` method,
   since it relies on `reload`.  If you want to undo a `reload_all`,
   see the `reload_all_revert` method on `db`.

   There is no built-in way to undo direct additions to tables via
   `copy_from`, `upsert`, or `insert_many`.

1. What is an `extra_table`?

   A few large tables (e.g. `nf_fields` and `ec_curves`) have been
   split in two.  The columns in the search table can be used in
   queries, while the columns in the extra table cannot.  Moreover,
   you should refrain from projecting onto columns in the extra table
   in queries that contain more than a few results (in particular,
   queries without a `LIMIT` clause).  The columns in the extra table
   are intended to be accessed by the `lookup` and `lucky` methods
   that only return a single row.

   The benefit of having an extra table is that it drastically shrinks
   the size of the table on which queries are actually being
   performed.  For both elliptic curves and number fields, the search
   table is about a seventh the size of the extra table.  Keeping the
   search table small means that if we need to resort to a sequential
   scan it will be faster.

   If you use the public interface, the distinction between search and
   extra tables should be mostly invisible.  But if you are working
   with a large table it may be worth splitting it in a similar way;
   see the `create_extra_table` method.

1. What should I know about sorting?

   Every search table has an `id` column, which is a 64-bit integer.
   One purpose is to link rows in search tables with corresponding
   rows in the extra table.  Another is to simplify sorting for tables
   that have multiple columns defining their sort order (which is most
   of them).

   Since tables in the LMFDB are updated rarely, and they have a
   standard sort order (based on the order results are displayed on
   the website), it's feasible to have a column that mirrors this sort
   order in integers.  For tables with the `_id_ordered` attribute
   (also stored in the `meta_tables` table), the `id` column serves
   this purpose.  As a consequence, indexes can contain this column,
   rather than all of the columns that define the sort order.  The
   `id` column is added as a primary key, and because its used for
   sorting, many queries will actually use this primary key in
   searches (see the next section on `analyze`).

   The actual sort order for each table is specified at creation time,
   but it can be changed using the `set_sort` method.  The sort order
   is stored in `meta_tables` and in the `_sort` attribute on each
   table, as a string.  It is this default sort order that is used
   when you don't specify a sort in a search query.

   Actually, the `id` column will be used as the sort order (if
   `_id_ordered` is True, `_out_of_order` is False and the query does
   not contain the first column of the true sort order).  This last
   point is important because the query planner does not know that the
   id column is correlated with the columns that define it.

   If the sort order is broken (either by changing the columns that
   define it or by modifying or adding rows), you can use the `resort`
   method to reset it (changing the `id` column to match the correct
   order).  Many of the methods that modify tables include an option
   to `resort` afterward.

1. How do I create a new table?

   If you want to add a new table to the lmfdb, see the `create_table`
   method.  You will need to provide a name (try to follow the naming
   conventions, where the first few characters indicate the general
   area of your table, separated by an underscore from the main name,
   which is often a single word).  You then give a dictionary whose
   keys are postgres types and values are lists of columns with that
   type.  The next argument is the column which should be used in the
   `lookup` method.  You should provide a default sort order if your
   table will be the primary table behind a section of the website
   (auxiliary tables may not need a sort order).  The `id_ordered`
   argument specifies whether the `id` column should match your sort
   order (which can make indexes smaller and simpler but updating data
   more time-consuming).  You can give columns for an extra table (see
   the question two prior), using the same format as the second
   argument.  Finally, you can specify the order of columns, which
   will be used in `copy_from` and `copy_to` by default.

   ```python
   db.create_table(name='halfmf_forms',
                   search_columns={'smallint': ['dim', 'weight', 'level', 'dimtheta'],
                                   'text': ['label'],
                                   'jsonb': ['thetas', 'newpart'],
                                   'numeric': ['character']},
                   label_col='label',
                   sort=['level', 'label'],
                   id_ordered=False,
                   search_order=['dim', 'weight', 'thetas', 'level', 'character',
                                 'label', 'dimtheta', 'newpart'])
   ```

   Conversely, to remove a table from the LMFDB you can use `drop_table`.

1. What other methods should I be aware of for modifying data?

   The `delete` method will delete rows from a table that satisfy a
   given query (if you want to delete all rows, use the empty query
   `{}`).

   The `drop_column` method allows you to drop a column from a table.

Performance and indexes
-----------------------

1. If my queries are running slowly, what can I do about it?

   Once you have a substantial number of rows in your table
   (e.g. hundreds of thousands or more), you will start needing to
   worry about performance.  The main tool we have to improve
   performance is the creation of indexes.

1. How do I create an index, and what types are available?

   In order to create an index on your table, use the `create_index`
   method.  There are two main index types used in the lmfdb (though
   postgres supports others).  The `btree` type is the main one, which
   allows for ordering and searching.  If you want to test set
   containment you can use the `gin` type on a `jsonb` column.  For
   most of our applications we use the `jsonb_path_ops` option (which
   is the default in the lmfdb interface if you specify a `gin`
   index); be aware that it only supports the containment operator
   `@>`, not `<@`.

   If you decide you don't need an index, you can drop it with the
   `drop_index` method.

1. If my queries are still slow, what should I do?

   Use the `analyze` method to determine what query plan postgres is
   choosing.  Sometimes it may not be taking advantage of your index.
   One possible source of problems is the interaction between sort
   orders and `LIMIT` clauses and your search terms.  Another is that
   different columns can be correlated in ways that cause the query
   planner to misestimate the number of results, causing it to choose
   a poor query plan.  The second issue can be alleviated to some
   extent by using Postgres' extended statistics objects, though we
   have not yet done so in the LMFDB.  More details on query
   optimization is beyond the scope of this document; search online or
   ask on the LMFDB mailing list.

Statistics
----------

1. What are statistics used for in the LMFDB?

   One purpose of statistics is to inform viewers of the website of
   the extent of the data.  Many sections of the lmfdb have statistics
   pages for this purpose (e.g. [number field
   statistics](http://www.lmfdb.org/NumberField/stats)).  Each table
   has an attached statistics object (e.g. `db.nf_fields.stats`) with
   methods to support the collection of and access to statistics on
   the table.

   Of course, one of the mathematical aims of the lmfdb is to use
   databases to understand statistical trends in the objects that we
   study.  There is still much that should be done to make statistics
   more sophisticated than counts and averages available for study.

   Another purpose of statistics is to record counts of queries so
   that fewer common queries will result in the "at least 1000
   results" message.  While aggregated statistics such as maximums,
   minimums and averages are stored in tables like `nf_fields_stats`,
   counts of the number of rows with a given set of values taken on by
   specific columns are recorded in tables such as `nf_fields_counts`.

   Finally, statistics are used by the query planner when searching
   for rows.  These statistics are stored internally within postgres
   using postgres' `ANALYZE` and `CREATE STATISTICS` functions, and
   are not easily accesssible to developers.

1. How do I access statistics?

   There are two methods to determine a count of the number of results
   for a given query: `quick_count` (which returns `None` if the query
   is not recorded in the `_counts` table) and `count` (which will
   actually count the number of rows if not recorded, and store the
   answer in the `_counts` table by default).  The `max` method will
   return the maximum value attained by a column.

   In addition, the `display_data` method is designed to provide a
   dictionary for use in creating statistics webpages.  See
   `lmfdb/genus2_curves/main.py` for an example of it in use.  Some
   tables are still using statistics created in Mongo (see
   `create_oldstats` and `get_oldstat`) but they should be
   transitioned to the new statistics functionality in order to more
   easily update.

1. How do I add statistics for a set of columns?

   See the `add_stats` method.  It allows you to specify a set of
   columns, and then will compute counts of the rows with a given set
   of values taken on by those columns.  You can also add a threshold,
   in which case the function will only compute counts of at least the
   threshold.  You can also specify a dictionary of constraints (in
   fact, an arbitrary search query), in which case only rows
   satsifying the query will be considered.

   For example, consider the following data.
   ```
   A B
   1 0
   1 0
   1 1
   2 0
   2 1
   2 2
   2 2
   3 0
   4 1
   5 0
   5 1
   8 2
   ```

   If you added stats for column `A`, it would record that there are
   four instances of 2, three of 1, two of 5 and one each of 3, 4, and
   8.  It would also record the minimum value (1), the maximum value
   (6), the average (3), and the total (12 rows).

   If you specified a threshold of 3, it would only record that there
   are four instances of 2 and three of 1.  Now the minimum and
   maximum values would be 1 and 2 (resp.), the average would be 1.57
   and the total number of rows 7.

   If you instead specified a constraint that B be at most 1, it would
   throw out the rows with B=2, producing three instances of 1, two of
   2, two of 5 and one each of 3 and 4, with the corresponding
   statistics.

   If you want to group values into buckets (for example, class
   numbers of number fields split into ranges like 1 < h <= 10 and 10
   < h <= 100 and 100 < h <= 1000), you can use the
   `add_bucketed_counts` method.

<<<<<<< HEAD
   If you want to add counts for many sets of columns (in order to provide counts for common
   queries that have a large number of results), `add_stats_auto` may be useful.

1. How can I easily add a statistics page?

   Create a statistics object inheriting from `StatsDisplay` in `lmfdb/display_stats.py`.
   It should have attributes

   - `short_summary` (which can be displayed at the top of your browse page),
   - `summary` (which will be displayed at the top of the statistics page),
   - `table` (the postgres table on which statistics are computed),
   - `baseurl_func` (the function giving your browse page, e.g. `'.index'`),
   - `stat_list` (a list of dictionaries giving the statistics to be displayed;
      `'cols'`, `'row_title'` and `'knowl'` are required arguments, and other
      optional arguments allow you to adjust the default behavior)

   Once you've created such an object, you can call its `setup()` method from a sage prompt
   (with editor privileges) in order to collect the relevant statistics.  You should also
   create a view using the `display_stats.html` template, passing your object in as the `info` parameter.
   Note that `DisplayStats` inherits from Sage's `UniqueRepresentation, so it will only be created once.

1. How do I display statistics from multiple tables on one page?

   You can use the `'table'` and `'query_formatter'` keys.  See classical modular forms for an example.
=======
   If you want to add counts for many sets of columns (in order to
   provide counts for common queries that have a large number of
   results), `add_stats_auto` may be useful.

1. How can I easily add a statistics page?

   Create a statistics object inheriting from `StatsDisplay` in
   `lmfdb/display_stats.py`.  It should have attributes

   - `short_summary` (which can be displayed at the top of your browse
   - page), `summary` (which will be displayed at the top of the
   - statistics page), `table` (the postgres table on which statistics
   - are computed), `baseurl_func` (the function giving your browse
   - page, e.g. `'.index'`), `stat_list` (a list of dictionaries
   - giving the statistics to be displayed; `'cols'`, `'row_title'`
   - and `'knowl'` are required arguments, and other optional
   - arguments allow you to adjust the default behavior)

   Once you've created such an object, you can call its `setup()`
   method from a sage prompt (with editor privileges) in order to
   collect the relevant statistics.  You should also create a view
   using the `display_stats.html` template, passing your object in as
   the `info` parameter.  Note that `DisplayStats` inherits from
   Sage's `UniqueRepresentation, so it will only be created once.

1. How do I display statistics from multiple tables on one page?

   You can use the `'table'` and `'query_formatter'` keys.  See
   classical modular forms for an example.

1. How do I make dynamic statistics work?

   Once you create a statistics object inheriting from `StatsDisplay`
   and populate it appropriately, enabling dynamic statistics is
   fairly easy.  Just add a view using the `dynamic_stats.html`
   template, and call the `dynamic_setup` method of your stats object
   with `info` as an argument.  See classical modular forms for an
   examaple.

Data Validation
---------------

1. How can I add consistency checks for data in the LMFDB?

   One option is to add constraints to your table.  To do so, use the
   `create_constraint` method in `database.py`.  You can see the
   current constraints using `list_constraints`.

   There are three supported types of constraints.  The simplest is
   `not null`, which checks that a specified column is filled in for
   every row in the table.  The second is `unique`, which checks that
   a column or set of columns is unique across all rows of a table.
   The final options is `check`, which runs an arbitrary SQL function
   on a set of rows.  We are building up a library of SQL functions
   for use in this way; you can see them in `backend/utils.psql`.
   Once written, these functions need to be added to postgres, at
   which point they can be used in checks.

   Note that constraints are checked whenever a row is added or
   updated, so if they are complicated it will impose a speed penalty
   when changing data.

1. What if I don't want to use a constraint, or if I want to add
   checks that cross multiple tables?

   You can use the `lmfdb.verify` module.  Create a python file in the
   `lmfdb/verify` folder with the same name as your postgres table,
   and a class in that file that inherits from `TableChecker` in
   `lmdfb.verify.verification`.  You can then add tests, which should
   be decorated with one of the four speed types imported from
   `lmfdb.verify.verification`.

   `fast` and `slow` tests are run by iterating over rows in the
   table.  They take a dictionary representing a row as input, and
   should return either True (if the test passes) or False.  You can
   provide keyword arguments to the decorator: `ratio` controls the
   fraction of rows in your table on which the test is run,
   `projection` controls which columns of the table are present in the
   record, and `constraint` provides a constraint on rows on which the
   test is run.  The difference between fast and slow tests is just
   a matter of convention: fast tests are run by default on every row
   of the table and should take about a minute each to run, while
   slow tests are run by default on 10% of the rows of a table and can
   take longer.

   `overall` and `overall_long` tests are run by executing an SQL
   query that searches for a violation of a condition.  You can use
   some of the utility functions available as methods on
   `TableChecker` such as `check_values`, `check_iff`,
   `check_count`or you can write your own query and use the
   `_run_query` method.  If you want to run queries that check
   consistency accross multiple tables, see the `check_crosstable`
   utility functions.

   You must run verification tests manually from a Sage prompt.
   First, run `from lmfdb.verify import db`.  This will give you a
   version of the database with verification enabled (it is not
   enabled by default since the verification checks are vulnerable to
   SQL injection and should not be available when the website is
   running).  Then use, for example, `db.mf_newforms.verify()`.

   You can specify a paricular speedtype to run
   (e.g. `speedtype="slow"` or `speedtype="overall"`), a specific
   check (e.g. `check="check_cmrm_discs"`), or a specific object (e.g.
   `label="24.37.h.c"`).  You can also run tests on multiple tables
   in parallel using `db.verify()`.

   The tests will write output to a log folder (defaulting to
   `LMFDB_ROOT/logs/verification`), and will also print the output
   sent to this folder to your terminal.  You can control which output
   you see using the `follow` option.
>>>>>>> 3709b13c
<|MERGE_RESOLUTION|>--- conflicted
+++ resolved
@@ -550,32 +550,6 @@
    < h <= 100 and 100 < h <= 1000), you can use the
    `add_bucketed_counts` method.
 
-<<<<<<< HEAD
-   If you want to add counts for many sets of columns (in order to provide counts for common
-   queries that have a large number of results), `add_stats_auto` may be useful.
-
-1. How can I easily add a statistics page?
-
-   Create a statistics object inheriting from `StatsDisplay` in `lmfdb/display_stats.py`.
-   It should have attributes
-
-   - `short_summary` (which can be displayed at the top of your browse page),
-   - `summary` (which will be displayed at the top of the statistics page),
-   - `table` (the postgres table on which statistics are computed),
-   - `baseurl_func` (the function giving your browse page, e.g. `'.index'`),
-   - `stat_list` (a list of dictionaries giving the statistics to be displayed;
-      `'cols'`, `'row_title'` and `'knowl'` are required arguments, and other
-      optional arguments allow you to adjust the default behavior)
-
-   Once you've created such an object, you can call its `setup()` method from a sage prompt
-   (with editor privileges) in order to collect the relevant statistics.  You should also
-   create a view using the `display_stats.html` template, passing your object in as the `info` parameter.
-   Note that `DisplayStats` inherits from Sage's `UniqueRepresentation, so it will only be created once.
-
-1. How do I display statistics from multiple tables on one page?
-
-   You can use the `'table'` and `'query_formatter'` keys.  See classical modular forms for an example.
-=======
    If you want to add counts for many sets of columns (in order to
    provide counts for common queries that have a large number of
    results), `add_stats_auto` may be useful.
@@ -686,5 +660,4 @@
    The tests will write output to a log folder (defaulting to
    `LMFDB_ROOT/logs/verification`), and will also print the output
    sent to this folder to your terminal.  You can control which output
-   you see using the `follow` option.
->>>>>>> 3709b13c
+   you see using the `follow` option.