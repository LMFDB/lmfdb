--- conflicted
+++ resolved
@@ -172,15 +172,10 @@
             table = Identifier(self.table.search_table)
         cstr, cvalues = self.table._parse_dict(constraint)
         # WARNING: the following is not safe from SQL injection, so be careful if you copy this code
-<<<<<<< HEAD
         query = SQL("SELECT {0} FROM {1} WHERE {2}").format(
                 Identifier(self.table._label_col),
                 Identifier(self.table.search_table),
                 condition)
-=======
-        query = SQL("SELECT label FROM {0} WHERE {1}").format(
-            table, condition)
->>>>>>> a32ce0eb
         if cstr is None:
             cvalues = []
         else:
@@ -315,20 +310,8 @@
         """
         if col2 is None:
             col2 = col1
-<<<<<<< HEAD
-        query = SQL("SELECT t1.{0} FROM {1} t1, {2} t2 WHERE {3} AND t1.{4} != t2.{5} LIMIT 1").format(
-                Identifier(self.table._label_col),
-                Identifier(self.table.search_table),
-                Identifier(other_table),
-                join,
-                Identifier(col1),
-                Identifier(col2))
-        cur = db._execute(query)
-        if cur.rowcount > 0:
-            return cur.fetchone()[0]
-=======
+
         return self._run_crosstable(col2, other_table, col1, join1, join2, constraint=constraint)
->>>>>>> a32ce0eb
 
 
 
@@ -338,31 +321,8 @@
 
         col is allowed to be an integer, in which case a constant count is checked.
         """
-<<<<<<< HEAD
-        cstr, cvalues = self.table._parse_dict(constraint)
-        if cstr is None:
-            cstr = SQL("")
-            cvalues = []
-        else:
-            cstr = SQL("{0} AND ").format(cstr)
-        join = self._make_join(join1, join2)
-        if isinstance(col, (int, Integer)):
-            col = Literal(col)
-        else:
-            col = SQL("t1.{0}").format(Identifier(col))
-        query = SQL("SELECT t1.{0} FROM {1} t1 WHERE {6}{2} != (SELECT COUNT(*) FROM {4} t2 WHERE {5}) LIMIT 1").format(
-                Identifier(self.table._label_col),
-                Identifier(self.table.search_table),
-                col,
-                Identifier(other_table),
-                join,
-                cstr)
-        cur = db._execute(query, cvalues)
-        if cur.rowcount > 0:
-            return cur.fetchone()[0]
-=======
+
         return self._run_crosstable(SQL("COUNT(*)"), other_table, col, join1, join2, constraint)
->>>>>>> a32ce0eb
 
     def check_crosstable_sum(self, other_table, col1, join1, col2=None, join2=None, constraint={}):
         """
@@ -372,21 +332,8 @@
         """
         if col2 is None:
             col2 = col1
-<<<<<<< HEAD
-        query = SQL("SELECT t1.{0} FROM {1} t1 WHERE t1.{2} != (SELECT SUM(t2.{3}) FROM {4} t2 WHERE {5}) LIMIT 1").format(
-                Identifier(self.table._label_col),
-                Identifier(self.table.search_table),
-                Identifier(col1),
-                Identifier(col2),
-                Identifier(other_table),
-                join)
-        cur = db._execute(query)
-        if cur.rowcount > 0:
-            return cur.fetchone()[0]
-=======
         sum2 = SQL("SUM(t2.{0})").format(Identifier(col2))
         return self._run_crosstable(sum2, other_table, col1, join1, join2, constraint)
->>>>>>> a32ce0eb
 
     def check_crosstable_dotprod(self, other_table, col1, join1, col2, join2=None, constraint={}):
         """
@@ -419,24 +366,8 @@
         if sort is None:
             sort = SQL(" ORDER BY t2.{0}").format(Identifier(col2))
         else:
-<<<<<<< HEAD
-            sort = SQL(", ").join(SQL("t2.{0}").format(Identifier(col)) for col in sort)
-        query = SQL("SELECT t1.{0} FROM {1} t1 WHERE {7}{2} != ARRAY(SELECT t2.{3} FROM {4} t2 WHERE {5} ORDER BY {6}) LIMIT 1").format(
-                Identifier(self.table._label_col),
-                Identifier(self.table.search_table),
-                col1,
-                Identifier(col2),
-                Identifier(other_table),
-                join,
-                sort,
-                cstr)
-        cur = db._execute(query, cvalues)
-        if cur.rowcount > 0:
-            return cur.fetchone()[0]
-=======
             sort = SQL(" ORDER BY {0}").format(SQL(", ").join(SQL("t2.{0}").format(Identifier(col)) for col in sort))
         return self._run_crosstable(col2, other_table, col1, join1, join2, constraint, subselect_wrapper="ARRAY", sort=sort)
->>>>>>> a32ce0eb
 
     def check_array_union(self, a_columns, b_columns):
         # TODO
