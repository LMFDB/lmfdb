##################################
# WARNING ## WARNING ## WARNING ##
##################################
#  Nothing in this file is safe  #
#       from SQL injection       #
##################################

<<<<<<< HEAD
from lmfdb.db_backend import db, SQL, IdentifierWrapper as Identifier, Literal
=======
from lmfdb.db_backend import db, SQL, Composable, IdentifierWrapper as Identifier
>>>>>>> 4bc59907
from types import MethodType
from collections import defaultdict
from lmfdb.lfunctions.Lfunctionutilities import names_and_urls
from sage.all import Integer, prod, floor, abs, mod, euler_phi, prime_pi, cached_function, CC, Gamma1, PolynomialRing, ZZ, ZZx, dimension_new_cusp_forms, prime_range
from dirichlet_conrey import DirichletGroup_conrey, DirichletCharacter_conrey
import traceback

def _any(L):
    # a version of any that returns the first entry x with bool(x) = True, rather than returning True.  If no x, returns None
    for x in L:
        if x: return x

@cached_function
def analytic_conductor(level, weight):
    # TODO
    pass

def check_analytic_conductor(level, weight, analytic_conductor_stored, threshold = 1e-13):
    return (abs(analytic_conductor(level, weight) - analytic_conductor_stored)/analytic_conductor(level, weight)) < threshold

@cached_function
def level_attributes(level):
    # returns level_radical, level_primes, level_is_prime, level_is_prime_power, level_is_squarefree, level_is_square
    fact = Integer(level).factor()
    level_primes = [elt[0] for elt in fact]
    level_radical = prod(level_primes)
    level_is_prime_power = len(fact) == 1
    level_is_prime = level_is_prime_power and level_radical == level
    level_is_square = all( elt[1] % 2 == 0 for elt in fact)
    level_is_squarefree = all( elt[1] == 1 for elt in fact)
    return [level_radical, level_primes, level_is_prime, level_is_prime_power, level_is_squarefree, level_is_square]

@cached_function
def sturm_bound(level, weight):
    return floor(weight * Gamma1(level).index()/12)

class speed_decorator(object):
    """
    Transparently wraps a function, so that functions can be classified by "isinstance"
    """
    def __init__(self, f):
        self.f = f
        self.__name__ = f.__name__
    def __call__(self, *args, **kwds):
        return self.f(*args, **kwds)

class slow(speed_decorator):
    """
    Decorate a check as being slow to run

    This should take a row (dictionary) as input and return True if everything is okay, False otherwise
    """
    pass

class fast(speed_decorator):
    """
    Decorate a check as being fast to run

    This should take a row (dictionary) as input and return True if everything is okay, False otherwise
    """

class overall(speed_decorator):
    """
    Decorate a check as being one that's run once overall for the table, rather than once for each row

    This should take no input and return a bad label if there is a failure, or None otherwise.
    """
    pass

class TableChecker(object):
    label_col = 'label' # default
    def __init__(self, logfile, id_limits=None):
        self.logfile = logfile
        self.errfile = logfile + '.errors'
        self.id_limits = id_limits


    def _get_checks(self, typ):
        return [MethodType(f, self, self.__class__) for f in self.__class__.__dict__.values() if isinstance(f, typ)]

    def _run_checks(self, typ):
        table = self.table
        checks = self._get_checks(typ)
        logfile = self.logfile
        query = {}
        if self.id_limits:
            query = {'id': {'$gte': self.id_limits[0], '$lt': self.id_limits[1]}}
        with open(logfile, 'a') as log:
            for rec in table.search(query, projection=self.projection, sort=[]):
                for check in checks:
                    try:
                        if not check(rec):
                            log.write('%s: %s\n'%(check.__name__, rec[self.label_col]))
                    except Exception:
                        with open(self.errfile, 'a') as err:
                            msg = 'Exception in %s (%s):\n'%(check.__name__, rec[self.label_col])
                            err.write(msg)
                            log.write(msg)
                            err.write(traceback.format_exc() + '\n')

    def run_slow_checks(self):
        self._run_checks(slow)

    def run_fast_checks(self):
        self._run_checks(fast)

    def run_overall_checks(self):
        checks = self._get_checks(overall)
        logfile = self.logfile
        with open(logfile, 'a') as log:
            for check in checks:
                try:
                    bad_label = check()
                except Exception:
                    with open(self.errfile, 'a') as err:
                        msg = 'Exception in %s:\n'%(check.__name__)
                        err.write(msg)
                        log.write(msg)
                        err.write(traceback.format_exc() + '\n')
                else:
                    if bad_label:
                        log.write('%s: %s\n'%(check.__name__, bad_label))

    # Add uniqueness constraints

    #####################
    # Utility functions #
    #####################
<<<<<<< HEAD
    def _cremona_letter_code(self):
        return """
CREATE OR REPLACE FUNCTION to_base26(IN n integer) RETURNS varchar AS $$
DECLARE
    s varchar;
    m integer;
BEGIN:
    m := n;
    IF m < 0 THEN
        s := 'NULL';
    ELSIF m = 0 THEN
        s := 'a';
    ELSE
        s := '';
        WHILE m != 0 LOOP
            s := chr(m%26+97) || s;
            m := m/26;
        END LOOP;
    END IF;

    RETURN s;
END;
$$ LANGUAGE plpgsql;

CREATE OR REPLACE FUNCTION from_base26(IN s varchar) RETURNS integer AS $$
DECLARE
    k integer[];
    m integer := 0;
    p integer := 1;
BEGIN
    k := array(SELECT ascii(unnest(regexp_split_to_array(reverse(s),''))) - 97);
    FOR l in 1 .. array_length(k,1) LOOP
        m := m + p*k[l];
        p := p*26;
    END LOOP;
    return m;
END;
$$ LANGUAGE plpgsql;

CREATE OR REPLACE FUNCTION from_newform_label_to_hecke_orbit_code(IN s varchar) RETURNS bigint AS $$
DECLARE
    v text[];
BEGIN
    v := string_to_array(s, '.');
    return v[1]::bigint + (v[2]::bigint::bit(64)<<24)::bigint + (from_base26(v[3])::bit(64)<<36)::bigint + (from_base26(v[4])::bit(64)<<52)::bigint;
END;
$$ LANGUAGE plpgsql;

//we could have only one function, but then we would play heavily for the if statement
CREATE OR REPLACE FUNCTION from_newspace_label_to_hecke_orbit_code(IN s varchar) RETURNS bigint AS $$
DECLARE
    v text[];
BEGIN
    v := string_to_array(s, '.');
    return v[1]::bigint + (v[2]::bigint::bit(64)<<24)::bigint + (from_base26(v[3])::bit(64)<<36)::bigint;
END;
$$ LANGUAGE plpgsql;


CREATE OR REPLACE FUNCTION prod_factorization(IN fact anyarray) RETURNS anyelement AS $$
DECLARE
    prod anyelement := 1;
BEGIN
    IF array_length(fact, 1) != 0 THEN
        FOR l in 1 .. array_length(fact, 1) LOOP
            prod := prod * (fact[l][1]^fact[l][2]);
        END LOOP;
    END IF;
    return prod;
END;
$$ LANGUAGE plpgsql;

CREATE OR REPLACE FUNCTION prod(IN list anyarray) RETURNS anyelement AS $$
DECLARE
    prod anyelement := 1;
BEGIN
    IF array_length(list, 1) != 0 THEN
        FOR i in 1 .. array_length(list, 1) LOOP
            prod := prod * list[i];
        END LOOP;
    END IF;
    return prod;
END;
$$ LANGUAGE plpgsql;

CREATE OR REPLACE FUNCTION prod2(IN list anyarray) RETURNS anyelement AS $$
DECLARE
    prod anyelement := 1;
BEGIN
    IF array_length(list, 1) != 0 THEN
        FOR i in 1 .. array_length(list, 1) LOOP
            prod := prod * list[i][2];
        END LOOP;
    END IF;
    return prod;
END;
$$ LANGUAGE plpgsql;


CREATE OR REPLACE FUNCTION origin(IN s varchar) RETURNS varchar AS $$
BEGIN
    return 'ModularForm/GL2/Q/holomorphic/' || REPLACE(s,'.','/');
END;
$$ LANGUAGE plpgsql;
"""

    def _run_query(self, condition, constraint={}, values=[], table=None):
=======
    def _run_query(self, condition, constraint={}, values=[], table=None, label_col=None):
>>>>>>> 05b2e8de3254bc5128cd7ac1f60ed7ad14ca5891
        """
        INPUT:

        - ``condition`` -- an SQL object giving a condition on the search table
        - ``constraint`` -- a dictionary, as passed to the search method, or an SQL object
        """
        if table is None:
            table = Identifier(self.table.search_table)
        elif isinstance(table, basestring):
            table = Identifier(table)
        label_col = Identifier(self.label_col)

        # WARNING: the following is not safe from SQL injection, so be careful if you copy this code
        query = SQL("SELECT {0} FROM {1} WHERE {2}").format(
                label_col,
                table,
                condition)
        if not isinstance(constraint, Composable):
            constraint, cvalues = self.table._parse_dict(constraint)
            if cstr is not None:
                values = values + cvalues
        if constraint is not None:
            query = SQL("{0} AND {1}").format(query, constraint)
        query = SQL("{0} LIMIT 1").format(query)
        cur = db._execute(query, values)
        if cur.rowcount > 0:
            return cur.fetchone()[0]

    def _make_join(self, join1, join2):
        if not isinstance(join1, list):
            join1 = [join1]
        if join2 is None:
            join2 = join1
        elif not isinstance(join2, list):
            join2 = [join2]
        if len(join1) != len(join2):
            raise ValueError("join1 and join2 must have the same length")
        def identify(J, table):
            return [Literal(j) if isinstance(j, (int, Integer)) else SQL(table + '.') + Identifier(j) for j in J]
        join1 = identify(join1, "t1")
        join2 = identify(join2, "t2")
        return SQL(" AND ").join(SQL("{0} = {1}").format(j1, j2) for j1, j2 in zip(join1, join2))

    def _run_crosstable(self, quantity, other_table, col, join1, join2=None, constraint={}, values=[], subselect_wrapper="", sort=None):
        """
        Checks that `quantity` matches col

        INPUT:

        - ``quantity`` -- a column name or an SQL object giving some quantity from the ``other_table``
        - ``other_table`` -- the name of the other table
        - ``col`` -- an integer or the name of column to check against ``quantity``
        - ``join1`` -- a column or list of columns on self on which we will join the two tables
        - ``join2`` -- a column or list of columns (default: `None`) on ``other_table`` on which we will join the two tables. If `None`, we take ``join2`` = ``join1``, see `_make_join`
        - ``constraint`` -- a dictionary, as passed to the search method
        - ``subselect_wrapper`` -- a string, e.g., "ARRAY" to convert the inner select query
        - ``sort`` -- SQL object setting the sorting order for the inner select query
        """
        # WARNING: since it uses _run_query, this whole function is not safe against SQL injection,
        # so should only be run locally in data validation
        join = self._make_join(join1, join2)
        if isinstance(col, (int, Integer)):
            col = Literal(col)
        elif isinstance(col, basestring):
            col = SQL("t1.{0}").format(Identifier(col))
        if isinstance(quantity2, basestring):
            quantity2 = SQL("t2.{0}").format(Identifier(quantity))
        # This is unsafe
        subselect_wrapper = SQL(subselect_wrapper)
        if sort is None:
            sort = SQL("")
        condition = SQL("{0} != {1}(SELECT {2} FROM {3} t2 WHERE {4} {5})").format(
            col,
            subselect_wrapper,
            quantity,
            Identifier(other_table),
            join,
            sort)
        return self._run_query(condition, constraint, values, table=SQL("{0} t1").format(Identifier(self.table.search_table)))

    def check_count(self, cnt, constraint={}):
        real_cnt = self.table.count(constraint)
        if real_cnt != cnt:
            return '%s != %s (%s)' % (real_cnt, cnt, constraint)

    def check_eq(self, col1, col2, constraint={}):
        return self._run_query(SQL("{0} != {1}").format(Identifier(col1), Identifier(col2)), constraint)

    def _check_arith(self, a_columns, b_columns, constraint, op):
        if isinstance(a_columns, basestring):
            a_columns = [a_columns]
        if isinstance(b_columns, basestring):
            b_columns = [b_columns]
        return self._run_query(SQL(" != ").join([
            SQL(" %s "%op).join(map(Identifier, a_columns)),
            SQL(" %s "%op).join(map(Identifier, b_columns))]), constraint)

    def check_sum(self, a_columns, b_columns, constraint={}):
        return self._check_arith(a_columns, b_columns, constraint, '+')

    def check_product(self, a_columns, b_columns, constraint={}):
        return self._check_arith(a_columns, b_columns, constraint, '*')

    def check_array_sum(self, array_column, value_colum, constraint={}):
        """
        Checks that sum(array_column) == value_column
        """
        return self._run_query(SQL("(SELECT SUM(s) FROM UNNEST({0}) s) != {1}").format(
            Identifier(array_column), Identifier(value_column)), constraint)

    def check_array_product(self, array_column, value_column, constraint={}):
        """
        Checks that prod(array_column) == value_column
        """
        return self._run_query(SQL("(SELECT PROD(s) FROM UNNEST({0}) s) != {1}").format(
            Identifier(array_column), Identifier(value_column)), constraint)

    def check_divisible(self, numerator, denominator, constraint={}):
        if isinstance(denominator, (Integer, int)):
            return self._run_query(SQL("{0} % %s != 0").format(Identifier(numerator)),
                                   constraint, [denominator])
        else:
            return self._run_query(SQL("{0} % {1} != 0").format(
                Identifier(numerator), Identifier(denominator)))

    def check_non_divisible(self, numerator, denominator, constraint={}):
        if isinstance(denominator, (Integer, int)):
            return self._run_query(SQL("{0} % %s = 0").format(Identifier(numerator)),
                                   constraint, [denominator])
        return self._run_query(SQL("{0} % {1} = 0").format(
            Identifier(numerator), Identifier(denominator)))

    def check_values(self, values, constraint={}):
        vstr, vvalues = self.table._parse_dict(values)
        if vstr is not None:
            # Otherwise no values, so nothing to check
            return self._run_query(SQL("NOT ({0})").format(vstr), constraint, values=vvalues)

    def check_non_null(self, columns, constraint={}):
        if isinstance(columns, basestring):
            columns = [columns]
        return self.check_values({col: {'$exists':True} for col in columns}, constraint)

    def check_null(self, columns, constraint={}):
        if isinstance(columns, basestring):
            columns = [columns]
        return self.check_values({col: None for col in columns}, constraint)

    def check_iff(self, condition1, condition2):
        return (self.check_values(condition1, condition2) or
                self.check_values(condition2, condition1))

    def check_array_len_gte_constant(self, column, limit, constraint={}):
        """
        Length of array greater than or equal to limit
        """
        return self._run_query(SQL("array_length({0}, 1) < %s").format(Identifier(column)),
                               constraint, [limit])

    def check_array_len_eq_constant(self, column, limit, constraint={}, array_dim = 1):
        """
        Length of array equal to constant
        """
        return self._run_query(SQL("array_length({0}, {1}) != {2}").format(
            Identifier(column),
            Literal(int(array_dim)),
            Literal(int(limit))
            ),
            constraint)

    def check_array_len_col(self, array_column, len_column, constraint={}, shift=0, array_dim = 1):
        """
        Length of array_column matches len_column
        """
        return self._run_query(SQL("array_length({0}, {3}) != {1} + {2}").format(
            Identifier(array_column),
            Identifier(len_column),
            Literal(int(shift)),
            Literal(array_dim),
            ),
            constraint)

    def check_array_bound(self, array_column, bound, constraint={}, upper=True):
        """
        Check that all entries in the array are <= bound (or >= if upper is False)
        """
        op = '>=' if upper else '<='
        return self._run_query(SQL("NOT ({0} %s ALL({1}))" % op).format(Literal(bound), Identifier(array_column)), constraint=constraint)

    def check_array_concatenation(self, a_columns, b_columns, constraint={}):
        if isinstance(a_columns, basestring):
            a_columns = [a_columns]
        if isinstance(b_columns, basestring):
            b_columns = [b_columns]
        return self._run_query(SQL("{0} != {1}").format(
            " || ".join(map(Identifier, a_columns)),
            " || ".join(map(Identifier, b_columns))), constraint=constraint)

    def check_string_concatentation(self,
            label_col,
            other_columns,
            constraint={},
            sep='.',
            convert_to_base26 = {}):
        """
        Check that the label_column is the concatenation of the other columns with the given separator

        Input:

        - ``label_col`` -- the label_column
        - ``other_columns`` --  the other columns from which we can deduce the label
        - ``constraint`` -- a dictionary, as passed to the search method
        - ``sep`` -- the separator for the join
        - ``convert_to_base26`` -- a dictionary where the keys are columns that we need to convert to base_26, and the values is that the shift that we need to apply
        """
        oc_converted = [SQL('to_base_26({0} + {1})').format(Identifier(col), Literal(int(convert_to_base26[col])))
                if col in convert_to_base26
                else Identifier(col) for col in other_columns]
        #intertwine the separator
        oc = [Identifier(oc[i//2]) if i%2 == 0 else Literal(sep) for i in range(2*len(oc_converted)-1)]

        return self._run_query(SQL(" != ").join([SQL(" || ").join(oc_converted), Identifier(label_col)]), constraint)

    def check_string_startswith(self, col, head, constraint=constraint):
        return self._run_query(SQL("NOT ({0} LIKE {1})").format(Identifier(col), Literal(head + '%')), constraint)

    def check_sorted(self, column):
        return self._run_query(SQL("{0} != sort({0})").format(Identifier(column)))

    def check_crosstable(self, other_table, col1, join1, col2=None, join2=None, constraint={}):
        """
        Check that col1 and col2 are the same where col1 is a column in self.table, col2 is a column in other_table,
        and the tables are joined by the constraint that self.table.join1 = other_table.join2.

        Here col2 and join2 default to col1 and join1, and join1 and join2 are allowed to be lists of columns
        """
        if col2 is None:
            col2 = col1

        return self._run_crosstable(col2, other_table, col1, join1, join2, constraint=constraint)



    def check_crosstable_count(self, other_table, col, join1, join2=None, constraint={}):
        """
        Check that col stores the count of the rows in the other table joining with this one.

        col is allowed to be an integer, in which case a constant count is checked.
        """

        return self._run_crosstable(SQL("COUNT(*)"), other_table, col, join1, join2, constraint)

    def check_crosstable_sum(self, other_table, col1, join1, col2=None, join2=None, constraint={}):
        """
        Check that col1 is the sum of the values in col2 where join1 = join2

        Here col2 and join2 default to col1 and join1, and join1 and join2 are allowed to be lists of columns
        """
        if col2 is None:
            col2 = col1
        sum2 = SQL("SUM(t2.{0})").format(Identifier(col2))
        return self._run_crosstable(sum2, other_table, col1, join1, join2, constraint)

    def check_crosstable_dotprod(self, other_table, col1, join1, col2, join2=None, constraint={}):
        """
        Check that col1 is the sum of the product of the values in the columns of col2 over rows of other_table with self.table.join1 = other_table.join2.

        There are some peculiarities of this method, resulting from its application to mf_subspaces.
        col1 is allowed to be a pair, in which case the difference col1[0] - col1[1] will be compared.

        col2 does not take value col1 as a default, since they are playing different roles.
        """
        if isinstance(col1, list):
            if len(col1) != 2:
                raise ValueError("col1 must have length 2")
            col1 = SQL("t1.{0} - t1.{1}").format(Identifier(col1[0]), Identifier(col1[1]))
        dotprod = SQL("SUM({0})").format(SQL(" * ").join(SQL("t2.{0}").format(Identifier(col)) for col in col2))
        return self._run_crosstable(dotprod, other_table, col1, join1, join2, constraint)

    def check_crosstable_aggregate(self, other_table, col1, join1, col2=None, join2=None, sort=None, truncate=None, constraint={}):
        """
        Check that col1 is the sorted array of values in col2 where join1 = join2

        Here col2 and join2 default to col1 and join1, and join1 and join2 are allowed to be lists of columns

        sort defaults to col2, but can be a list of columns in other_table
        """
        if col2 is None:
            col2 = col1
        if truncate is not None:
            col1 = SQL("t1.{0}[:%s]"%(int(truncate))).format(Identifier(col1))
        if sort is None:
            sort = SQL(" ORDER BY t2.{0}").format(Identifier(col2))
        else:
            sort = SQL(" ORDER BY {0}").format(SQL(", ").join(SQL("t2.{0}").format(Identifier(col)) for col in sort))
        return self._run_crosstable(col2, other_table, col1, join1, join2, constraint, subselect_wrapper="ARRAY", sort=sort)

    def check_letter_code(self, index_column, letter_code_column, constraint = {}):
        return self._run_query(SQL("{0} != to_base26({1} - 1)").format(Identifier(letter_code_column), Identifier(index_column)), constraint)

    

    

    def check_uniqueness_constraint(self, columns):
        # TODO
        # check there is a uniqueness constraint on the columns
        pass

    def _check_level(self, rec):
        # check level_* attributes (radical,primes,is_prime,...)
        # 'level', 'level_radical', 'level_primes', 'level_is_prime', 'level_is_prime_power',  'level_is_squarefree', 'level_is_square'
        return [rec[elt] for elt in ['level_radical', 'level_primes', 'level_is_prime', 'level_is_prime_power',  'level_is_squarefree', 'level_is_square']] == level_attributes(rec['level'])

    def _box_query(self, box, extras={}, drop=[]):
        """
        INPUT:

        - ``box`` -- a dictionary, a row in mf_boxes
        - ``extras`` -- extra conditions to set on the returned query
            (e.g. dim <= 20, which would be {'dim':{'$lte':20}})
        """
        query = defaultdict(dict)
        for bcol, col in [('N','level'), ('k', 'weight'), ('o', 'char_order'), ('Nk2', 'Nk2'), ('D', 'dim')]:
            for mm, code in [('min', '$gte'), ('max', '$lte')]:
                constraint = box.get(bcol + mm)
                if constraint is not None:
                    query[col][code] = constraint
        for col, D in extras.items():
            for code, val in D.items():
                query[col][code] = val
        for col in drop:
            del query[col]
        return query


    label = None
    label_conversion = {}
    @overall
    def check_label(self):
        # check that label matches self.label
        if self.label is not None:
            return self.check_string_concatentation(self.table._label_col, self.label, convert_to_base26 = self.label_conversion)

    self.uniqueness_constraints = []

    @overall
    def check_uniqueness_constraints(self):
        # check that the uniqueness constraints are satisfied
        return _any(self.check_uniqueness_constraint(constraint) for constraint in self.uniqueness_constraints)

    self.hecke_orbit_code = []

    @overall
    def check_hecke_orbit_code(self):
        if self.hecke_orbit_code == []:
            # test not enabled
            return True
        else:
            assert len(self.hecke_orbit_code) == 2
            hoc_column = self.hecke_orbit_code[0]
            if len(self.hecke_orbit_code[1]) == 4:
                hoc_column, N_column, k_column, i_column, x_column = self.hecke_orbit_code[1]
            else:
                assert len(self.hecke_orbit_code) == 3
                x_column = None
                hoc_column, N_column, k_column, i_column = self.hecke_orbit_code[1]
            # N + (k<<24) + ((i-1)<<36) + ((x-1)<<52)
            if x_column is None:
                return self._run_query(SQL("{0} != {1}::bigint + ({2}::bit(64)<<24)::bigint + (({3}-1)::bit(64)<<36)::bigint + (({4}-1)::bit(64)<<52)::bigint").format(hoc_column, N_column, k_column, i_column, x_column))
            else:
                return self._run_query(SQL("{0} != {1}::bigint + ({2}::bit(64)<<24)::bigint + (({3}-1)::bit(64)<<36)::bigint").format(hoc_column, N_column, k_column, i_column))

class mf_newspaces(TableChecker):
    table = db.mf_newspaces

    projection = ['level', 'level_radical', 'level_primes', 'level_is_prime', 'level_is_prime_power',  'level_is_squarefree', 'level_is_square', 'weight', 'analytic_conductor', 'hecke_orbit_dims', 'trace_bound', 'dim', 'num_forms', 'eis_dim', 'eis_new_dim', 'cusp_dim', 'mf_dim', 'mf_new_dim']

    uniqueness_constraints = [
       ['label'],
       ['level', 'weight', 'char_orbit_index'],
       ['level', 'weight', 'char_orbit_label']]

    label = ['level', 'weight', 'char_orbit_label']

    hecke_orbit_code = ['hecke_orbit_code', ['level', 'weight', 'char_orbit_index']]

    @overall
    def check_box_count(self):
        # there should be exactly one row for every newspace in mf_boxes; for each box performing mf_newspaces.count(box query) should match newspace_count for box, and mf_newspaces.count() should be the sum of these
        return _any(self.check_count(box['newspace_count'], self._box_query(box))
                   for box in db.mf_boxes.search())

    @overall
    def check_box_hecke_cutter_primes(self):
        # check that hecke_cutter_primes is set whenever space is in a box with eigenvalues set and `min(dims) <= 20`
        return _any(self.check_non_null(['hecke_cutter_primes'], self._box_query(box, {'dim':{'$lte':20}}))
                   for box in db.mf_boxes.search({'eigenvalues':True}))

    @overall
    def check_box_straces(self):
        # check that traces, trace_bound, num_forms, and hecke_orbit_dims are set if space is in a box with straces set
        return _any(
                self.check_non_null([
                        'traces',
                        'trace_bound',
                        'num_forms',
                        'hecke_orbit_dims'], self._box_query(box))
                   for box in db.mf_boxes.search({'straces':True}))

    @overall
    def check_char_orbit(self):
        # check that char_orbit matches char_orbit_label
        return self.check_letter_code('char_orbit_index', 'char_orbit_label')

    @overall
    def check_traces_display(self):
        # check that traces_display is set whenever traces is set
        return self.check_non_null(['traces_display'], {'traces':{'$exists': True}})

    @overall
    def check_traces_len(self):
        # if present, check that traces has length at least 1000
        return self.check_array_len_gte_constant('traces_display', 1000, {'traces':{'$exists': True}})

    @overall
    def check_trace_bound0(self):
        # check that trace_bound=0 if num_forms=1
        return self.check_values({'trace_bound': 0}, {'num_forms':1})

    @overall
    def check_trace_bound1(self):
        # check that trace_bound = 1 if hecke_orbit_dims set and all dims distinct
        return self._run_query(SQL("hecke_orbit_dims!= ARRAY(SELECT DISTINCT UNNEST(hecke_orbit_dims) ORDER BY 1)"), {'trace_bound':1})

    @overall
    def check_trace_bound1_from_dims(self):
        # check that trace_bound = 1 if hecke_orbit_dims set and all dims distinct
        return self._run_query(SQL("hecke_orbit_dims IS NOT NULL AND hecke_orbit_dims = ARRAY(SELECT DISTINCT UNNEST(hecke_orbit_dims) ORDER BY 1) AND num_forms > 1 AND trace_bound != 1"))

    @overall
    def check_AL_dims_plus_dim(self):
        # check that AL_dims and plus_dim is set whenever char_orbit_index=1
        return self.check_non_null(['AL_dims', 'plus_dim'], {'char_orbit':1})

    @overall
    def check_dim0_num_forms(self):
        # check that if dim = 0 then num_forms = 0 and hecke_orbit_dims = []
        return self.check_values({'num_forms': 0, 'hecke_orbit_dims':[]}, {'num_forms':0})

    @overall
    def check_mf_dim(self):
        # check that eis_dim + cusp_dim = mf_dim
        return self.check_sum(['eis_dim','cusp_dim'], ['mf_dim'])

    @overall
    def check_mf_new_dim(self):
        # check that eis_new_dim+dim=mf_new_dim
        return self.check_sum(['eis_new_dim','dim'], ['mf_new_dim'])

    @overall
    def check_dim_wt1(self):
        # for k = 1 check that dim = dihedral_dim + a4_dim + a5_dim + s4_dim
        return self.check_sum(['dim'], ['dihedral_dim', 'a4_dim', 'a5_dim', 's4_dim'],{'weight':1})

    @overall
    def check_relative_dim(self):
        # check that char_degree * relative_dim = dim
        return self.check_prod(['dim'], ['char_degree', 'relative_degree'])

    @overall
    def check_len_hecke_orbit_dims(self):
        # if present, check that len(hecke_orbit_dims) = num_forms
        return self.check_array_len_col('hecke_orbit_dims', 'num_forms',{'hecke_orbit_dims':{'$exists':True}})

    @overall
    def check_sum_hecke_orbit_dims(self):
        # if present, check that sum(hecke_orbit_dims) = dim
        return self.check_array_sum('hecke_orbit_dims', 'dim', {'hecke_orbit_dims':{'$exists':True}})

    @overall
    def check_sum_AL_dims(self):
        # if AL_dims is set, check that AL_dims sum to dim
        return self.check_array_sum('AL_dims', 'dim', {'AL_dims':{'$exists':True}})
    @overall
    def check_Nk2(self):
        # check that Nk2 = N*k*k
        return self.check_prod(['Nk2'], ['N', 'k', 'k'])

    @overall
    def weight_parity_even(self):
        # check weight_parity
        return self.check_divisible('weight', 2, {'weight_parity':1})

    @overall
    def weight_parity_odd(self):
        # check weight_parity
        return self.check_non_divisible('weight', 2, {'weight_parity':-1})

    @overall
    def check_against_char_dir_orbits(self):
        # TODO
        # check that char_* atrributes and prim_orbit_index match data in char_dir_orbits table (conrey_indexes should match galois_orbit)
        # mostlikely with check_crosstable
        pass

    @overall
    def check_hecke_orbit_dims_sorted(self):
        # check that hecke_orbit_dims is sorted in increasing order
        return self.check_sorted('hecke_orbit_dims')

    ### mf_hecke_newspace_traces ###
    @overall
    def check_traces_count(self):
        # there should be exactly 1000 records in mf_hecke_traces for each record in mf_newspaces with traces set
        return self.check_crosstable_count('mf_hecke_newspace_traces', 1000, 'hecke_orbit_code', constraint={'traces':{'$exists':True}})

    @overall
    def check_traces_match(self):
        # check that traces[n] matches trace_an in mf_hecke_newspace_traces
        return self.check_crosstable_aggregate('mf_hecke_newspace_traces', 'traces', 'hecke_orbit_code', 'trace_an', sort='n', truncate=1000, constraint={'traces':{'$exists':True}})

    ### mf_subspaces ###
    @overall
    def check_oldspace_decomposition_totaldim(self):
        # from mf_subspaces
        # check that summing sub_dim * sub_mult over rows with a given label gives dim of S_k^old(N,chi)
        return self.check_crosstable_dotprod('mf_subspaces', ['cusp_dim', 'dim'], 'label', ['sub_mult', 'sub_dim'])

    ### mf_newspace_portraits ###
    @overall
    def check_portraits_count(self):
        # check that there is a portrait present for every nonempty newspace in box where straces is set
        return _any(
                self.check_crosstable_count('mf_newspace_portraits', 1, 'label',
                    constraint=self._box_query(box, extras = {'dim':{'$gt':1}}))
                for box in db.mf_boxes.search({'straces':True}))

    @fast
    def check_analytic_conductor(self, rec):
        # check analytic_conductor
        return check_analytic_conductor(rec['level'], rec['weight'], rec['analytic_conductor'])

    @slow
    def check_level(self, rec):
        return self._check_level(rec)

    @slow
    def check_sturm_bound(self, rec):
        # check that sturm_bound is exactly floor(k*Index(Gamma0(N))/12)
        return rec['sturm_bound'] == sturm_bound(rec['level'], rec['weight'])


    @slow
    def check_Skchi_dim_formula(self, rec):
        # TODO
        # for k > 1 check that dim is the Q-dimension of S_k^new(N,chi) (using sage dimension formula)
        # sample: dimension_new_cusp_forms(DirichletGroup(100).1^2,4)
        return True

    @slow
    def check_dims(self, rec):
        # TODO
        # for k > 1 check each of eis_dim, eis_new_dim, cusp_dim, mf_dim, mf_new_dim using Sage dimension formulas (when applicable)
        return True




class mf_gamma1(TableChecker):
    table = db.mf_gamma1
    projection = ['level', 'level_radical', 'level_primes', 'level_is_prime', 'level_is_prime_power',  'level_is_squarefree', 'level_is_square', 'weight', 'analytic_conductor', 'sturm_bound', 'dim', 'eis_dim', 'eis_new_dim', 'cusp_dim', 'mf_dim', 'mf_new_dim']

    label = ['level', 'weight']
    uniqueness_constraints = [[table._label_col], label]



    @overall
    def check_box_count(self):
        # there should be a row present for every pair (N,k) satisfying a box constraint on N,k,Nk2
        return _any(self.check_count(box['Nk_count'], self._box_query(box, drop=['char_order', 'dim']))
                   for box in db.mf_boxes.search())

    @overall
    def check_box_traces(self):
        # check that traces is set if space is in a box with traces set and no dimension constraint
        return _any(self.check_non_null(['traces'], self._box_query(box, drop=['char_order', 'dim']))
                   for box in db.mf_boxes.search({'Dmin':None, 'Dmax':None, 'straces':True}))

    @overall
    def check_dim_wt1(self):
        # for k = 1 check that dim = dihedral_dim + a4_dim + a5_dim + s4_dim
        return self.check_sum(['dim'], ['dihedral_dim', 'a4_dim', 'a5_dim', 's4_dim'], {'weight': 1})

    @overall
    def check_traces_display(self):
        # check that traces_display is set whenever traces is set
        return self.check_non_null(['traces_display'], {'traces':{'$exists': True}})

    @overall
    def check_traces_len(self):
        # if present, check that traces has length at least 1000
        return self.check_array_len_gte_constant('traces', 1000, {'traces':{'$exists': True}})

    @overall
    def check_mf_dim(self):
        # check that eis_dim + cusp_dim = mf_dim
        return self.check_sum(['eis_dim','cusp_dim'],['mf_dim'])

    @overall
    def check_dim(self):
        # check that eis_new_dim + mf_new_dim = dim
        return self.check_sum(['eis_new_dim','mf_new_dim'], ['dim'])

    @overall
    def check_Nk2(self):
        # check that Nk2 = N*k*k
        return self.check_prod(['Nk2'], ['N', 'k', 'k'])

    @overall
    def weight_parity_even(self):
        # check weight_parity
        return self.check_divisible('weight', 2, {'weight_parity':1})

    @overall
    def weight_parity_odd(self):
        # check weight_parity
        return self.check_non_divisible('weight', 2, {'weight_parity':-1})

    @overall
    def check_newspaces_numforms(self):
        # if num_forms is set verify that it is equal to the sum of num_forms over newspaces with matching level and weight
        return self.check_crosstable_sum('mf_newspaces', 'num_forms', ['level', 'weight'])

    @overall
    def check_newspaces_hecke_orbit_dims(self):
        # if hecke_orbit_dims is set, verify that it is equal to the (sorted) concatenation of dim over newspaces with matching level and weight
        return self.check_crosstable_aggregate('mf_newforms', 'hecke_orbit_dims', ['level', 'weight'], 'dim', sort=['char_orbit_index', 'hecke_orbit'])

    @overall
    def check_newspaces_newspace_dims(self):
        # check that newspace_dims is equal to the (sorted) concatenation of dim over newspaces with this level and weight
        return self.check_crosstable_aggregate('mf_newspaces', 'newspace_dims', ['level', 'weight'], 'dim', sort=['char_orbit_index'])

    @overall
    def check_newspaces_num_spaces(self):
        # check that num_spaces matches number of char_orbits of level N and number of records in mf_newspaces with this level and weight
        return (self.check_crosstable_count('mf_newspaces', 'num_spaces', ['level', 'weight']) or
                self.check_crosstable_count('char_dir_orbits', 'num_spaces', ['level', 'weight_parity'], ['modulus', 'parity']))

    ### mf_gamma1_subspaces ### 
    @overall
    def check_oldspace_decomposition_totaldim(self):
        # check that summing sub_dim * sub_mult over rows with a given label gives dim S_k^old(Gamma1(N))
        return self.check_crosstable_dotprod('mf_gamma1_subspaces', ['cusp_dim', 'dim'], 'label', ['sub_mult', 'sub_dim'])


    ### mf_gamma1_portraits ###
    @overall
    def check_portraits_count(self):
        # check that there is a portrait present for every record in mf_gamma1 with `dim > 0` and `level <= 4000`
        return self.check_crosstable_count('mf_gamma1_portraits', 1, 'label', {'dim':{'$gt':0}, 'level':{'$lte':4000}})

    ### slow ###
    @slow
    def check_level(self, rec):
        # check level_* attributes
        return self._check_level(rec)

    @slow
    def check_analytic_conductor(self, rec):
        # check analytic_conductor
        return check_analytic_conductor(rec['level'], rec['weight'], rec['analytic_conductor'])

    @slow
    def check_sturm_bound(self, rec):
        # check that sturm_bound is exactly floor(k*Index(Gamma0(N))/12)
        return rec['sturm_bound'] == sturm_bound(rec['level'], rec['weight'])

    @slow
    def check_Sk_dim_formula(self, rec):
        # check that dim = dim S_k^new(Gamma1(N))
        if rec['weight'] > 1:
            return rec['dim'] == dimension_new_cusp_forms(Gamma1(rec['level']), rec['weight'])
        return True
    @slow
    def check_dims(self, rec):
        # TODO
        # for k > 1 check eis_dim, eis_new_dim, cusp_dim, mf_dim, mf_new_dim using Sage dimension formulas
        return True


class mf_newspace_portraits(TableChecker):
    table = db.mf_newspace_portraits
    projection = []
    label = ['level', 'weight', 'char_orbit_index']
    uniqueness_constraints = [[table._label_col], label]
    label_conversion = {'char_orbit_index': -1}

    # attached to mf_newspaces:
    # check that there is a portrait present for every nonempty newspace in box where straces is set

class mf_gamma1_portraits(TableChecker):
    table = db.mf_gamma1_portraits
    projection = []
    label = ['level', 'weight']
    uniqueness_constraints = [[table._label_col],label]

    # attached to mf_gamma1:
    # check that there is a portrait present for every record in mf_gamma1 with `dim > 0` and `level <= 4000`



class SubspacesChecker(TableChecker):
    @overall
    def check_sub_mul_positive(self):
        # sub_mult is positive
        return self._run_query(SQL("{0} <= 0").format(Identifier('sub_mult')))

    @overall
    def check_sub_dim_positive(self):
        # sub_mult is positive
        return self._run_query(SQL("{0} <= 0").format(Identifier('sub_dim')))

    @overall
    def check_level_divides(self):
        # check that sub_level divides level
        return self.check_divisible('level', 'sub_level')

    @overall
    def check_decomposition_dimension(self):
        # TODO
        # check that summing sub_dim * sub_mult over rows with a given label gives S_k(N,chi) or S_k(Gamma1(N)) (old+new), for k=1 use cusp_dim in mf_newspaces/mf_gamma1 to do this check
        pass

class mf_subspaces(SubspacesChecker):
    table = db.mf_subspaces
    label = ['level', 'weight', 'char_orbit_label']
    uniqueness_constraints = [['label', 'sub_label']]

    @overall
    def check_sub_label(self):
        # check that sub_label matches matches sub_level, weight, sub_char_orbit_index
        return self.check_string_concatenation('sub_label', ['sub_level', 'weight', 'sub_char_orbit_label'])

    @overall
    def check_char_orbit_label(self):
        # check that char_orbit_label matches char_orbit_index
        return self.check_letter_code('char_orbit_index', 'char_orbit_label')

    @overall
    def check_sub_char_orbit_label(self):
        # check that sub_char_orbit_label matches sub_char_orbit_index
        return self.check_letter_code('sub_char_orbit_index', 'sub_char_orbit_label')

    @overall
    def check_conrey_indexes(self):
        # check that conrey_indexes matches galois_orbit for char_orbit_label in char_dir_orbits
        return self.check_crosstable('char_dir_orbits', 'conrey_indexes', ['level', 'char_orbit_index'], 'galois_orbit', ['modulus', 'orbit_index'])

    @overall
    def check_sub_conrey_indexes(self):
        # check that sub_conrey_indexes matches galois_orbit for sub_char_orbit_label in char_dir_orbits
        return self.check_crosstable('char_dir_orbits', 'sub_conrey_indexes', ['sub_level', 'sub_char_orbit_index'], 'galois_orbit', ['modulus', 'orbit_index'])

    @overall
    def check_sub_dim(self):
        # check that sub_dim = dim S_k^new(sub_level, sub_chi)
        return self.check_crosstable('mf_subspaces', 'sub_dim', 'sub_label', 'dim', 'label')

class mf_gamma1_subspaces(SubspacesChecker):
    table = db.mf_gamma1_subspaces
    label = ['level', 'weight']
    uniqueness_constraints = [['label', 'sub_level']]

    @overall
    def check_sub_dim(self):
        # check that sub_dim = dim S_k^new(Gamma1(sub_level))
        return self.check_crosstable('mf_gamma1', 'sub_dim', ['sub_level', 'weight'], 'dim', ['level', 'weight'])

class mf_newforms(TableChecker):
    table = db.mf_newforms
    label = ['level', 'weight', 'char_orbit_index', 'hecke_orbit']
    label_conversion = {'hecke_orbit': -1}
    hecke_orbit_code = ['hecke_orbit_code', label]
    uniqueness_constraints = [[table._label_col], label, ['hecke_orbit_code']]


    @overall
    def check_box_count(self):
        # there should be exactly one row for every newform in a box listed in mf_boxes with newform_count set; for each such box performing mf_newforms.count(box query) should match newform_count for box, and mf_newforms.count() should be the sum of these
        total_count = 0
        for box in db.mf_boxes.search():
            bad_label = self.check_count(box['newform_count'], self._box_query(box))
            if bad_label:
                return bad_label
            total_count += box['newform_count']
        return self.check_count(total_count)

    @overall
    def check_hecke_ring_generator_nbound(self):
        # hecke_ring_generator_nbound > 0
        return self.check_values({'hecke_ring_generator_nbound': {'$gt': 0}})

    @overall
    def check_space_label(self):
        # check that space_label matches level, weight, char_orbit_index
        return self.check_string_concatenation('space_label', ['level', 'weight', 'char_orbit_label'])

    @overall
    def check_relative_dim(self):
        # check that char_degree * relative_dim = dim
        return self.check_product('dim', ['char_degree', 'relative_dim'])

    @overall
    def check_newspaces_overlap(self):
        # check that all columns mf_newforms has in common with mf_newspaces other than label, dim, relative_dim match (this covers all atributes that depend only on level, weight, char) (this implies) check that space_label is present in mf_newspaces
        bad_label = self.check_crosstable_count('mf_newspaces', 1, 'space_label', 'label')
        if bad_label:
            return bad_label
        for col in ['Nk2', 'analytic_conductor', 'char_conductor', 'char_degree', 'char_is_real', 'char_orbit_index', 'char_orbit_label', 'char_order', 'char_parity', 'char_values', 'conrey_indexes', 'dim', 'hecke_orbit_code', 'level', 'level_is_prime', 'level_is_prime_power', 'level_is_square', 'level_is_squarefree', 'level_primes', 'level_radical', 'prim_orbit_index', 'relative_dim', 'trace_display', 'traces', 'weight', 'weight_parity']:
            bad_label = self.check_crosstable('mf_newspaces', col, 'space_label', col, 'label')
            if bad_label:
                return bad_label + " (%s)"%col

    @overall
    def check_polredabs_set(self):
        # check that if nf_label is set, then is_polredabs is true
        return self.check_values({'is_polredabs':True}, {'nf_label':{'$exists':True}})

    @overall
    def check_field_poly_consequences(self):
        # check that is_polredabs is present whenever field_poly is
        # check that hecke_ring_generator_nbound is set whenever field_poly is set
        # check that qexp_display is present whenever field_poly is present
        return self.check_non_null(['is_polredabs', 'hecke_ring_generator_nbound', 'qexp_display'],
                                   {'field_poly': {'$exists':True}})

    @overall
    def check_field_poly(self):
        # if field_poly is set, check that is monic and of degree dim
        return self._run_query(SQL('array_length(field_poly, 1) = 1 AND field_poly[dim + 1]  = 1'), {'field_poly': {'$exists':True}})

    @overall
    def check_traces_length(self):
        # check that traces is present and has length at least 10000
        return (self.check_non_null(['traces']) or
                self.check_array_len_gte_constant('traces', 1000))

    @overall
    def check_trace_display(self):
        # check that trace_display is present and has length at least 4
        return (self.check_non_null(['trace_display']) or
                self.check_array_len_gte_constant('traces', 4))

    @overall
    def check_number_field(self):
        # if nf_label is present, check that there is a record in nf_fields and that mf_newforms field_poly matches nf_fields coeffs, and check that is_self_dual agrees with signature, and field_poly_disc agrees with disc_sign * disc_abs in nf_fields
        nfyes = {'nf_label':{'exists':True}}
        selfdual = {'nf_label':{'exists':True}, 'is_self_dual':True}
        return (self.check_crosstable_count('nf_fields', 1, 'nf_label', 'label', constraint=nfyes) or
                self.check_crosstable('nf_fields', 'field_poly', 'nf_label', 'coeffs', 'label', constraint=nfyes) or
                self.check_crosstable('nf_fields', 0, 'nf_label', 'r2', 'label', constraint=selfdual) or
                self.check_crosstable_dotprod('nf_fields', 'field_poly_disc', 'nf_label', ['disc_sign', 'disc_abs'], constraint=nfyes))

    @overall
    def check_field_poly_disc(self):
        # if hecke_ring_index_proved is set, verify that field_poly_disc is set
        return self.check_non_null(['field_poly_disc'], {'hecke_ring_index_proved':{'$exists':True}})

    @overall
    def check_analytic_rank_proved(self):
        # TODO
        # check that analytic_rank_proved is true when analytic rank set (log warning if not)
        pass

    @overall
    def check_self_twist_type(self):
        # check that self_twist_type is in {0,1,2,3} and matches is_cm and is_rm
        return (self.check_non_null(['is_cm', 'is_rm']) or
                self.check_iff({'self_twist_type':0}, {'is_cm':False, 'is_rm':False}) or
                self.check_iff({'self_twist_type':1}, {'is_cm':True, 'is_rm':False}) or
                self.check_iff({'self_twist_type':2}, {'is_cm':False, 'is_rm':True}) or
                self.check_iff({'self_twist_type':3}, {'is_cm':True, 'is_rm':True}))

    @overall
    def check_cmrm_discs(self):
        # check that self_twist_discs is consistent with self_twist_type (e.g. if self_twist_type is 3, there should be 3 self_twist_discs, one pos, two neg)
        return (self.check_array_len_eq_constant('rm_discs', 0, {'is_rm': False}) or
                self.check_array_len_eq_constant('rm_discs', 1, {'is_rm': True}) or
                self.check_array_len_eq_constant('cm_discs', 0, {'is_cm': False}) or
                self.check_array_len_eq_constant('cm_discs', 1, {'self_twist_type': 1}) or
                self.check_array_len_eq_constant('cm_discs', 2, {'self_twist_type': 3}))

    @overall
    def check_self_twist_discs(self):
        # check that cm_discs and rm_discs have correct signs and that their union is self_twist_discs
        return (self.check_array_bound('cm_discs', -1) or
                self.check_array_bound('rm_discs', 1, upper=False) or
                self.check_array_concatenation('self_twist_discs', ['cm_discs', 'rm_discs']))

    @overall
    def check_self_twist_proved(self):
        # check that self_twist_proved is set (log warning if not, currently there are 10-20 where it is not set)
        return self.check_values({'self_twist_proved':True})

    @overall
    def check_fricke_eigenval(self):
        # if present, check that fricke_eigenval is product of atkin_lehner_eigenvals
        return self._run_query(SQL('fricke_eigenval != prod2(atkin_lehner_eigenvals)'), {'fricke_eigenval':{'$exists':True}})

    @overall
    def check_sato_tate_set(self):
        # for k>1 check that sato_tate_group is set
        return self.check_non_null(['sato_tate_group'], {'weight':{'$gt':1}})

    @overall
    def check_sato_tate_value(self):
        # for k>1 check that sato_tate_group is consistent with is_cm and char_order (it should be 1.2.3.cn where n=char_order if is_cm is false, and 1.2.1.dn if is_cm is true)
        return (self._run_query(SQL("sato_tate_group != {0} || char_order").format(Literal("1.2.3.c")), constraint={'is_cm':False, 'weight':{'$gt':1}}) or
                self._run_query(SQL("sato_tate_group != {0} || char_order").format(Literal("1.2.1.d")), constraint={'is_cm':True, 'weight':{'$gt':1}}))

    @overall
    def check_projective_image_type(self):
        # for k=1 check that projective_image_type is present,
        return self.check_non_null('projective_image_type', {'weight':1})

    @overall
    def check_projective_image(self):
        # if present, check that projective_image is consistent with projective_image_type
        return (self.check_eq('projective_image_type', 'projective_image', {'projective_image_type':{'$ne':'Dn'}}) or
                self.check_string_startswith('projective_image', 'D', {'projective_image_type':'Dn'}))

    @overall
    def check_projective_field(self):
        # if present, check that projective_field_label identifies a number field in nf_fields with coeffs = projective_field
        return (self.check_crosstable_count('nf_fields', 1, 'projective_field_label', 'label', constraint={'projective_field_label':{'$exists':True}}) or
                self.check_crosstable('nf_fields', 'projective_field', 'projective_field_label', 'coeffs', 'label'))

    @overall
    def check_artin_field(self):
        # if present, check that artin_field_label identifies a number field in nf_fields with coeffs = artin_field
        return (self.check_crosstable_count('nf_fields', 1, 'artin_field_label', 'label', constraint={'artin_field_label':{'$exists':True}}) or
                self.check_crosstable('nf_fields', 'artin_field', 'artin_field_label', 'coeffs', 'label'))

    @overall
    def check_artin_degree(self):
        # if present, check that artin_field has degree equal to artin_degree
        return self.check_array_len_col('artin_field', 'artin_degree', constraint={'artin_field':{'$exists':True}}, shift=1)

    @overall
    def check_trivial_character_cols(self):
        # check that atkin_lehner_eigenvalues, atkin_lehner_string, and fricke_eigenval are present if and only if char_orbit_index=1 (trivial character)
        yes = {'$exists':True}
        return self.check_iff({'atkin_lehner_eigenvalues':yes, 'atkin_lehner_string':yes, 'fricke_eigenval':yes}, {'char_orbit_index':1})

    @overall
    def check_inner_twists(self):
        # check that inner_twists is consistent with inner_twist_count and that both are present if field_poly is set
        return (self.check_array_len_col('inner_twists', 'inner_twist_count', constraint={'inner_twist_count':{'$gt':0}}) or
                self.check_values({'inner_twists':{'$exists':True}, 'inner_twist_count':{'$gt':0}}, {'field_poly':{'$exists':True}}))

    @overall
    def check_has_non_self_twist(self):
        # TODO - is there a better way to do this?
        # check that has_non_self_twist is consistent with inner_twist_count and self_twist_type
        return (self.check_iff({'inner_twist_count':-1}, {'has_non_self_twist':-1}) or
                self.check_values({'inner_twist_count':1}, {'has_non_self_twist':0, 'self_twist_type':0}) or
                self.check_values({'inner_twist_count':2}, {'has_non_self_twist':0, 'self_twist_type':1}) or
                self.check_values({'inner_twist_count':2}, {'has_non_self_twist':0, 'self_twist_type':2}) or
                self.check_values({'inner_twist_count':4}, {'has_non_self_twist':0, 'self_twist_type':3}) or
                self.check_values({'inner_twist_count':{'$gt':1}}, {'has_non_self_twist':1, 'self_twist_type':0}) or
                self.check_values({'inner_twist_count':{'$gt':2}}, {'has_non_self_twist':1, 'self_twist_type':1}) or
                self.check_values({'inner_twist_count':{'$gt':2}}, {'has_non_self_twist':1, 'self_twist_type':2}) or
                self.check_values({'inner_twist_count':{'$gt':4}}, {'has_non_self_twist':1, 'self_twist_type':3}))

    @overall
    def check_portraits(self):
        # from mf_newform_portraits
        # check that there is a portrait present for every nonempty newspace in box where straces is set
        return self.check_crosstable_count('mf_newform_portraits', 1, 'label')



    @overall
    def check_field_disc_factorization(self):
        # if present, check that field_disc_factorization matches field_disc
        return self._run_query(SQL('field_disc != prod_factorization(field_disc_factorization)'), {'field_disc':{'$exists':True}});

    @overall
    def check_hecke_ring_index_factorization(self):
        # if present, verify that hecke_ring_index_factorization matches hecke_ring_index
        return self._run_query(SQL('hecke_ring_index != prod_factorization(hecke_ring_index_factorization)'), {'hecke_ring_index_factorization':{'$exists':True}});


    @overall
    def check_analytic_rank_set(self):
        return _any(self.check_non_null(['analytic_rank'], self._box_query(box))
                for box in db.mf_boxes.search({'lfunctions':True}))


    @overall
    def check_analytic_rank(self):
        # if analytic_rank is present, check that matches order_of_vanishing in lfunctions record, and is are constant across the orbit
        db._execute(SQL("CREATE TEMP TABLE temp_mftbl AS SELECT label, string_to_array(label,'.'), analytic_rank, dim FROM mf_newforms WHERE analytic_rank is NOT NULL"))
        db._execute(SQL("CREATE TEMP TABLE temp_ltbl AS SELECT order_of_vanishing,(string_to_array(origin,'/'))[5:8],degree FROM lfunc_lfunctions WHERE origin LIKE 'ModularForm/GL2/Q/holomorphic%' and degree=2"))
        db._execute(SQL("CREATE INDEX temp_ltbl_string_to_array_index on temp_ltbl using btree string_to_array"))
        cursor = db._execute(SQL("SELECT label FROM temp_mftbl t1 WHERE array_fill(t1.analytic_rank::smallint, ARRAY[t1.dim]) != ARRAY(SELECT t2.order_of_vanishing FROM temp_ltbl t2 WHERE t2.string_to_array = t1.string_to_array  )  LIMIT 1"))
        if cursor.rowcount > 0:
            res =  cursor.fetchone()[0]
        else:
            res = None
        db._execute(SQL("DROP TABLE tem_mftbl"))
        db._execute(SQL("DROP TABLE temp_ltbl"))
        return res



    @fast
    def check_projective_field_degree(self, rec):
        # if present, check that projective_field has degree matching projective_image (4 for A4,S4, 5 for A5, 2n for Dn)
        coeffs = rec.get('projective_field')
        if coeffs is None: return True
        deg = Integer(rec['projective_image'][1:])
        if rec['projective_image_type'] == 'Dn':
            deg *= 2
        return deg == len(coeffs) - 1


    #### slow ####

    @slow
    def check_self_twist_disc(self, rec):
        # check that self_twist_dics = [elt[6] for elt in inner_twists if elt[6] is not None]
        return rec['self_twist_disc'] == [elt[6] for elt in rec['inner_twists'] if elt[6] is not None]


    @slow
    def check_(self, rec):
        # TODO
        # for each discriminant D in self_twist_discs, check that for each prime p not dividing the level for which (D/p) = -1, check that traces[p] = 0 (we could also check values in mf_hecke_nf and/or mf_hecke_cc, but this would be far more costly)
        return True

    ZZx = PolynomialRing(ZZ, 'x')

    @slow
    def check_field_poly_properties(self, rec):
        # if present, check that field_poly is irreducible, 
        if 'field_poly' not in rec:
            return True
        else:
            f = ZZx(rec['field_poly'])
            if not f.is_irreducible():
                return False
            # if field_poly_is_cyclotomic, verify this
            if rec['field_poly_is_cyclotomic']:
                if not f.is_cyclotomic():
                    return False
            return True

    @slow
    def check_related_objects(self, rec):
        # check that URLS in related_objects are valid and identify objects present in the LMFDB
        names = names_and_urls(rec['related_objects'])
        if len(names) != len(rec['related_objects']):
            return False
        # if related_objects contains an Artin rep, check that k=1 and that conductor of artin rep matches level N
        for name, _ in names:
            if name.startswith('Artin representation '):
                artin_label = name.split()[-1]
                conductor_string = artin_label.split('.')[1]
                conductor = [a**b for a, b in [map(int, elt.split('e')) for elt in conductor_string.split('_')]]
                if conductor != level:
                    return False

        return True



    @slow
    def check_(self, rec):
        # TODO
        # if k=2, char_orbit_index=1 and dim=1 check that elliptic curve isogeny class of conductor N is present in related_objects
        return True

    @slow
    def check_(self, rec):
        # TODO
        # if related_objects contains an Artin rep, check that k=1 and that conductor of artin rep matches level N
        return True

    #### extra slow ####

    @slow
    def check_(self, rec):
        # TODO
        # if nf_label is not present and field_poly is present, check whether is_self_dual is correct (if feasible)
        return True

    @slow
    def check_(self, rec):
        # TODO
        # if is_self_dual is present but field_poly is not present, check that embedding data in mf_hecke_cc is consistent with is_self_dual and/or check that the lfunction self_dual attribute is consistent
        return True

    @slow
    def check_(self, rec):
        # TODO
        # if present, check that artin_image is consistent with artin_degree and projective_image (quotient of artin_image by its center should give projective_image) small group id
        pass
        return True

    #### newspace ####

    @slow
    def check_(self, rec):
        # TODO
        # check that dim is present in hecke_orbit_dims array in newspace record and that summing dim over rows with the same space label gives newspace dim
        return True

    #### char_dir_orbits ####

    @slow
    def check_(self, rec):
        # TODO
        # check that each level M in inner twists divides the level and that M.o identifies a character orbit in char_dir_orbits with the listed parity
        return True

    #### mf_hecke_traces ####

    @overall
    def check_traces_count(self):
        # there should be exactly 1000 records in mf_hecke_traces for each record in mf_newforms
        return self.check_crosstable_count('mf_hecke_traces', 1000, 'hecke_orbit_code')

    @overall
    def check_traces_match(self):
        # check that traces[n] matches trace_an in mf_hecke_traces
        return self.check_crosstable_aggregate('mf_hecke_traces', 'traces', 'hecke_orbit_code', 'trace_an', sort='n', truncate=1000)

    #### mf_hecke_lpolys ####

    @overall
    def check_lpoly_count(self):
        # there should be exactly 25 records in mf_hecke_lpolys for each record in mf_newforms with field_poly
        return self.check_crosstable_count('mf_hecke_lpolys', 25, 'hecke_orbit_code', constraint={'field_poly':{'$exists':True}})


    #### mf_hecke_cc ####

    @overall
    def check_embeddings_count(self):
        # check that for such box with embeddings set, the number of rows in mf_hecke_cc per hecke_orbit_code matches dim
        return _any(self.check_crosstable_count('mf_hecke_cc', 'dim', 'hecke_orbit_code', constraint=self._box_query(box)) for box in db.mf_boxes.search({'embeddings':True}))

    @overall
    def check_embeddings_count_boxcheck(self):
        # check that for such box with embeddings set, that summing over `dim` matches embeddings_count
        return all(sum(self.table.search(self._box_query(box), 'dim')) == box['embeddings_count'] for box in db.mf_boxes.search({'embeddings':True}))

    @overall
    def check_roots(self):
        # check that embedding_root_real, and embedding_root_image present in mf_hecke_cc whenever field_poly is present
        # I didn't manage to write a generic one for this one
        join = self._make_join('hecke_orbit_code', None)
        query = SQL("SELECT t1.{0} FROM {1} t1, {2} t2 WHERE {3} AND t2.{4} is NULL AND t2.{5} is NULL AND t1.{6} is not NULL LIMIT 1").format(
                Identifier(self.table._label_col),
                Identifier(self.table.search_table),
                Identifier('mf_hecke_cc'),
                join,
                Identifier("embedding_root_real"),
                Identifier("embedding_root_imag"),
                Identifier("field_poly")
                )
        cur = db._execute(query, cvalues)
        if cur.rowcount > 0:
            return cur.fetchone()[0]

    @slow
    def check_roots_are_roots(self, rec):
        # check that  embedding_root_real, and embedding_root_image  approximate a root of field_poly
        if rec['field_poly'] is not None:
            poly = PolynomialRing(CC, "x")(rec['field_poly'])
            for root in db.mf_hecke_cc.search({'hecke_orbit_code': rec['hecke_orbit_code']}, ["embedding_root_real", "embedding_root_imag"]):
                r = CC(*[root[elt] for elt in ["embedding_root_real", "embedding_root_imag"]])
                if poly.evaluate(r) > 1e-13:
                    return False
        return True

    @slow
    def check_trace(self, rec):
        # TODO
        # (optional) check that summing (unnormalized) an over embeddings with a given hecke_orbit_code gives an approximation to tr(a_n) -- we probably only want to do this for specified newforms/newspaces, otherwise this will take a very long time.
        return True

class mf_newform_portraits(TableChecker):
    table = db.mf_newform_portraits
    projection = []
    label = ['level', 'weight', 'char_orbit_index', 'hecke_orbit']
    label_conversion = {'hecke_orbit':-1}
    uniqueness_constraints = [[table._label_col], label]

    # attached to mf_newforms
    # check that there is exactly one record in mf_newform_portraits for each record in mf_newforms, uniquely identified by label

class mf_hecke_nf(TableChecker):
    table = db.mf_hecke_nf

    @overall
    def check_bijection(self):
        # there should be a record present for every record in mf_newforms that has field_poly set (and no others, check count)
        return (self.check_crosstable_count('mf_newforms', 1, 'label') or
                self.check_count(db.mf_newforms.count({'field_poly':{'$exists':True}})))

    @overall
    def check_hecke_orbit_code(self):
        # check that label matches hecke_orbit_code and is present in mf_newforms
        return self.check_crosstable('mf_newforms', 'hecke_orbit_code', 'label')

    @overall
    def check_field_poly(self):
        # check that field_poly matches field_poly in mf_newforms
        return self.check_crosstable('mf_newforms', 'field_poly', 'label')

    @overall
    def check_hecke_ring_rank(self):
        # check that hecke_ring_rank = deg(field_poly)
        return self.check_array_len_col('field_poly', 'hecke_ring_rank', shift=1)

    @overall
    def check_hecke_ring_power_basis_set(self):
        # if hecke_ring_power_basis is set, check that hecke_ring_cyclotomic_generator is 0 and hecke_ring_numerators, ... are null
        return self.check_values({'hecke_ring_cyclotomic_generator':0,
                                  'hecke_ring_numerators':None,
                                  'hecke_ring_denominators':None,
                                  'hecke_ring_inverse_numerators':None,
                                  'hecke_ring_inverse_denominators':None},
                                 {'hecke_ring_power_basis':True})

    @overall
    def check_hecke_ring_cyclotomic_generator(self):
        # if hecke_ring_cyclotomic_generator is greater than 0 check that hecke_ring_power_basis is false and hecke_ring_numerators, ... are null, and that field_poly_is_cyclotomic is set in mf_newforms record.
        return (self.check_values({'hecke_ring_power_basis':False,
                                   'hecke_ring_numerators':None,
                                   'hecke_ring_denominators':None,
                                   'hecke_ring_inverse_numerators':None,
                                   'hecke_ring_inverse_denominators':None},
                                  {'hecke_ring_cyclotomic_generator':{'$gt':0}}) or
                None)

    @overall
    def check_field_poly_is_cyclotomic(self):
        # if hecke_ring_cyclotomic_generator > 0, check that field_poly_is_cyclotomic is set in mf_newforms record.
        # could be done with _run_crosstable from mf_newforms
        cur = db._execute(SQL("SELECT t1.label FROM mf_hecke_nf t1, mf_newforms t2 WHERE NOT t2.field_poly_is_cyclotomic AND t1.hecke_ring_cyclotomic_generator > 0 AND t1.label = t2.label LIMIT 1"))
        if cur.rowcount > 0:
            return cur.fetchone()[0]
    @overall
    def check_maxp(self):
        # check that maxp is at least 997
        return self._run_query(SQL('maxp >= 997'))

    @slow
    def check_hecke_ring_character_values_and_an(self, rec):
        # check that hecke_ring_character_values has the correct format, depending on whether hecke_ring_cyclotomic_generator is set or not
        # check that an has length 100 and that each entry is either a list of integers of length hecke_ring_rank (if hecke_ring_cyclotomic_generator=0) or a list of pairs
        # check that ap has length pi(maxp) and that each entry is formatted correctly (as for an)
        an = rec['an']
        if len(an) != 100:
            return False
        ap = rec['ap']
        maxp = rec['maxp']
        if len(ap) != prime_pi(maxp):
            return False
        if maxp < 997:
            return False
        m = rec['hecke_ring_cyclotomic_generator']
        d = rec['hecke_ring_rank']
        def check_val(val):
            if not isinstance(val, list):
                return False
            if m == 0:
                if len(val) != d or not all(isinstance(c, (int, Integer)) for c in val):
                    return False
            else:
                for pair in val:
                    if len(pair) != 2:
                        return False
                    if not isinstance(pair[0], (int, Integer)):
                        return False
                    e = pair[1]
                    if not (isinstance(e, (int, Integer)) and 0 <= 2*e < m):
                        return False
        if not all(check_val(a) for a in an):
            return False
        if not all(check_val(a) for a in ap):
            return False
        for p, a in zip(prime_range(100), ap):
            if a != an[p-1]:
                return False
        N = Integer(rec['label'].split('.')[0])
        total_order = 1
        for g, val in rec['hecke_ring_character_values']:
            total_order *= mod(g, N).multiplicative_order()
            if not check_val(val):
                return False
        return total_order == euler_phi(N)

<<<<<<< HEAD
class TableChecker(TableChecker):
=======
class TracesChecker(TableChecker):
>>>>>>> 4bc59907
    uniqueness_constraints = [['hecke_orbit_code', 'n']]
    label_col = 'hecke_orbit_code'

    @overall
    def check_total_count(self):
        # check that hecke_orbit_code is present in mf_newforms
        return self.check_count(1000 * self.base_table.count(self.base_constraint))

class mf_hecke_traces(TracesChecker):
    table = db.mf_hecke_traces
    base_table = db.mf_newforms
    base_constraint = {}

    @overall
    def check_hecke_orbit_code_newforms(self):
        # check that hecke_orbit_code is present in mf_newforms
        return self.check_crosstable_count('mf_newforms', 1, 'hecke_orbit_code')

class mf_hecke_newspace_traces(TracesChecker):
    table = db.mf_hecke_newspace_traces
    base_table = db.mf_newspaces
    base_constraint = {'traces':{'$exists':True}}

class mf_hecke_lpolys(TableChecker):
    table = db.mf_hecke_lpolys
    label_col = 'hecke_orbit_code'
    uniqueness_constraints = [['hecke_orbit_code', 'p']]

    @overall
    def check_total_count(self):
        # check that hecke_orbit_code is present in mf_newforms
        return self.check_count(25 * db.mf_newforms.count({'field_poly':{'$exists':True}}))

    @overall
    def check_prime_count(self):
        # check that every prime p < 100 occurs exactly once for each hecke_orbit_code
        cnt = db.mf_newforms.count({'field_poly':{'$exists':True}})
        return _any(self.check_count(cnt, {'p': p}) for p in prime_range(100))

    @overall
    def check_hecke_orbit_code_newforms(self):
        # check that hecke_orbit_code is present in mf_newforms
        return self.check_crosstable_count('mf_newforms', 1, 'hecke_orbit_code')

    @overall
    def check_lpoly(self):
        # check that degree of lpoly is twice the dimension in mf_newforms for good primes
        # check that linear coefficient of lpoly is -trace(a_p) and constant coefficient is 1
        query = SQL("SELECT t1.label FROM (mf_newforms t1 INNER JOIN mf_hecke_lpolys t2 ON t1.hecke_orbit_code = t2.hecke_orbit_code) INNER JOIN mf_hecke_traces t3 ON t1.hecke_orbit_code = t3.hecke_orbit_code AND t2.p = t3.n WHERE ((t1.level % t2.p != 0 AND array_length(t2.lpoly, 1) != 2*t1.dim+1) OR t2.lpoly[1] != 1 OR t2.lpoly[2] != -t3.trace_an) LIMIT 1")
        cur = db._execute(query)
        if cur.rowcount > 0:
            return cur.fetchone()[0]

class mf_hecke_cc(TableChecker):
    table = db.mf_hecke_cc
    label_col = 'lfunction_label'
    uniqueness_constraints = [['lfunction_label']]

    @overall
    def check_hecke_orbit_code_newforms(self):
        # check that hecke_orbit_code is present in mf_newforms
        return self.check_crosstable_count('mf_newforms', 1, 'hecke_orbit_code')

    @overall
    def check_lfunction_label(self):
        # check that lfunction_label is consistent with hecke_orbit_code, conrey_label, and embedding_index
        query = SQL("""SELECT t1.lfunction_label FROM mf_hecke_cc t1, mf_newforms t2 WHERE string_to_array(t1.lfunction_label,'.') != string_to_array(t2.label, '.') || ARRAY[t1.conrey_label::text, t1.embedding_index::text] AND t1.hecke_orbit_code = t2.hecke_orbit_code LIMIT 1""")
        cur = db._execute(query)
        if cur.rowcount > 0:
            return cur.fetchone()[0]

    @overall
    def check_embedding_index(self):
        # check that embedding_index is consistent with conrey_label and embedding_m
        query = SQL("WITH foo AS ( SELECT lfunction_label, embedding_index, ROW_NUMBER() OVER ( PARTITION BY hecke_orbit_code, conrey_label  ORDER BY embedding_m) FROM mf_hecke_cc) SELECT lfunction_label FROM foo WHERE embedding_index != row_number LIMIT 1")
        cur = db._execute(query)
        if cur.rowcount > 0:
            return cur.fetchone()[0]

    @overall
    def check_embedding_m(self):
        # check that embedding_m is consistent with conrey_label and embedding_index
        query = SQL("WITH foo AS ( SELECT lfunction_label, embedding_m, ROW_NUMBER() OVER ( PARTITION BY hecke_orbit_code ORDER BY conrey_label, embedding_index) FROM mf_hecke_cc) SELECT lfunction_label FROM foo WHERE embedding_m != row_number LIMIT 1")
        cur = db._execute(query)
        if cur.rowcount > 0:
            return cur.fetchone()[0]

    @overal
    def check_conrey_indexes(self):
        # when grouped by hecke_orbit_code, check that conrey_labels match conrey_indexes,  embedding_index ranges from 1 to relative_dim (when grouped by conrey_label), and embedding_m ranges from 1 to dim
        # ps: In check_embedding_m and check_embedding_index, we already checked that embedding_m and  check_embedding_index are in an increasing sequence
        query = SQL("WITH foo as (SELECT hecke_orbit_code, sort(array_agg(DISTINCT conrey_label)) conrey_indexes, count(DISTINCT embedding_index) relative_dim, count(embedding_m) dim FROM mf_hecke_cc GROUP BY hecke_orbit_code) SELECT t1.label FROM mf_newforms t1, foo WHERE t1.hecke_orbit_code = foo.hecke_orbit_code AND (t1.conrey_indexes != foo.conrey_indexes OR t1.relative_dim != foo.relative_dim OR t1.dim != foo.dim) LIMIT 1")
        cur = db._execute(query)
        if cur.rowcount > 0:
            return cur.fetchone()[0]

    @overall
    def check_an_length(self):
        # check that an_normalized is a list of pairs of doubles of length at least 1000
        return self._run_query(SQL("array_length({0}, 1) < 1000 OR array_length({0}, 2) != 2").format(
            Identifier("an_normalized")))



    @overall
    def check_hecke_orbit_code_lfunction_label(self):
        # check that lfunction_label is consistent with hecke_orbit_code
        return self._run_query(SQL("{0} != from_newform_label_to_hecke_orbit_code({1})").format(Identifier('hecke_orbit_code'), Identifier('lfunction_label')))

    @overall
    def check_hecke_orbit_code_lfunction_label(self):
        # check that lfunction_label is consistent with conrey_lebel, embedding_index
        return self._run_query(SQL("string_to_array({0},'.')[5:6] != array({1}::text,{2}::text)").format(Identifier('lfunction_label'), Identifier('conrey_label'), Identifier('embedding_index')))

    @overall
    def check_amn(self):
        # Check a_{mn} = a_m*a_n when (m,n) = 1 and m,n < some bound
        pairs = [(2, 3), (2, 5), (3, 4), (2, 7), (3, 5), (2, 9), (4, 5), (3, 7), (2, 11), (3, 8), (2, 13), (4, 7), (2, 15), (3, 10), (5, 6), (3, 11), (2, 17), (5, 7), (4, 9), (2, 19), (3, 13), (5, 8), (3, 14), (6, 7), (4, 11), (5, 9), (3, 16), (3, 17), (4, 13), (5, 11), (7, 8), (3, 19), (3, 20), (4, 15), (5, 12), (7, 9), (5, 13), (6, 11), (4, 17), (5, 14), (7, 10), (8, 9), (4, 19), (7, 11), (6, 13), (5, 16), (7, 12), (5, 17), (8, 11), (5, 18), (9, 10), (7, 13), (5, 19), (9, 11), (6, 17), (8, 13), (7, 15), (10, 11), (7, 16), (6, 19), (9, 13), (7, 17), (8, 15), (7, 18), (9, 14), (10, 13), (11, 12), (7, 19), (8, 17), (7, 20), (11, 13), (9, 16), (8, 19), (9, 17), (11, 14), (12, 13), (11, 15), (10, 17), (9, 19), (11, 16), (9, 20), (13, 14), (11, 17), (10, 19), (13, 15), (11, 18), (12, 17), (13, 16), (11, 19), (14, 15), (11, 20), (13, 17), (12, 19), (13, 18), (14, 17), (15, 16), (13, 19), (15, 17), (13, 20), (14, 19), (16, 17), (15, 19), (16, 19), (17, 18), (17, 19), (17, 20), (18, 19), (19, 20)][:5]
        SQL(" AND ").join(SQL("check_cc_prod(an_normalized[{0}:{0}], an_normalized[{1}:{1}], an_normalized[{2}:{2}])" % (m, n, m*n) for m,n in pairs))
        
        # each check should take about 40 min
        # SELECT lfunction_label FROM mf_hecke_cc WHERE NOT check_cc_prod(an_normalized[2:2], an_normalized[3:3], an_normalized[6:6]) AND id < 1000000 LIMIT 1;
        pass

    @slow
    def check_angles(self, rec):
        # check that angles lie in (-0.5,0.5] and are null for p dividing the level
        level = int(rec['lfunction_label'].split('.')[0])
        for p, angle in zip(prime_range(1000), rec['angles']):
            if level % p == 0:
                if angle is not None:
                    return False
            elif not( angle <= 0.5 and angle > -0.5 ):
                return False
        else:
            return True

    @slow
    def check_ap2(self, rec):
        # TODO
        # Check a_{p^2} = a_p^2 - chi(p)*p^{k-1}a_p for primes up to 31
        pass



    @slow
    def check_an_embedding(self):
        # TODO
        # When we have exact an, check that the inexact values are correct
        pass



class char_dir_orbits(TableChecker):
    table = db.char_dir_orbits
    label_col = 'orbit_label'
    label = ['modulus', 'orbit_index']
    uniqueness_constraints = [[table._label_col], label]

    @overall
    def check_total_count(self):
        # there should be a record present for every character orbit of modulus up to 10,000 (there are 768,512)
        return self.check_count(768512)

    @overall
    def check_trivial(self):
        # check that orbit_index=1 if and only if order=1
        return self.check_iff({'orbit_index':1}, {'order':1})

    @overall
    def check_conductor_divides(self):
        # check that conductor divides modulus
        return self.check_divisible(self, 'modulus', 'conductor')

    @overall
    def check_primitive(self):
        # check that orbit specified by conductor,prim_orbit_index is present
        return self.check_crosstable_count('char_dir_orbits', 1, ['conductor', 'prim_orbit_index'], ['modulus', 'orbit_index'])

    @overall
    def check_is_real(self):
        # check that is_real is true if and only if order <= 2
        return self.check_iff({'is_real':True}, {'order':{'$lte':2}})

    @overall
    def check_galois_orbit_len(self):
        # check that char_degee = len(Galois_orbit)
        return self.check_array_len_col('galois_orbit', 'char_degree')

    @overall
    def check_char_dir_values_agg(self):
        # The number of entries in char_dir_values matching a given orbit_label should be char_degree
        return self.check_crosstable_count('char_dir_values', 'char_degree', 'orbit_label')

    @overall
    def check_is_primitive(self):
        # check that is_primitive is true if and only if modulus=conductor
        # Since we can't use constraint on modulus=conductor, we construct the constraint directly
        return self.check_iff({'is_primitive': True}, SQL("modulus = constraint"))

    @oveall
    def check_galois_orbit(self):
        # galois_orbit should be the list of conrey_indexes from char_dir_values with this orbit_label Conrey index n in label should appear in galois_orbit for record in char_dir_orbits with this orbit_label
        return self.check_crosstable_aggregate('char_dir_values', 'galois_orbit', 'orbit_label', 'conrey_index')

    @fast
    def check_char_degree(self, rec):
        # check that char_degree = euler_phi(order)
        return rec['char_degree'] == euler_phi(rec['order'])

    @slow
    def check_order_parity(self, rec):
        # TODO
        # check order and parity by constructing a Conrey character in Sage (use the first index in galois_orbit)
        return True

class char_dir_values(TableChecker):
    table = db.char_dir_values
    uniqueness_constraints = [['label']]

    @overall
    def check_total_count(self):
        # Total number of records should be sum of len(galois_orbit) over records in char_dir_orbits,
        # Should be sum(euler_phi(n) for n in range(1,1001)) = 30397486
        return self.check_count(30397486)

    @overall
    def check_order_match(self):
        # order should match order in char_dir_orbits for this orbit_label
        return self.check_crosstable('char_dir_orbits', 'order', 'orbit_label')

    @fast
    def check_character_values(self, rec):
        # FIXME  - need zipped records from two tables
        # The x's listed in values and values_gens should be coprime to the modulus N in the label
        # the value on -1 should agree with the parity for this char_orbit_index in char_dir_orbits (TODO)
        # for x's that appear in both values and values_gens, the value should be the same.
        N, index = map(Integer, rec['label'].split('.'))
        v2, u2 = N.val_unit(2)
        if v2 == 1:
            # Z/2 doesn't contribute generators, but 2 divides N
            adjust2 = -1
        elif v2 >= 3:
            # Z/8 and above requires two generators
            adjust2 = 1
        ngens = len(N.factor()) + adjust2
        vals = rec['values']
        val_gens = rec['values_gens']
        val_gens_dict = dict(val_gens)
        if len(vals) != 12 or len(val_gens) != ngens:
            return False
        if vals[0][0] != N-1 or vals[1][0] != 1 or vals[1][1] != 0 or vals[0][1] not in [0, rec['order']//2]:
            return False
        if _any(N.gcd(g) > 1 for g, gval in val_gens+vals):
            return False
        for g, val in vals:
            if g in val_gens_dict and val != val_gens_dict[g]:
                return False<|MERGE_RESOLUTION|>--- conflicted
+++ resolved
@@ -5,11 +5,7 @@
 #       from SQL injection       #
 ##################################
 
-<<<<<<< HEAD
-from lmfdb.db_backend import db, SQL, IdentifierWrapper as Identifier, Literal
-=======
-from lmfdb.db_backend import db, SQL, Composable, IdentifierWrapper as Identifier
->>>>>>> 4bc59907
+from lmfdb.db_backend import db, SQL, Composable, IdentifierWrapper as Identifier, Literal
 from types import MethodType
 from collections import defaultdict
 from lmfdb.lfunctions.Lfunctionutilities import names_and_urls
@@ -138,117 +134,7 @@
     #####################
     # Utility functions #
     #####################
-<<<<<<< HEAD
-    def _cremona_letter_code(self):
-        return """
-CREATE OR REPLACE FUNCTION to_base26(IN n integer) RETURNS varchar AS $$
-DECLARE
-    s varchar;
-    m integer;
-BEGIN:
-    m := n;
-    IF m < 0 THEN
-        s := 'NULL';
-    ELSIF m = 0 THEN
-        s := 'a';
-    ELSE
-        s := '';
-        WHILE m != 0 LOOP
-            s := chr(m%26+97) || s;
-            m := m/26;
-        END LOOP;
-    END IF;
-
-    RETURN s;
-END;
-$$ LANGUAGE plpgsql;
-
-CREATE OR REPLACE FUNCTION from_base26(IN s varchar) RETURNS integer AS $$
-DECLARE
-    k integer[];
-    m integer := 0;
-    p integer := 1;
-BEGIN
-    k := array(SELECT ascii(unnest(regexp_split_to_array(reverse(s),''))) - 97);
-    FOR l in 1 .. array_length(k,1) LOOP
-        m := m + p*k[l];
-        p := p*26;
-    END LOOP;
-    return m;
-END;
-$$ LANGUAGE plpgsql;
-
-CREATE OR REPLACE FUNCTION from_newform_label_to_hecke_orbit_code(IN s varchar) RETURNS bigint AS $$
-DECLARE
-    v text[];
-BEGIN
-    v := string_to_array(s, '.');
-    return v[1]::bigint + (v[2]::bigint::bit(64)<<24)::bigint + (from_base26(v[3])::bit(64)<<36)::bigint + (from_base26(v[4])::bit(64)<<52)::bigint;
-END;
-$$ LANGUAGE plpgsql;
-
-//we could have only one function, but then we would play heavily for the if statement
-CREATE OR REPLACE FUNCTION from_newspace_label_to_hecke_orbit_code(IN s varchar) RETURNS bigint AS $$
-DECLARE
-    v text[];
-BEGIN
-    v := string_to_array(s, '.');
-    return v[1]::bigint + (v[2]::bigint::bit(64)<<24)::bigint + (from_base26(v[3])::bit(64)<<36)::bigint;
-END;
-$$ LANGUAGE plpgsql;
-
-
-CREATE OR REPLACE FUNCTION prod_factorization(IN fact anyarray) RETURNS anyelement AS $$
-DECLARE
-    prod anyelement := 1;
-BEGIN
-    IF array_length(fact, 1) != 0 THEN
-        FOR l in 1 .. array_length(fact, 1) LOOP
-            prod := prod * (fact[l][1]^fact[l][2]);
-        END LOOP;
-    END IF;
-    return prod;
-END;
-$$ LANGUAGE plpgsql;
-
-CREATE OR REPLACE FUNCTION prod(IN list anyarray) RETURNS anyelement AS $$
-DECLARE
-    prod anyelement := 1;
-BEGIN
-    IF array_length(list, 1) != 0 THEN
-        FOR i in 1 .. array_length(list, 1) LOOP
-            prod := prod * list[i];
-        END LOOP;
-    END IF;
-    return prod;
-END;
-$$ LANGUAGE plpgsql;
-
-CREATE OR REPLACE FUNCTION prod2(IN list anyarray) RETURNS anyelement AS $$
-DECLARE
-    prod anyelement := 1;
-BEGIN
-    IF array_length(list, 1) != 0 THEN
-        FOR i in 1 .. array_length(list, 1) LOOP
-            prod := prod * list[i][2];
-        END LOOP;
-    END IF;
-    return prod;
-END;
-$$ LANGUAGE plpgsql;
-
-
-CREATE OR REPLACE FUNCTION origin(IN s varchar) RETURNS varchar AS $$
-BEGIN
-    return 'ModularForm/GL2/Q/holomorphic/' || REPLACE(s,'.','/');
-END;
-$$ LANGUAGE plpgsql;
-"""
-
-    def _run_query(self, condition, constraint={}, values=[], table=None):
-=======
     def _run_query(self, condition, constraint={}, values=[], table=None, label_col=None):
->>>>>>> 05b2e8de3254bc5128cd7ac1f60ed7ad14ca5891
         """
         INPUT:
 
@@ -1558,11 +1444,7 @@
                 return False
         return total_order == euler_phi(N)
 
-<<<<<<< HEAD
-class TableChecker(TableChecker):
-=======
 class TracesChecker(TableChecker):
->>>>>>> 4bc59907
     uniqueness_constraints = [['hecke_orbit_code', 'n']]
     label_col = 'hecke_orbit_code'
 
