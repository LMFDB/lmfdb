import db
Cw = db.getDBconnection_write();

belyidb = Cw['belyi']
passports = belyidb['passports']
galmaps = belyidb['galmaps']

# sample passport
sample_pass = {
<<<<<<< HEAD
    'plabel':'6T15-[5,5,5]-51-51-51-g1',
=======
    'plabel':'sample-6T15-[5,5,5]-51-51-51-g1',
>>>>>>> 6324df80
    'deg' : 6,
    'group' : '6T15',
    'aut_group' : [[ 3, 6, 5, 2, 1, 4 ],[ 5, 4, 1, 6, 2, 3 ]],
    'geomtype' : 'hyperbolic',
    'abc' : [5,5,5],
    'lambdas' : [[5,1], [5,1], [5,1]],
    'g' : 1,
    'maxdegbf' : 2,
    'pass_size' : 8,
    'num_orbits' : 3
              };

# sample galmap
sample_galmap = {
<<<<<<< HEAD
    'label':'6T15-[5,5,5]-51-51-51-g1-a',
=======
    'label':'sample-6T15-[5,5,5]-51-51-51-g1-a',
>>>>>>> 6324df80
    'plabel' : '6T15-[5,5,5]-51-51-51-g1',
    'triples' : [[[ 2, 3, 4, 5, 1, 6 ],[ 3, 1, 4, 6, 5, 2 ],[ 5, 2, 6, 1, 3, 4 ]],[[ 2, 3, 4, 5, 1, 6 ],[ 1, 3, 5, 6, 4, 2 ],[ 3, 1, 6, 2, 5, 4 ]]],
    'base_field' : [4,-1,1],
    'embeddings' : [[0.500000, 1.93649], [0.500000, -1.93649]],
    'pass_size' : 8,
    'curve' : "y^2 = x^3 + 1/160000*(657*nu - 5076)*x + 1/6400000*(-20013*nu - 34044)",
    'map' :"(1/200000*(11745*nu - 17172)*x^2 + 1/625000*(19197*nu - 41796)*x + 1/32000000000*(12725667*nu - 373299516))/(x^6 + 1/200*(21*nu + 12)*x^5 + 1/32000*(1935*nu + 8532)*x^4 + 1/3200000*(-106701*nu + 262020)*x^3 + 1/5120000000*(-28837917*nu - 9389628)*x^2 + 1/5120000000000*(70827885*nu - 3813131268)*x + 1/4096000000000000*(36228501693*nu - 41819362884))*y + (1/200000*(-11745*nu + 17172)*x^3 + 1/80000000*(-26973*nu + 1192644)*x^2 + 1/160000000000*(668868435*nu + 309542148)*x + 1/64000000000000*(35387022501*nu - 38387253348))/(x^6 + 1/200*(21*nu + 12)*x^5 + 1/32000*(1935*nu + 8532)*x^4 + 1/3200000*(-106701*nu + 262020)*x^3 + 1/5120000000*(-28837917*nu - 9389628)*x^2 + 1/5120000000000*(70827885*nu - 3813131268)*x + 1/4096000000000000*(36228501693*nu - 41819362884))" 
                }

#insert the sample passport
passports.insert_one(sample_pass);

#insert the sample galmap
galmaps.insert_one(sample_galmap);

#loops over all passports
for elt in passports.find():
    for key, val in  elt.iteritems():
        print("%s : %s") % (key, val.__repr__())
<<<<<<< HEAD

for elt in galmaps.find():
    for key, val in  elt.iteritems():
        print("%s : %s") % (key, val.__repr__())
=======
>>>>>>> 6324df80

    print("############")
    print("############")

passports.delete_one({'label':'sample-6T15-[5,5,5]-51-51-51-g1'})
passports.find().count()<|MERGE_RESOLUTION|>--- conflicted
+++ resolved
@@ -7,11 +7,7 @@
 
 # sample passport
 sample_pass = {
-<<<<<<< HEAD
     'plabel':'6T15-[5,5,5]-51-51-51-g1',
-=======
-    'plabel':'sample-6T15-[5,5,5]-51-51-51-g1',
->>>>>>> 6324df80
     'deg' : 6,
     'group' : '6T15',
     'aut_group' : [[ 3, 6, 5, 2, 1, 4 ],[ 5, 4, 1, 6, 2, 3 ]],
@@ -26,11 +22,7 @@
 
 # sample galmap
 sample_galmap = {
-<<<<<<< HEAD
     'label':'6T15-[5,5,5]-51-51-51-g1-a',
-=======
-    'label':'sample-6T15-[5,5,5]-51-51-51-g1-a',
->>>>>>> 6324df80
     'plabel' : '6T15-[5,5,5]-51-51-51-g1',
     'triples' : [[[ 2, 3, 4, 5, 1, 6 ],[ 3, 1, 4, 6, 5, 2 ],[ 5, 2, 6, 1, 3, 4 ]],[[ 2, 3, 4, 5, 1, 6 ],[ 1, 3, 5, 6, 4, 2 ],[ 3, 1, 6, 2, 5, 4 ]]],
     'base_field' : [4,-1,1],
@@ -50,16 +42,13 @@
 for elt in passports.find():
     for key, val in  elt.iteritems():
         print("%s : %s") % (key, val.__repr__())
-<<<<<<< HEAD
 
 for elt in galmaps.find():
     for key, val in  elt.iteritems():
         print("%s : %s") % (key, val.__repr__())
-=======
->>>>>>> 6324df80
 
     print("############")
     print("############")
 
-passports.delete_one({'label':'sample-6T15-[5,5,5]-51-51-51-g1'})
+passports.delete_one({'label':'6T15-[5,5,5]-51-51-51-g1'})
 passports.find().count()